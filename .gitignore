--- conflicted
+++ resolved
@@ -26,10 +26,8 @@
 
 *.rdb
 celerybeat-schedule*
-<<<<<<< HEAD
 node_modules
-=======
+
 
 # Docs
-mdbook/
->>>>>>> c31a6277
+mdbook/