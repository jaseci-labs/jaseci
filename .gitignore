--- conflicted
+++ resolved
@@ -26,10 +26,7 @@
 
 *.rdb
 celerybeat-schedule*
-<<<<<<< HEAD
 node_modules
-=======
 
 # Docs
-mdbook/
->>>>>>> 92f0ea04
+mdbook/