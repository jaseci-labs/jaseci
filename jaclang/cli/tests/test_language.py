"""Test Jac cli module."""
import io
import sys

<<<<<<< HEAD
from jaclang import jac_import
from jaclang.cli import cli
=======
import jaclang.core.construct as construct
from jaclang.cli import cmds, jac_import
>>>>>>> 828ee886
from jaclang.utils.test import TestCase


class JacLanguageTests(TestCase):
    """Test pass module."""

    def setUp(self) -> None:
        """Set up test."""
        return super().setUp()

    def test_sub_abilities(self) -> None:
        """Basic test for pass."""
        captured_output = io.StringIO()
        sys.stdout = captured_output

        # Execute the function
        cli.run(self.fixture_abs_path("sub_abil_sep.jac"))  # type: ignore

        sys.stdout = sys.__stdout__
        stdout_value = captured_output.getvalue()

        # Assertions or verifications
        self.assertEqual(
            "Hello, world!\n" "I'm a ninja Myca!\n",
            stdout_value,
        )

    def test_sub_abilities_multi(self) -> None:
        """Basic test for pass."""
        captured_output = io.StringIO()
        sys.stdout = captured_output

        # Execute the function
        cli.run(self.fixture_abs_path("sub_abil_sep_multilev.jac"))  # type: ignore

        sys.stdout = sys.__stdout__
        stdout_value = captured_output.getvalue()

        # Assertions or verifications
        self.assertEqual(
            "Hello, world!\n" "I'm a ninja Myca!\n",
            stdout_value,
        )

    def test_simple_jac_red(self) -> None:
        """Parse micro jac file."""
        captured_output = io.StringIO()
        sys.stdout = captured_output
        jac_import("micro.simple_walk", self.fixture_abs_path("../../../../examples/"))
        sys.stdout = sys.__stdout__
        stdout_value = captured_output.getvalue()
        self.assertEqual(
            stdout_value,
            "Value: -1\nValue: 0\nValue: 1\nValue: 2\nValue: 3\nValue: 4"
            "\nValue: 5\nValue: 6\nValue: 7\nFinal Value: 8\nDone walking.\n",
        )

    def test_guess_game(self) -> None:
        """Parse micro jac file."""
        captured_output = io.StringIO()
        sys.stdout = captured_output
        jac_import("guess_game", self.fixture_abs_path("./"))
        sys.stdout = sys.__stdout__
        stdout_value = captured_output.getvalue()
        self.assertEqual(
            stdout_value,
            "Too high!\nToo low!\nToo high!\nCongratulations! You guessed correctly.\n",
        )

    def test_ignore(self) -> None:
        """Parse micro jac file."""
        construct.root._jac_.edges[construct.EdgeDir.OUT].clear()
        captured_output = io.StringIO()
        sys.stdout = captured_output
        jac_import("ignore", self.fixture_abs_path("./"))
        sys.stdout = sys.__stdout__
        stdout_value = captured_output.getvalue()
        self.assertEqual(stdout_value.split("\n")[0].count("here"), 10)
        self.assertEqual(stdout_value.split("\n")[1].count("here"), 5)

    def test_dataclass_hasability(self) -> None:
        """Parse micro jac file."""
        captured_output = io.StringIO()
        sys.stdout = captured_output
        jac_import("hashcheck", self.fixture_abs_path("./"))
        sys.stdout = sys.__stdout__
        stdout_value = captured_output.getvalue()
        self.assertEqual(stdout_value.count("check"), 2)


class JacReferenceTests(TestCase):
    """Test Reference examples."""

    # Test that iterates through all python files in reference and
    # validates that it doesnt have an exception

    # kind of like the code below, but only for python and you'd call
    # exec() on each file's string, and validate that it ran and produced
    # output without any exceptions

    # test_micro_jac_files_fully_tested: Optional[Callable[[TestCase], None]] = None
    # methods: list[str] = []

    # @classmethod
    # def self_attach_micro_tests(cls) -> None:
    #     """Attach micro tests."""
    #     for filename in [
    #         os.path.normpath(os.path.join(root, name))
    #         for root, _, files in os.walk(
    #             os.path.dirname(os.path.dirname(jaclang.__file__))
    #         )
    #         for name in files
    #         if name.endswith(".jac") and not name.startswith("err")
    #     ]:
    #         method_name = (
    #             f"test_micro_{filename.replace('.jac', '').replace(os.sep, '_')}"
    #         )
    #         cls.methods.append(method_name)
    #         setattr(cls, method_name, lambda self, f=filename: self.micro_suite_test(f))

    #     def test_micro_jac_files_fully_tested(self: TestCase) -> None:  # noqa: ANN001
    #         """Test that all micro jac files are fully tested."""
    #         for filename in cls.methods:
    #             if os.path.isfile(filename):
    #                 method_name = f"test_micro_{filename.replace('.jac', '').replace(os.sep, '_')}"
    #                 self.assertIn(method_name, dir(self))

    #     cls.test_micro_jac_files_fully_tested = test_micro_jac_files_fully_tested

    # def micro_suite_test(self, filename: str) -> None:
    #     """Test micro jac file."""
    #     pass<|MERGE_RESOLUTION|>--- conflicted
+++ resolved
@@ -2,13 +2,9 @@
 import io
 import sys
 
-<<<<<<< HEAD
 from jaclang import jac_import
 from jaclang.cli import cli
-=======
-import jaclang.core.construct as construct
-from jaclang.cli import cmds, jac_import
->>>>>>> 828ee886
+from jaclang.core import construct
 from jaclang.utils.test import TestCase
 
 
