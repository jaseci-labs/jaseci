--- conflicted
+++ resolved
@@ -6,15 +6,12 @@
 from typing import List, Optional
 
 import jaclang.jac.absyntree as ast
-<<<<<<< HEAD
 from jaclang.jac.parser import JacLexer
 from jaclang.jac.passes.blue.schedules import SymbolTablePrinterPass, sym_tab_print
 from jaclang.jac.passes.blue.schedules import SymtabDotGraphPass, sym_tab_dot_gen
 from jaclang.jac.passes.blue.schedules import ASTPrinterPass, full_ast_print
 from jaclang.jac.passes.blue.schedules import DotGraphPass, full_ast_dot_gen
 from jaclang.jac.transpiler import jac_file_to_pass
-=======
->>>>>>> 6868b6a3
 from jaclang.utils.helpers import pascal_to_snake
 
 
@@ -117,18 +114,7 @@
         )
         return output
 
-<<<<<<< HEAD
-    def jac_keywords(self, *args: List[str]) -> str:
-        """Get all Jac keywords as an or string."""
-        ret = ""
-        for k in JacLexer._remapping["NAME"].keys():
-            ret += f"{k}|"
-        return ret[:-1]
-
     def md_doc(self, *args: List[str]) -> str:
-=======
-    def md_doc(self) -> str:
->>>>>>> 6868b6a3
         """Generate mermaid markdown doc."""
         output = ""
         for cls in self.ast_classes:
