"""Language tools for the Jaclang project."""

import ast as py_ast
import inspect
import os
import sys
from typing import List, Optional, Type

<<<<<<< HEAD
import jaclang.compiler.absyntree as ast
from jaclang.compiler.passes.tool.schedules import (
=======
import jaclang.jac.absyntree as ast
from jaclang.jac.passes.main.schedules import DeclDefMatchPass
from jaclang.jac.passes.tool.schedules import (
>>>>>>> a13f4472
    AstDotGraphPass,
    SymbolTableDotGraphPass,
    SymbolTablePrinterPass,
    full_ast_dot_gen,
    sym_tab_dot_gen,
    sym_tab_print,
)
from jaclang.compiler.transpiler import jac_file_to_pass
from jaclang.utils.helpers import pascal_to_snake


class AstKidInfo:
    """Information about a kid."""

    def __init__(self, name: str, typ: str, default: Optional[str] = None) -> None:
        """Initialize."""
        self.name = name
        self.typ = typ
        self.default = default


class AstNodeInfo:
    """Meta data about AST nodes."""

    type_map: dict[str, type] = {}

    def __init__(self, cls: type) -> None:
        """Initialize."""
        self.cls = cls
        self.process(cls)

    def process(self, cls: Type[ast.AstNode]) -> None:
        """Process AstNode class."""
        self.name = cls.__name__
        self.doc = cls.__doc__
        AstNodeInfo.type_map[self.name] = cls
        self.class_name_snake = pascal_to_snake(cls.__name__)
        self.init_sig = inspect.signature(cls.__init__)
        self.kids: list[AstKidInfo] = []
        for param_name, param in self.init_sig.parameters.items():
            if param_name not in [
                "self",
                "parent",
                "kid",
                "line",
                "sym_tab",
            ]:
                param_type = (
                    param.annotation
                    if param.annotation != inspect.Parameter.empty
                    else "Any"
                )
                param_default = (
                    param.default if param.default != inspect.Parameter.empty else None
                )
                self.kids.append(AstKidInfo(param_name, param_type, param_default))


class AstTool:
    """Ast tools."""

    def __init__(self) -> None:
        """Initialize."""
        module = sys.modules[ast.__name__]
        source_code = inspect.getsource(module)
        classes = inspect.getmembers(module, inspect.isclass)
        ast_node_classes = [
            AstNodeInfo(cls)
            for _, cls in classes
            if issubclass(cls, ast.AstNode)
            and cls.__name__
            not in [
                "AstNode",
                "OOPAccessNode",
                "WalkerStmtOnlyNode",
                "JacSource",
                "EmptyToken",
                "AstSymbolNode",
                "AstAccessNode",
                "TokenSymbol",
                "Literal",
                "AstDocNode",
                "PythonModuleAst",
                "AstAsyncNode",
                "AstElseBodyNode",
                "AstTypedVarNode",
                "AstImplOnlyNode",
                "Expr",
                "AtomExpr",
                "ElementStmt",
                "ArchBlockStmt",
                "EnumBlockStmt",
                "CodeBlockStmt",
                "NameSpec",
                "ArchSpec",
                "MatchPattern",
            ]
        ]

        self.ast_classes = sorted(
            ast_node_classes,
            key=lambda cls: source_code.find(f"class {cls.name}"),
        )

    def pass_template(self) -> str:
        """Generate pass template."""
        output = (
            "import jaclang.compiler.absyntree as ast\n"
            "from jaclang.compiler.passes import Pass\n\n"
            "class SomePass(Pass):\n"
        )

        def emit(to_append: str) -> None:
            """Emit to output."""
            nonlocal output
            output += "\n    " + to_append

        for cls in self.ast_classes:
            emit(
                f"def exit_{cls.class_name_snake}(self, node: ast.{cls.name}) -> None:"
            )
            emit('    """Sub objects.\n')

            for kid in cls.kids:
                emit(
                    f"    {kid.name}: {kid.typ}{' =' + str(kid.default) if kid.default else ''},"
                )

            emit('    """\n')
        output = (
            output.replace("jaclang.compiler.absyntree.", "")
            .replace("typing.", "")
            .replace("<enum '", "")
            .replace("'>", "")
            .replace("<class '", "")
            .replace("ForwardRef('", "")
            .replace("')", "")
        )
        return output

    def py_ast_nodes(self) -> str:
        """List python ast nodes."""
        from jaclang.compiler.passes.main import PyastBuildPass

        visit_methods = [
            method for method in dir(py_ast._Unparser) if method.startswith("visit_")  # type: ignore
        ]
        node_names = [method.replace("visit_", "") for method in visit_methods]
        pass_func_names = []
        for name, value in inspect.getmembers(PyastBuildPass):
            if name.startswith("proc_") and inspect.isfunction(value):
                pass_func_names.append(name.replace("proc_", ""))
        output = ""
        missing = []
        for i in node_names:
            nd = pascal_to_snake(i)
            this_func = (
                f"def proc_{nd}(self, node: py_ast.{i}) -> ast.AstNode:\n"
                + '    """Process python node."""\n\n'
            )
            if nd not in pass_func_names:
                missing.append(this_func)
            output += this_func
        for i in missing:
            output += f"# missing: \n{i}\n"
        return output

    def md_doc(self) -> str:
        """Generate mermaid markdown doc."""
        output = ""
        for cls in self.ast_classes:
            if not len(cls.kids):
                continue
            output += f"## {cls.name}\n"
            output += "```mermaid\nflowchart LR\n"
            for kid in cls.kids:
                if "_end" in kid.name:
                    kid.name = kid.name.replace("_end", "_end_")
                arrow = "-.->" if "Optional" in kid.typ else "-->"
                typ = (
                    kid.typ.replace("Optional[", "")
                    .replace("SubNodeList[", "")
                    .replace("SubTag[", "")
                    .replace("Sequence[", "")
                    .replace("]", "")
                    .replace("|", ",")
                    .replace("list[", "list - ")
                )
                output += f"{cls.name} {arrow}|{typ}| {kid.name}\n"
            output += "```\n\n"
            output += f"{cls.doc} \n\n"
        return output

    def gen_dotfile(self, args: List[str]) -> str:
        """Generate a dot file for AST."""
        if len(args) == 0:
            return "Usage: gen_dotfile <file_path> [<output_path>]"

        file_name: str = args[0]
        AstDotGraphPass.OUTPUT_FILE_PATH = args[1] if len(args) == 2 else None

        if not os.path.isfile(file_name):
            return f"Error: {file_name} not found"

        if file_name.endswith(".jac"):
            [base, mod] = os.path.split(file_name)
            base = base if base else "./"
            jac_file_to_pass(file_name, AstDotGraphPass, full_ast_dot_gen)
            if AstDotGraphPass.OUTPUT_FILE_PATH:
                return f"Dot file generated at {AstDotGraphPass.OUTPUT_FILE_PATH}"
            else:
                return ""
        else:
            return "Not a .jac file."

    def print(self, args: List[str]) -> str:
        """Generate a dot file for AST."""
        if len(args) == 0:
            return "Usage: print <file_path>"

        file_name: str = args[0]

        if not os.path.isfile(file_name):
            return f"Error: {file_name} not found"

        if file_name.endswith(".jac"):
            [base, mod] = os.path.split(file_name)
            base = base if base else "./"
            return jac_file_to_pass(file_name, DeclDefMatchPass).ir.pp()
        else:
            return "Not a .jac file."

    def symtab_print(self, args: List[str]) -> str:
        """Generate a dot file for AST."""
        if len(args) == 0:
            return "Usage: print <file_path>"

        file_name: str = args[0]

        if not os.path.isfile(file_name):
            return f"Error: {file_name} not found"

        if file_name.endswith(".jac"):
            [base, mod] = os.path.split(file_name)
            base = base if base else "./"
            jac_file_to_pass(file_name, SymbolTablePrinterPass, sym_tab_print)
            return ""
        else:
            return "Not a .jac file."

    def gen_symtab_dotfile(self, args: List[str]) -> str:
        """Generate a dot file for Symbol Table."""
        if len(args) == 0:
            return "Usage: gen_dotfile <file_path> [<output_path>]"

        file_name: str = args[0]
        SymbolTableDotGraphPass.OUTPUT_FILE_PATH = args[1] if len(args) == 2 else None

        if not os.path.isfile(file_name):
            return f"Error: {file_name} not found"

        if file_name.endswith(".jac"):
            [base, mod] = os.path.split(file_name)
            base = base if base else "./"
            jac_file_to_pass(file_name, SymbolTableDotGraphPass, sym_tab_dot_gen)
            if SymbolTableDotGraphPass.OUTPUT_FILE_PATH:
                return (
                    f"Dot file generated at {SymbolTableDotGraphPass.OUTPUT_FILE_PATH}"
                )
            else:
                return ""
        else:
            return "Not a .jac file."

    def automate_ref(self) -> None:
        """Automate the reference guide generation."""

        def extract_headings(file_path: str) -> dict[str, tuple[int, int]]:
            with open(file_path, "r") as file:
                lines = file.readlines()
            headings = {}
            current_heading = None
            start_line = 0
            for idx, line in enumerate(lines, start=1):
                if line.strip().startswith("//"):
                    if current_heading is not None:
                        headings[current_heading] = (
                            start_line,
                            idx - 2,
                        )  # Subtract 1 to get the correct end line
                    current_heading = line.strip()[2:]
                    start_line = idx + 1
            # Add the last heading
            if current_heading is not None:
                headings[current_heading] = (start_line, len(lines))
            return headings

        # Jac lark path
        file_path = os.path.join(
            os.path.split(os.path.dirname(__file__))[0], "../jaclang/jac/jac.lark"
        )
        result = extract_headings(file_path)
        created_file_path = os.path.join(
            os.path.split(os.path.dirname(__file__))[0],
            "../support/jac-lang.org/docs/learn/jac_ref.md",
        )
        with open(created_file_path, "w") as md_file:
            # Write the content to the destination file
            md_file.write("# Jac Language Reference\n\n## Introduction\n\n")
        for heading, lines in result.items():
            print(f"{heading}: {lines}")
            content = (
                f'## {heading}\n```yaml linenums="{lines[0]}"\n--8<-- '
                f'"jaclang/jac/jac.lark:{lines[0]}:{lines[1]}"\n```\n'
                f'=== "jac"\n    ```jac linenums="1"\n    --8<-- '
                f'"examples/reference/'
                f'{heading.replace("/", "_").replace("-", "_").replace(" ", "_").lower()}.jac"\n'
                f'    ```\n=== "python"\n    ```python linenums="1"\n    --8<-- "examples/reference/'
                f'{heading.replace("-", "_").replace("/", "_").replace(" ", "_").lower()}.py"\n    ```\n'
            )
            with open(created_file_path, "a") as md_file:
                # Write the content to the destination file
                md_file.write(f"{content}\n")<|MERGE_RESOLUTION|>--- conflicted
+++ resolved
@@ -6,14 +6,9 @@
 import sys
 from typing import List, Optional, Type
 
-<<<<<<< HEAD
 import jaclang.compiler.absyntree as ast
+from jaclang.compiler.passes.main.schedules import DeclDefMatchPass
 from jaclang.compiler.passes.tool.schedules import (
-=======
-import jaclang.jac.absyntree as ast
-from jaclang.jac.passes.main.schedules import DeclDefMatchPass
-from jaclang.jac.passes.tool.schedules import (
->>>>>>> a13f4472
     AstDotGraphPass,
     SymbolTableDotGraphPass,
     SymbolTablePrinterPass,
