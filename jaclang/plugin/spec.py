"""Jac Language Features."""

from __future__ import annotations

import ast as ast3
import types
from typing import (
    Any,
    Callable,
    Mapping,
    Optional,
    ParamSpec,
    Sequence,
    TYPE_CHECKING,
    Type,
    TypeVar,
    Union,
)

<<<<<<< HEAD
import jaclang.compiler.absyntree as ast
from jaclang.compiler.absyntree import Module
from jaclang.compiler.passes.main.pyast_gen_pass import PyastGenPass

=======
>>>>>>> 89f10e6a
if TYPE_CHECKING:
    from jaclang.runtimelib.constructs import EdgeArchitype, NodeArchitype
    from jaclang.plugin.default import (
        Architype,
        EdgeDir,
        ExecutionContext,
        WalkerArchitype,
        Root,
        DSFunc,
    )
    from jaclang.runtimelib.memory import Memory

import pluggy

hookspec = pluggy.HookspecMarker("jac")

T = TypeVar("T")
P = ParamSpec("P")


class JacFeatureSpec:
    """Jac Feature."""

    @staticmethod
    @hookspec(firstresult=True)
    def context(session: str = "") -> ExecutionContext:
        """Get the execution context."""
        raise NotImplementedError

    @staticmethod
    @hookspec(firstresult=True)
    def reset_context() -> None:
        """Reset the execution context."""
        raise NotImplementedError

    @staticmethod
    @hookspec(firstresult=True)
    def memory_hook() -> Memory | None:
        """Create memory abstraction."""
        raise NotImplementedError

    @staticmethod
    @hookspec(firstresult=True)
    def make_architype(
        cls: type,
        arch_base: Type[Architype],
        on_entry: list[DSFunc],
        on_exit: list[DSFunc],
    ) -> Type[Architype]:
        """Create a obj architype."""
        raise NotImplementedError

    @staticmethod
    @hookspec(firstresult=True)
    def make_obj(
        on_entry: list[DSFunc], on_exit: list[DSFunc]
    ) -> Callable[[type], type]:
        """Create a obj architype."""
        raise NotImplementedError

    @staticmethod
    @hookspec(firstresult=True)
    def make_node(
        on_entry: list[DSFunc], on_exit: list[DSFunc]
    ) -> Callable[[type], type]:
        """Create a node architype."""
        raise NotImplementedError

    @staticmethod
    @hookspec(firstresult=True)
    def make_edge(
        on_entry: list[DSFunc], on_exit: list[DSFunc]
    ) -> Callable[[type], type]:
        """Create a edge architype."""
        raise NotImplementedError

    @staticmethod
    @hookspec(firstresult=True)
    def make_walker(
        on_entry: list[DSFunc], on_exit: list[DSFunc]
    ) -> Callable[[type], type]:
        """Create a walker architype."""
        raise NotImplementedError

    @staticmethod
    @hookspec(firstresult=True)
    def impl_patch_filename(
        file_loc: str,
    ) -> Callable[[Callable[P, T]], Callable[P, T]]:
        """Update impl file location."""
        raise NotImplementedError

    @staticmethod
    @hookspec(firstresult=True)
    def jac_import(
        target: str,
        base_path: str,
        absorb: bool,
        cachable: bool,
        mdl_alias: Optional[str],
        override_name: Optional[str],
        lng: Optional[str],
        items: Optional[dict[str, Union[str, Optional[str]]]],
        reload_module: Optional[bool],
    ) -> tuple[types.ModuleType, ...]:
        """Core Import Process."""
        raise NotImplementedError

    @staticmethod
    @hookspec(firstresult=True)
    def create_test(test_fun: Callable) -> Callable:
        """Create a new test."""
        raise NotImplementedError

    @staticmethod
    @hookspec(firstresult=True)
    def run_test(
        filepath: str,
        filter: Optional[str],
        xit: bool,
        maxfail: Optional[int],
        directory: Optional[str],
        verbose: bool,
    ) -> int:
        """Run the test suite in the specified .jac file."""
        raise NotImplementedError

    @staticmethod
    @hookspec(firstresult=True)
    def elvis(op1: Optional[T], op2: T) -> T:
        """Jac's elvis operator feature."""
        raise NotImplementedError

    @staticmethod
    @hookspec(firstresult=True)
    def has_instance_default(gen_func: Callable[[], T]) -> T:
        """Jac's has container default feature."""
        raise NotImplementedError

    @staticmethod
    @hookspec(firstresult=True)
    def spawn_call(op1: Architype, op2: Architype) -> WalkerArchitype:
        """Jac's spawn operator feature."""
        raise NotImplementedError

    @staticmethod
    @hookspec(firstresult=True)
    def report(expr: Any) -> Any:  # noqa: ANN401
        """Jac's report stmt feature."""
        raise NotImplementedError

    @staticmethod
    @hookspec(firstresult=True)
    def ignore(
        walker: WalkerArchitype,
        expr: (
            list[NodeArchitype | EdgeArchitype]
            | list[NodeArchitype]
            | list[EdgeArchitype]
            | NodeArchitype
            | EdgeArchitype
        ),
    ) -> bool:
        """Jac's ignore stmt feature."""
        raise NotImplementedError

    @staticmethod
    @hookspec(firstresult=True)
    def visit_node(
        walker: WalkerArchitype,
        expr: (
            list[NodeArchitype | EdgeArchitype]
            | list[NodeArchitype]
            | list[EdgeArchitype]
            | NodeArchitype
            | EdgeArchitype
        ),
    ) -> bool:  # noqa: ANN401
        """Jac's visit stmt feature."""
        raise NotImplementedError

    @staticmethod
    @hookspec(firstresult=True)
    def disengage(walker: WalkerArchitype) -> bool:  # noqa: ANN401
        """Jac's disengage stmt feature."""
        raise NotImplementedError

    @staticmethod
    @hookspec(firstresult=True)
    def edge_ref(
        node_obj: NodeArchitype | list[NodeArchitype],
        target_obj: Optional[NodeArchitype | list[NodeArchitype]],
        dir: EdgeDir,
        filter_func: Optional[Callable[[list[EdgeArchitype]], list[EdgeArchitype]]],
        edges_only: bool,
    ) -> list[NodeArchitype] | list[EdgeArchitype]:
        """Jac's apply_dir stmt feature."""
        raise NotImplementedError

    @staticmethod
    @hookspec(firstresult=True)
    def connect(
        left: NodeArchitype | list[NodeArchitype],
        right: NodeArchitype | list[NodeArchitype],
        edge_spec: Callable[[], EdgeArchitype],
        edges_only: bool,
    ) -> list[NodeArchitype] | list[EdgeArchitype]:
        """Jac's connect operator feature.

        Note: connect needs to call assign compr with tuple in op
        """
        raise NotImplementedError

    @staticmethod
    @hookspec(firstresult=True)
    def disconnect(
        left: NodeArchitype | list[NodeArchitype],
        right: NodeArchitype | list[NodeArchitype],
        dir: EdgeDir,
        filter_func: Optional[Callable[[list[EdgeArchitype]], list[EdgeArchitype]]],
    ) -> bool:  # noqa: ANN401
        """Jac's disconnect operator feature."""
        raise NotImplementedError

    @staticmethod
    @hookspec(firstresult=True)
    def assign_compr(
        target: list[T], attr_val: tuple[tuple[str], tuple[Any]]
    ) -> list[T]:
        """Jac's assign comprehension feature."""
        raise NotImplementedError

    @staticmethod
    @hookspec(firstresult=True)
    def get_root() -> Root:
        """Jac's root getter."""
        raise NotImplementedError

    @staticmethod
    @hookspec(firstresult=True)
    def get_root_type() -> Type[Root]:
        """Jac's root getter."""
        raise NotImplementedError

    @staticmethod
    @hookspec(firstresult=True)
    def build_edge(
        is_undirected: bool,
        conn_type: Optional[Type[EdgeArchitype] | EdgeArchitype],
        conn_assign: Optional[tuple[tuple, tuple]],
    ) -> Callable[[], EdgeArchitype]:
        """Jac's root getter."""
        raise NotImplementedError

    @staticmethod
    @hookspec(firstresult=True)
    def get_semstr_type(
        file_loc: str, scope: str, attr: str, return_semstr: bool
    ) -> Optional[str]:
        """Jac's get_semstr_type stmt feature."""
        raise NotImplementedError

    @staticmethod
    @hookspec(firstresult=True)
    def obj_scope(file_loc: str, attr: str) -> str:
        """Jac's get_semstr_type feature."""
        raise NotImplementedError

    @staticmethod
    def get_sem_type(file_loc: str, attr: str) -> tuple[str | None, str | None]:
        """Jac's get_semstr_type feature."""
        raise NotImplementedError

    @staticmethod
    @hookspec(firstresult=True)
    def with_llm(
        file_loc: str,
        model: Any,  # noqa: ANN401
        model_params: dict[str, Any],
        scope: str,
        incl_info: list[tuple[str, str]],
        excl_info: list[tuple[str, str]],
        inputs: list[tuple[str, str, str, Any]],
        outputs: tuple,
        action: str,
        _globals: dict,
        _locals: Mapping,
    ) -> Any:  # noqa: ANN401
        """Jac's with_llm stmt feature."""
        raise NotImplementedError

    @staticmethod
    @hookspec(firstresult=True)
    def gen_llm_body(_pass: PyastGenPass, node: ast.Ability) -> list[ast3.AST]:
        """Generate the by LLM body."""
        raise NotImplementedError

    @staticmethod
    @hookspec(firstresult=True)
    def by_llm_call(
        _pass: PyastGenPass,
        model: ast3.AST,
        model_params: dict[str, ast.Expr],
        scope: ast3.AST,
        inputs: Sequence[Optional[ast3.AST]],
        outputs: Sequence[Optional[ast3.AST]] | ast3.Call,
        action: Optional[ast3.AST],
        include_info: list[tuple[str, ast3.AST]],
        exclude_info: list[tuple[str, ast3.AST]],
    ) -> ast3.Call:
        """Return the LLM Call, e.g. _Jac.with_llm()."""
        raise NotImplementedError

    @staticmethod
    @hookspec(firstresult=True)
    def get_by_llm_call_args(_pass: PyastGenPass, node: ast.FuncCall) -> dict:
        """Get the by LLM call args."""
        raise NotImplementedError


class JacBuiltin:
    """Jac Builtins."""

    @staticmethod
    @hookspec(firstresult=True)
    def dotgen(
        node: NodeArchitype,
        depth: int,
        traverse: bool,
        edge_type: list[str],
        bfs: bool,
        edge_limit: int,
        node_limit: int,
        dot_file: Optional[str],
    ) -> str:
        """Print the dot graph."""
        raise NotImplementedError


class JacCmdSpec:
    """Jac CLI command."""

    @staticmethod
    @hookspec
    def create_cmd() -> None:
        """Create Jac CLI cmds."""
        raise NotImplementedError<|MERGE_RESOLUTION|>--- conflicted
+++ resolved
@@ -17,13 +17,9 @@
     Union,
 )
 
-<<<<<<< HEAD
 import jaclang.compiler.absyntree as ast
-from jaclang.compiler.absyntree import Module
 from jaclang.compiler.passes.main.pyast_gen_pass import PyastGenPass
 
-=======
->>>>>>> 89f10e6a
 if TYPE_CHECKING:
     from jaclang.runtimelib.constructs import EdgeArchitype, NodeArchitype
     from jaclang.plugin.default import (
