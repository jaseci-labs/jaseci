"""Jac Language Features."""

from __future__ import annotations

<<<<<<< HEAD
import json
=======
import fnmatch
>>>>>>> dac0f283
import os
import types
from dataclasses import field
from functools import wraps
from typing import Any, Callable, Optional, Type

from jaclang.compiler.absyntree import Module
from jaclang.compiler.constant import EdgeDir, colors
from jaclang.core.aott import aott_lower, aott_raise
from jaclang.core.construct import (
    Architype,
    DSFunc,
    EdgeAnchor,
    EdgeArchitype,
    GenericEdge,
    JacTestCheck,
    NodeAnchor,
    NodeArchitype,
    ObjectAnchor,
    Root,
    WalkerAnchor,
    WalkerArchitype,
    root,
)
from jaclang.core.importer import jac_importer
from jaclang.core.utils import (
    extract_non_primary_type,
    filter,
    get_all_type_explanations,
    get_object_string,
    get_type_annotation,
    traverse_graph,
)
from jaclang.plugin.feature import JacFeature as Jac
from jaclang.plugin.spec import T


import pluggy


__all__ = [
    "EdgeAnchor",
    "GenericEdge",
    "JacTestCheck",
    "NodeAnchor",
    "ObjectAnchor",
    "WalkerAnchor",
    "NodeArchitype",
    "EdgeArchitype",
    "WalkerArchitype",
    "Architype",
    "DSFunc",
    "root",
    "Root",
    "jac_importer",
    "T",
]


hookimpl = pluggy.HookimplMarker("jac")


class JacFeatureDefaults:
    """Jac Feature."""

    pm = pluggy.PluginManager("jac")

    @staticmethod
    @hookimpl
    def make_architype(
        cls: type,
        arch_base: Type[Architype],
        on_entry: list[DSFunc],
        on_exit: list[DSFunc],
    ) -> Type[Architype]:
        """Create a new architype."""
        for i in on_entry + on_exit:
            i.resolve(cls)
        if not issubclass(cls, arch_base):
            cls = type(cls.__name__, (cls, arch_base), {})
        cls._jac_entry_funcs_ = on_entry  # type: ignore
        cls._jac_exit_funcs_ = on_exit  # type: ignore
        inner_init = cls.__init__  # type: ignore

        @wraps(inner_init)
        def new_init(self: Architype, *args: object, **kwargs: object) -> None:
            inner_init(self, *args, **kwargs)
            arch_base.__init__(self)

        cls.__init__ = new_init  # type: ignore
        return cls

    @staticmethod
    @hookimpl
    def make_obj(
        on_entry: list[DSFunc], on_exit: list[DSFunc]
    ) -> Callable[[type], type]:
        """Create a new architype."""

        def decorator(cls: Type[Architype]) -> Type[Architype]:
            """Decorate class."""
            cls = Jac.make_architype(
                cls=cls, arch_base=Architype, on_entry=on_entry, on_exit=on_exit
            )
            return cls

        return decorator

    @staticmethod
    @hookimpl
    def make_node(
        on_entry: list[DSFunc], on_exit: list[DSFunc]
    ) -> Callable[[type], type]:
        """Create a obj architype."""

        def decorator(cls: Type[Architype]) -> Type[Architype]:
            """Decorate class."""
            cls = Jac.make_architype(
                cls=cls, arch_base=NodeArchitype, on_entry=on_entry, on_exit=on_exit
            )
            return cls

        return decorator

    @staticmethod
    @hookimpl
    def make_edge(
        on_entry: list[DSFunc], on_exit: list[DSFunc]
    ) -> Callable[[type], type]:
        """Create a edge architype."""

        def decorator(cls: Type[Architype]) -> Type[Architype]:
            """Decorate class."""
            cls = Jac.make_architype(
                cls=cls, arch_base=EdgeArchitype, on_entry=on_entry, on_exit=on_exit
            )
            return cls

        return decorator

    @staticmethod
    @hookimpl
    def make_walker(
        on_entry: list[DSFunc], on_exit: list[DSFunc]
    ) -> Callable[[type], type]:
        """Create a walker architype."""

        def decorator(cls: Type[Architype]) -> Type[Architype]:
            """Decorate class."""
            cls = Jac.make_architype(
                cls=cls, arch_base=WalkerArchitype, on_entry=on_entry, on_exit=on_exit
            )
            return cls

        return decorator

    @staticmethod
    @hookimpl
    def jac_import(
        target: str,
        base_path: str,
        cachable: bool,
        override_name: Optional[str],
        mod_bundle: Optional[Module],
    ) -> Optional[types.ModuleType]:
        """Core Import Process."""
        result = jac_importer(
            target=target,
            base_path=base_path,
            cachable=cachable,
            override_name=override_name,
            mod_bundle=mod_bundle,
        )
        return result

    @staticmethod
    @hookimpl
    def create_test(test_fun: Callable) -> Callable:
        """Create a new test."""

        def test_deco() -> None:
            test_fun(JacTestCheck())

        test_deco.__name__ = test_fun.__name__
        JacTestCheck.add_test(test_deco)

        return test_deco

    @staticmethod
    @hookimpl
    def run_test(
        filepath: str,
        filter: Optional[str],
        xit: bool,
        maxfail: Optional[int],
        directory: Optional[str],
        verbose: bool,
    ) -> bool:
        """Run the test suite in the specified .jac file."""
        test_file = False
        if filepath:
            if filepath.endswith(".jac"):
                base, mod_name = os.path.split(filepath)
                base = base if base else "./"
                mod_name = mod_name[:-4]
                JacTestCheck.reset()
                Jac.jac_import(target=mod_name, base_path=base)
                JacTestCheck.run_test(xit, maxfail, verbose)
            else:
                print("Not a .jac file.")
        else:
            directory = directory if directory else os.getcwd()

        if filter or directory:
            current_dir = directory if directory else os.getcwd()
            for root_dir, _, files in os.walk(current_dir, topdown=True):
                files = (
                    [file for file in files if fnmatch.fnmatch(file, filter)]
                    if filter
                    else files
                )
                files = [
                    file
                    for file in files
                    if not file.endswith((".test.jac", ".impl.jac"))
                ]
                for file in files:
                    if file.endswith(".jac"):
                        test_file = True
                        print(f"\n\n\t\t* Inside {root_dir}" + "/" + f"{file} *")
                        JacTestCheck.reset()
                        Jac.jac_import(target=file[:-4], base_path=root_dir)
                        JacTestCheck.run_test(xit, maxfail, verbose)

                    if JacTestCheck.breaker and (xit or maxfail):
                        break
                if JacTestCheck.breaker and (xit or maxfail):
                    break
            JacTestCheck.breaker = False
            print("No test files found.") if not test_file else None

        return True

    @staticmethod
    @hookimpl
    def elvis(op1: Optional[T], op2: T) -> T:
        """Jac's elvis operator feature."""
        return ret if (ret := op1) is not None else op2

    @staticmethod
    @hookimpl
    def has_instance_default(gen_func: Callable[[], T]) -> T:
        """Jac's has container default feature."""
        return field(default_factory=lambda: gen_func())

    @staticmethod
    @hookimpl
    def spawn_call(op1: Architype, op2: Architype) -> WalkerArchitype:
        """Jac's spawn operator feature."""
        if isinstance(op1, WalkerArchitype):
            return op1._jac_.spawn_call(op2)
        elif isinstance(op2, WalkerArchitype):
            return op2._jac_.spawn_call(op1)
        else:
            raise TypeError("Invalid walker object")

    @staticmethod
    @hookimpl
    def report(expr: Any) -> Any:  # noqa: ANN401
        """Jac's report stmt feature."""

    @staticmethod
    @hookimpl
    def ignore(
        walker: WalkerArchitype,
        expr: list[NodeArchitype | EdgeArchitype] | NodeArchitype | EdgeArchitype,
    ) -> bool:
        """Jac's ignore stmt feature."""
        return walker._jac_.ignore_node(expr)

    @staticmethod
    @hookimpl
    def visit_node(
        walker: WalkerArchitype,
        expr: list[NodeArchitype | EdgeArchitype] | NodeArchitype | EdgeArchitype,
    ) -> bool:
        """Jac's visit stmt feature."""
        if isinstance(walker, WalkerArchitype):
            return walker._jac_.visit_node(expr)
        else:
            raise TypeError("Invalid walker object")

    @staticmethod
    @hookimpl
    def disengage(walker: WalkerArchitype) -> bool:  # noqa: ANN401
        """Jac's disengage stmt feature."""
        walker._jac_.disengage_now()
        return True

    @staticmethod
    @hookimpl
    def edge_ref(
        node_obj: NodeArchitype | list[NodeArchitype],
        target_obj: Optional[NodeArchitype | list[NodeArchitype]],
        dir: EdgeDir,
        filter_func: Optional[Callable[[list[EdgeArchitype]], list[EdgeArchitype]]],
        edges_only: bool,
    ) -> list[NodeArchitype] | list[EdgeArchitype]:
        """Jac's apply_dir stmt feature."""
        if isinstance(node_obj, NodeArchitype):
            node_obj = [node_obj]
        targ_obj_set: Optional[list[NodeArchitype]] = (
            [target_obj]
            if isinstance(target_obj, NodeArchitype)
            else target_obj if target_obj else None
        )
        if edges_only:
            connected_edges: list[EdgeArchitype] = []
            for node in node_obj:
                connected_edges += node._jac_.get_edges(
                    dir, filter_func, target_obj=targ_obj_set
                )
            return list(set(connected_edges))
        else:
            connected_nodes: list[NodeArchitype] = []
            for node in node_obj:
                connected_nodes.extend(
                    node._jac_.edges_to_nodes(dir, filter_func, target_obj=targ_obj_set)
                )
            return list(set(connected_nodes))

    @staticmethod
    @hookimpl
    def connect(
        left: NodeArchitype | list[NodeArchitype],
        right: NodeArchitype | list[NodeArchitype],
        edge_spec: Callable[[], EdgeArchitype],
        edges_only: bool,
    ) -> list[NodeArchitype] | list[EdgeArchitype]:
        """Jac's connect operator feature.

        Note: connect needs to call assign compr with tuple in op
        """
        left = [left] if isinstance(left, NodeArchitype) else left
        right = [right] if isinstance(right, NodeArchitype) else right
        edges = []
        for i in left:
            for j in right:
                conn_edge = edge_spec()
                edges.append(conn_edge)
                i._jac_.connect_node(j, conn_edge)
        return right if not edges_only else edges

    @staticmethod
    @hookimpl
    def disconnect(
        left: NodeArchitype | list[NodeArchitype],
        right: NodeArchitype | list[NodeArchitype],
        dir: EdgeDir,
        filter_func: Optional[Callable[[list[EdgeArchitype]], list[EdgeArchitype]]],
    ) -> bool:  # noqa: ANN401
        """Jac's disconnect operator feature."""
        disconnect_occurred = False
        left = [left] if isinstance(left, NodeArchitype) else left
        right = [right] if isinstance(right, NodeArchitype) else right
        for i in left:
            for j in right:
                edge_list: list[EdgeArchitype] = [*i._jac_.edges]
                edge_list = filter_func(edge_list) if filter_func else edge_list
                for e in edge_list:
                    if e._jac_.target and e._jac_.source:
                        if (
                            dir in ["OUT", "ANY"]  # TODO: Not ideal
                            and i._jac_.obj == e._jac_.source
                            and e._jac_.target == j._jac_.obj
                        ):
                            e._jac_.detach(i._jac_.obj, e._jac_.target)
                            disconnect_occurred = True
                        if (
                            dir in ["IN", "ANY"]
                            and i._jac_.obj == e._jac_.target
                            and e._jac_.source == j._jac_.obj
                        ):
                            e._jac_.detach(i._jac_.obj, e._jac_.source)
                            disconnect_occurred = True
        return disconnect_occurred

    @staticmethod
    @hookimpl
    def assign_compr(
        target: list[T], attr_val: tuple[tuple[str], tuple[Any]]
    ) -> list[T]:
        """Jac's assign comprehension feature."""
        for obj in target:
            attrs, values = attr_val
            for attr, value in zip(attrs, values):
                setattr(obj, attr, value)
        return target

    @staticmethod
    @hookimpl
    def get_root() -> Architype:
        """Jac's assign comprehension feature."""
        return root

    @staticmethod
    @hookimpl
    def build_edge(
        is_undirected: bool,
        conn_type: Optional[Type[EdgeArchitype]],
        conn_assign: Optional[tuple[tuple, tuple]],
    ) -> Callable[[], EdgeArchitype]:
        """Jac's root getter."""
        conn_type = conn_type if conn_type else GenericEdge

        def builder() -> EdgeArchitype:
            edge = conn_type()
            edge._jac_.is_undirected = is_undirected
            if conn_assign:
                for fld, val in zip(conn_assign[0], conn_assign[1]):
                    if hasattr(edge, fld):
                        setattr(edge, fld, val)
                    else:
                        raise ValueError(f"Invalid attribute: {fld}")
            return edge

        return builder

    @staticmethod
    @hookimpl
    def with_llm(
        file_loc: str,
        model: Any,  # noqa: ANN401
        model_params: dict[str, Any],
        scope: str,
        incl_info: tuple[str, str],
        excl_info: tuple,
        inputs: tuple,
        outputs: tuple,
        action: str,
    ) -> Any:  # noqa: ANN401
        """Jac's with_llm feature."""
        with open(
            os.path.join(
                os.path.dirname(file_loc),
                "__jac_gen__",
                os.path.basename(file_loc).replace(".jac", "_registry.json"),
            ),
            "r",
        ) as f:
            registry_data = json.load(f)

        reason = False
        if "reason" in model_params:
            reason = model_params.pop("reason")

        type_collector: list = []
        information, collected_types = filter(scope, registry_data, incl_info)
        type_collector.extend(collected_types)

        inputs_information_list = []
        for i in inputs:
            typ_anno = get_type_annotation(i[3])
            type_collector.extend(extract_non_primary_type(typ_anno))
            inputs_information_list.append(
                f"{i[0]} ({i[2]}) ({typ_anno}) = {get_object_string(i[3])}"
            )
        inputs_information = "\n".join(inputs_information_list)

        output_information = f"{outputs[0]} ({outputs[2]})"
        type_collector.extend(extract_non_primary_type(outputs[2]))

        type_explanations_list = list(
            get_all_type_explanations(type_collector, registry_data).values()
        )
        type_explanations = "\n".join(type_explanations_list)

        meaning_in = aott_raise(
            information,
            inputs_information,
            output_information,
            type_explanations,
            action,
            reason,
        )
        meaning_out = model.__infer__(meaning_in, **model_params)
        output_type_info = (None, None)  # TODO: We have to generate this
        return aott_lower(meaning_out, output_type_info)


class JacBuiltin:
    """Jac Builtins."""

    @staticmethod
    @hookimpl
    def dotgen(
        node: NodeArchitype,
        depth: int,
        traverse: bool,
        edge_type: list[str],
        bfs: bool,
        edge_limit: int,
        node_limit: int,
        dot_file: Optional[str],
    ) -> str:
        """Generate Dot file for visualizing nodes and edges."""
        edge_type = edge_type if edge_type else []
        visited_nodes: list[NodeArchitype] = []
        node_depths: dict[NodeArchitype, int] = {node: 0}
        queue: list = [[node, 0]]
        connections: list[tuple[NodeArchitype, NodeArchitype, EdgeArchitype]] = []

        def dfs(node: NodeArchitype, cur_depth: int) -> None:
            """Depth first search."""
            if node not in visited_nodes:
                visited_nodes.append(node)
                traverse_graph(
                    node,
                    cur_depth,
                    depth,
                    edge_type,
                    traverse,
                    connections,
                    node_depths,
                    visited_nodes,
                    queue,
                    bfs,
                    dfs,
                    node_limit,
                    edge_limit,
                )

        if bfs:
            cur_depth = 0
            while queue:
                current_node, cur_depth = queue.pop(0)
                if current_node not in visited_nodes:
                    visited_nodes.append(current_node)
                    traverse_graph(
                        current_node,
                        cur_depth,
                        depth,
                        edge_type,
                        traverse,
                        connections,
                        node_depths,
                        visited_nodes,
                        queue,
                        bfs,
                        dfs,
                        node_limit,
                        edge_limit,
                    )
        else:
            dfs(node, cur_depth=0)
        dot_content = (
            'digraph {\nnode [style="filled", shape="ellipse", '
            'fillcolor="invis", fontcolor="black"];\n'
        )
        for source, target, edge in connections:
            dot_content += (
                f"{visited_nodes.index(source)} -> {visited_nodes.index(target)} "
                f' [label="{edge._jac_.obj.__class__.__name__} "];\n'
            )
        for node_ in visited_nodes:
            color = (
                colors[node_depths[node_]] if node_depths[node_] < 25 else colors[24]
            )
            dot_content += f'{visited_nodes.index(node_)} [label="{node_._jac_.obj}" fillcolor="{color}"];\n'
        if dot_file:
            with open(dot_file, "w") as f:
                f.write(dot_content + "}")
        return dot_content + "}"


class JacCmdDefaults:
    """Jac CLI command."""

    @staticmethod
    @hookimpl
    def create_cmd() -> None:
        """Create Jac CLI cmds."""
        pass<|MERGE_RESOLUTION|>--- conflicted
+++ resolved
@@ -2,11 +2,8 @@
 
 from __future__ import annotations
 
-<<<<<<< HEAD
 import json
-=======
 import fnmatch
->>>>>>> dac0f283
 import os
 import types
 from dataclasses import field
