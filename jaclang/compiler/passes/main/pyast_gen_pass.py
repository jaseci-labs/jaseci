--- conflicted
+++ resolved
@@ -1945,9 +1945,6 @@
         type_tag: Optional[SubTag[ExprType]],
         mutable: bool =True,
         """
-<<<<<<< HEAD
-        assign_target = ""
-=======
         value = (
             node.value.gen.py_ast[0]
             if node.value
@@ -1963,7 +1960,6 @@
                 else self.ice()
             )
         )
->>>>>>> 1e433847
         if node.type_tag:
             assign_target = (
                 node.target.items[0].value
@@ -1997,7 +1993,11 @@
                 else ""
             )
             node.gen.py_ast = [
-                self.sync(ast3.Assign(targets=node.target.gen.py_ast, value=value))
+                self.sync(
+                    ast3.Assign(
+                        targets=node.target.gen.py_ast, value=node.value.gen.py_ast[0]
+                    )
+                )
             ]
 
         self.set_register(
