--- conflicted
+++ resolved
@@ -49,11 +49,7 @@
                     self.annex_impl(mod)
                     i.sub_module = mod
                     i.add_kids_right([mod], pos_update=False)
-<<<<<<< HEAD
-                elif lang == "py" and os.environ.get("JAC_PROC_DEBUG", False):
-=======
-                elif i.parent.hint.tag.value == "py" and settings.jac_proc_debug:
->>>>>>> 471f6f55
+                elif lang == "py" and settings.jac_proc_debug:
                     mod = self.import_py_module(node=i, mod_path=node.loc.mod_path)
                     i.sub_module = mod
                     i.add_kids_right([mod], pos_update=False)
