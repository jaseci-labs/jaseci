--- conflicted
+++ resolved
@@ -10,10 +10,7 @@
 
 import jaclang.compiler.absyntree as ast
 from jaclang.compiler.passes import Pass
-<<<<<<< HEAD
 from jaclang.compiler.symtable import Symbol
-=======
->>>>>>> 7f1061df
 from jaclang.settings import settings
 from jaclang.utils.helpers import pascal_to_snake
 from jaclang.vendor.mypy.nodes import Node as VNode  # bit of a hack
@@ -480,7 +477,20 @@
                 if self_obj.type_sym_tab and isinstance(right_obj, ast.AstSymbolNode):
                     self_obj.type_sym_tab.def_insert(right_obj)
 
-<<<<<<< HEAD
+    def exit_atom_trailer(self, node: ast.AtomTrailer) -> None:
+        """Adding symbol links to AtomTrailer right nodes."""
+        # This will fix adding the symbol links to nodes in atom trailer
+        # self.x.z = 5  # will add symbol links to both x and z
+        for i in range(1, len(node.as_attr_list)):
+            left = node.as_attr_list[i - 1]
+            right = node.as_attr_list[i]
+            # assert isinstance(left, ast.NameAtom)
+            # assert isinstance(right, ast.NameAtom)
+            if left.type_sym_tab and not isinstance(
+                right, ast.IndexSlice
+            ):  # TODO check why IndexSlice produce an issue
+                right.name_spec.sym = left.type_sym_tab.lookup(right.sym_name)
+
     # NOTE: Note sure why we're inferring the symbol here instead of the sym table build pass
     # I afraid that moving this there might break something.
     def lookup_sym_from_node(self, node: ast.AstNode, member: str) -> Optional[Symbol]:
@@ -505,34 +515,4 @@
                 # case 3: expr["str"] -> dictionary lookup.
                 pass
 
-        return None
-
-    def exit_name(self, node: ast.Name) -> None:
-        """Add new symbols in the symbol table in case of atom trailer."""
-        if isinstance(node.parent, ast.AtomTrailer) and node.parent.target is not node:
-            sym = self.lookup_sym_from_node(node.parent.target, node.sym_name)
-            node.sym = sym or node.sym
-
-    # def exit_in_for_stmt(self, node: ast.InForStmt):
-    #     print(node.loc.mod_path, node.loc)
-    #     print(node.target, node.target.loc)
-    #     # node.sym_tab.def_insert()
-    #     # exit()
-
-    # def after_pass(self) -> None:
-    #     exit()
-=======
-    def exit_atom_trailer(self, node: ast.AtomTrailer) -> None:
-        """Adding symbol links to AtomTrailer right nodes."""
-        # This will fix adding the symbol links to nodes in atom trailer
-        # self.x.z = 5  # will add symbol links to both x and z
-        for i in range(1, len(node.as_attr_list)):
-            left = node.as_attr_list[i - 1]
-            right = node.as_attr_list[i]
-            # assert isinstance(left, ast.NameAtom)
-            # assert isinstance(right, ast.NameAtom)
-            if left.type_sym_tab and not isinstance(
-                right, ast.IndexSlice
-            ):  # TODO check why IndexSlice produce an issue
-                right.name_spec.sym = left.type_sym_tab.lookup(right.sym_name)
->>>>>>> 7f1061df
+        return None