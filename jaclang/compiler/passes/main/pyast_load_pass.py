# type: ignore
"""Lark parser for Jac Lang."""

from __future__ import annotations

import ast as py_ast
import os
from typing import Optional, TypeVar, Union

import jaclang.compiler.absyntree as ast
from jaclang.compiler.constant import Tokens as Tok
from jaclang.compiler.passes.ir_pass import Pass
from jaclang.utils.helpers import pascal_to_snake

T = TypeVar("T", bound=ast.AstNode)


class PyastBuildPass(Pass[ast.PythonModuleAst]):
    """Jac Parser."""

    def __init__(self, input_ir: ast.PythonModuleAst) -> None:
        """Initialize parser."""
        self.mod_path = input_ir.loc.mod_path
        Pass.__init__(self, input_ir=input_ir, prior=None)

    def nu(self, node: T) -> T:
        """Update node."""
        self.cur_node = node
        return node

    def pp(self, node: py_ast.AST) -> None:
        """Print python node."""
        print(
            f"{node.__class__.__name__} - {[(k, type(v)) for k, v in vars(node).items()]}"
        )

    def convert(self, node: py_ast.AST) -> ast.AstNode:
        """Get python node type."""
        print(f"working on {type(node).__name__} ---------------------")
        if hasattr(self, f"proc_{pascal_to_snake(type(node).__name__)}"):
            return getattr(self, f"proc_{pascal_to_snake(type(node).__name__)}")(node)
        else:
            raise self.ice(f"Unknown node type {type(node).__name__}")

    def transform(self, ir: ast.PythonModuleAst) -> ast.Module:
        """Transform input IR."""
        self.ir: ast.Module = self.proc_module(ir.ast)
        return self.ir

    def proc_module(self, node: py_ast.Module) -> ast.Module:
        """Process python node.

        class Module(mod):
            __match_args__ = ("body", "type_ignores")
            body: list[stmt]
            type_ignores: list[TypeIgnore]
        """
<<<<<<< HEAD
        print("inside proc module-----------1")
=======
>>>>>>> 8bce4690
        elements: list[ast.AstNode] = [self.convert(i) for i in node.body]
        valid = [
            i
            for i in elements
            if isinstance(i, (ast.ElementStmt, ast.String, ast.EmptyToken))
        ]
        if len(valid) != len(elements):
            self.error("Invalid module body")
        ret = ast.Module(
            name=self.mod_path.split(os.path.sep)[-1].split(".")[0],
            source=ast.JacSource("", mod_path=self.mod_path),
            doc=elements[0] if isinstance(elements[0], ast.String) else None,
            body=valid,
            is_imported=False,
            kid=elements,
        )
        ret.gen.py_ast = [node]
        return self.nu(ret)

    def proc_function_def(
        self, node: py_ast.FunctionDef | py_ast.AsyncFunctionDef
    ) -> ast.Ability:
        """Process python node.

        class FunctionDef(stmt):
            __match_args__ = ("name", "args", "body", "decorator_list",
                              "returns", "type_comment", "type_params")
            name: _Identifier
            args: arguments
            body: list[stmt]
            decorator_list: list[expr]
            returns: expr | None
            if sys.version_info >= (3, 12):
            type_params: list[type_param]
        """
        name = ast.Name(
            file_path=self.mod_path,
            name=Tok.NAME,
            value=node.name,
            line=node.lineno,
            col_start=node.col_offset,
            col_end=node.col_offset + len(node.name),
            pos_start=0,
            pos_end=0,
            kid=[],
        )
        body = [self.convert(i) for i in node.body]
        valid = [i for i in body if isinstance(i, (ast.CodeBlockStmt))]
        if len(valid) != len(body):
            self.error("Length mismatch in function body")
        valid_body = ast.SubNodeList[ast.CodeBlockStmt](items=valid, kid=valid)
        doc = None
        decorators = [self.convert(i) for i in node.decorator_list]
        valid_dec = [i for i in decorators if isinstance(i, ast.Expr)]
        if len(valid_dec) != len(decorators):
            self.error("Length mismatch in decorators on function")
        valid_decorators = (
            ast.SubNodeList[ast.Expr](items=valid_dec, kid=decorators)
            if len(valid_dec)
            else None
        )
        res = self.convert(node.args)
        sig: Optional[ast.FuncSignature] | ast.Expr = (
            res if isinstance(res, ast.FuncSignature) else None
        )
        ret_sig = self.convert(node.returns) if node.returns else None
        if isinstance(ret_sig, ast.Expr):
            if not sig:
                sig = ret_sig
            else:
                sig.return_type = ast.SubTag[ast.Expr](tag=ret_sig, kid=[ret_sig])
                sig.add_kids_right([sig.return_type])
        kid = [name, sig, valid_body] if sig else [name, valid_body]
        return ast.Ability(
            name_ref=name,
            is_func=True,
            is_async=False,
            is_static=False,
            is_abstract=False,
            access=None,
            signature=sig,
            body=valid_body,
            decorators=valid_decorators,
            doc=doc,
            kid=kid,
        )

    def proc_async_function_def(self, node: py_ast.AsyncFunctionDef) -> ast.Ability:
        """Process python node.

        class AsyncFunctionDef(stmt):
            __match_args__ = ("name", "args", "body", "decorator_list",
                              "returns", "type_comment", "type_params")
            name: _Identifier
            args: arguments
            body: list[stmt]
            decorator_list: list[expr]
            returns: expr | None
            if sys.version_info >= (3, 12):
                type_params: list[type_param]
        """
        ability = self.proc_function_def(node)
        ability.is_async = True
        return ability

    def proc_class_def(self, node: py_ast.ClassDef) -> ast.Architype:
        """Process python node.

        class ClassDef(stmt):
            __match_args__ = ("name", "bases", "keywords", "body",
                              "decorator_list", "type_params")
            name: _Identifier
            bases: list[expr]
            keywords: list[keyword]
            body: list[stmt]
            decorator_list: list[expr]
            if sys.version_info >= (3, 12):
            type_params: list[type_param]
        """
        name = ast.Name(
            file_path=self.mod_path,
            name=Tok.NAME,
            value=node.name,
            line=node.lineno,
            col_start=node.col_offset,
            col_end=node.col_offset + len(node.name),
            pos_start=0,
            pos_end=0,
            kid=[],
        )
        arch_type = ast.Token(
            file_path=self.mod_path,
            name=Tok.KW_OBJECT,
            value="object",
            line=node.lineno,
            col_start=0,
            col_end=0,
            pos_start=0,
            pos_end=0,
            kid=[],
        )
        base_classes = [self.convert(base) for base in node.bases]
        valid_bases = [base for base in base_classes if isinstance(base, ast.AtomExpr)]
        if len(valid_bases) != len(base_classes):
            self.error("Length mismatch in base classes")
        valid_bases = (
            ast.SubNodeList[ast.AtomExpr](items=valid_bases, kid=base_classes)
            if len(valid_bases)
            else None
        )
        body = [self.convert(i) for i in node.body]
        valid_body = [i for i in body if isinstance(i, ast.ArchBlockStmt)]
        if len(valid_body) != len(body):
            self.error("Length mismatch in classes body")
        valid_body = ast.SubNodeList[ast.ArchBlockStmt](items=valid_body, kid=body)
        doc = None
        decorators = [self.convert(i) for i in node.decorator_list]
        valid_decorators = [i for i in decorators if isinstance(i, ast.Expr)]
        if len(valid_decorators) != len(decorators):
            self.error("Length mismatch in decorators in class")
        valid_decorators = (
            ast.SubNodeList[ast.Expr](items=valid_decorators, kid=decorators)
            if len(valid_decorators)
            else None
        )
        kid = [name, valid_bases, valid_body] if valid_bases else [name, valid_body]
        return ast.Architype(
            arch_type=arch_type,
            name=name,
            access=None,
            base_classes=valid_bases,
            body=valid_body,
            kid=kid,
            doc=doc,
            decorators=valid_decorators,
        )

    def proc_return(self, node: py_ast.Return) -> ast.Expr | None:
        """Process python node.

        class Return(stmt):
            __match_args__ = ("value",)
            value: expr | None
        """
        value = self.convert(node.value) if node.value else None
        if value and not isinstance(value, ast.Expr):
            self.error("Invalid return value")
        else:
            return value

    def proc_delete(self, node: py_ast.Delete) -> ast.DeleteStmt:
        """Process python node.

        class Delete(stmt):
            __match_args__ = ("targets",)
            targets: list[expr]
        """
        exprs = [self.convert(target) for target in node.targets]
        valid_exprs = [expr for expr in exprs if isinstance(expr, ast.AtomExpr)]
        if not len(valid_exprs) or len(valid_exprs) != len(exprs):
            self.error("Length mismatch in delete targets")
        return ast.DeleteStmt(
            target=ast.SubNodeList[ast.AtomExpr](items=valid_exprs, kid=exprs),
            kid=exprs,
        )

    def proc_assign(self, node: py_ast.Assign) -> ast.Assignment:
        """Process python node.

        class Assign(stmt):
            targets: list[expr]
            value: expr
        """
        targets = [self.convert(target) for target in node.targets]
        valid_targets = [
            target for target in targets if isinstance(target, ast.AtomExpr)
        ]
        if len(valid_targets) == len(targets):
            valid_targets = ast.SubNodeList[ast.AtomExpr](
                items=valid_targets, kid=targets
            )
        else:
            raise self.ice("Length mismatch in assignment targets")
        value = self.convert(node.value)
        if isinstance(value, ast.Expr):
            return ast.Assignment(
                target=valid_targets,
                value=value,
                type_tag=None,
                kid=[valid_targets, value],
            )
        else:
            raise self.ice()

    def proc_aug_assign(self, node: py_ast.AugAssign) -> ast.BinaryExpr:
        """Process python node.

        class AugAssign(stmt):
            __match_args__ = ("target", "op", "value")
            target: Name | Attribute | Subscript
            op: operator
            value: expr
        """
        target = self.convert(node.target)
        op = self.convert(node.op)
        value = self.convert(node.value)
        if (
            isinstance(value, ast.Expr)
            and isinstance(target, ast.Expr)
            and isinstance(op, ast.Token)
        ):
            return ast.BinaryExpr(
                left=target,
                op=op,
                right=value,
                kid=[target, op, value],
            )
        else:
            raise self.ice()

    def proc_ann_assign(self, node: py_ast.AnnAssign) -> ast.Assignment:
        """Process python node.

        class AnnAssign(stmt):
            __match_args__ = ("target", "annotation", "value", "simple")
            target: Name | Attribute | Subscript
            annotation: expr
            value: expr | None
            simple: int
        """
        target = self.convert(node.target)
        annotation = self.convert(node.annotation)
        if isinstance(annotation, ast.Expr):
            annotation = ast.SubTag[ast.Expr](tag=annotation, kid=[annotation])
        else:
            raise self.ice()
        value = self.convert(node.value) if node.value else None
        valid_types = Union[ast.Expr, ast.YieldExpr]
        if (
            isinstance(target, ast.SubNodeList)
            and (isinstance(value, valid_types) or not value)
            and isinstance(annotation, ast.Expr)
        ):
            return ast.Assignment(
                target=target,
                value=value,
                type_tag=annotation,
                kid=[target, annotation, value] if value else [target, annotation],
            )
        else:
            raise self.ice()

    def proc_for(self, node: py_ast.For) -> ast.InForStmt:
        """Process python node.

        class For(stmt):
            __match_args__ = ("target", "iter", "body", "orelse")
            target: expr
            iter: expr
            body: list[stmt]
            orelse: list[stmt]
        """
        target = self.convert(node.target)
        iter = self.convert(node.iter)
        body = [self.convert(i) for i in node.body]
        valid_body = [i for i in body if isinstance(i, ast.CodeBlockStmt)]
        if len(valid_body) != len(body):
            self.error("Length mismatch in for body")
        valid_body = ast.SubNodeList[ast.CodeBlockStmt](items=valid_body, kid=body)
        orelse = [self.convert(i) for i in node.orelse]
        valid_orelse = [i for i in orelse if isinstance(i, ast.CodeBlockStmt)]
        if len(valid_orelse) != len(orelse):
            self.error("Length mismatch in for orelse")
        valid_orelse = ast.SubNodeList[ast.CodeBlockStmt](
            items=valid_orelse, kid=orelse
        )
        raise self.ice(f"IMPLEMENT ME{target}{iter}")

    def proc_async_for(self, node: py_ast.AsyncFor) -> ast.InForStmt:
        """Process AsyncFor node.

        class AsyncFor(stmt):
            __match_args__ = ("target", "iter", "body", "orelse")
            target: expr
            iter: expr
            body: list[stmt]
            orelse: list[stmt]`
        """
        target = self.convert(node.target)
        iter = self.convert(node.iter)
        body = [self.convert(stmt) for stmt in node.body]
        valid_body = [stmt for stmt in body if isinstance(stmt, ast.CodeBlockStmt)]
        if len(valid_body) != len(body):
            self.error("Length mismatch in async for body")
        body = ast.SubNodeList[ast.CodeBlockStmt](items=valid_body, kid=body)
        orelse = [self.convert(stmt) for stmt in node.orelse]
        valid_orelse = [stmt for stmt in orelse if isinstance(stmt, ast.CodeBlockStmt)]
        if len(valid_orelse) != len(orelse):
            self.error("Length mismatch in async for orelse")
        orelse = ast.SubNodeList[ast.CodeBlockStmt](items=valid_orelse, kid=orelse)
        raise self.ice(f"IMPLEMENT ME {target} {iter} ")

    def proc_while(self, node: py_ast.While) -> ast.CodeBlockStmt:
        """Process While node.

        class While(stmt):
            __match_args__ = ("test", "body", "orelse")
            test: expr
            body: list[stmt]
            orelse: list[stmt]
        """
        test = self.convert(node.test)
        body = [self.convert(stmt) for stmt in node.body]
        valid_body = [stmt for stmt in body if isinstance(stmt, ast.CodeBlockStmt)]
        if len(valid_body) != len(body):
            self.error("Length mismatch in async for body")
        body = ast.SubNodeList[ast.CodeBlockStmt](items=valid_body, kid=body)
        orelse = [self.convert(stmt) for stmt in node.orelse]
        valid_orelse = [stmt for stmt in orelse if isinstance(stmt, ast.CodeBlockStmt)]
        if len(valid_orelse) != len(orelse):
            self.error("Length mismatch in async for orelse")
        orelse = ast.SubNodeList[ast.CodeBlockStmt](items=valid_orelse, kid=orelse)
        raise self.ice(f"IMPLEMENT ME{test}")

    def proc_if(self, node: py_ast.If) -> ast.CodeBlockStmt:
        """Process If node.

        class If(stmt):
            __match_args__ = ("test", "body", "orelse")
            test: expr
            body: list[stmt]
            orelse: list[stmt]
        """
        test = self.convert(node.test)
        body = [self.convert(stmt) for stmt in node.body]
        valid_body = [stmt for stmt in body if isinstance(stmt, ast.CodeBlockStmt)]
        if len(valid_body) != len(body):
            self.error("Length mismatch in async for body")
        body = ast.SubNodeList[ast.CodeBlockStmt](items=valid_body, kid=body)
        orelse = [self.convert(stmt) for stmt in node.orelse]
        valid_orelse = [stmt for stmt in orelse if isinstance(stmt, ast.CodeBlockStmt)]
        if len(valid_orelse) != len(orelse):
            self.error("Length mismatch in async for orelse")
        orelse = ast.SubNodeList[ast.CodeBlockStmt](items=valid_orelse, kid=orelse)
        raise self.ice(f"IMPLEMENT ME{test}")

    def proc_with(self, node: py_ast.With) -> ast.CodeBlockStmt:
        """Process With node.

        class With(stmt):
            __match_args__ = ("items", "body")
            items: list[withitem]
            body: list[stmt]
        """
        items = [self.convert(item) for item in node.items]
        valid_items = [item for item in items if isinstance(item, ast.ExprAsItem)]
        if len(valid_items) != len(items):
            self.error("Length mismatch in with items")
        items = ast.SubNodeList[ast.ExprAsItem](items=valid_items, kid=items)
        body = [self.convert(stmt) for stmt in node.body]
        valid_body = [stmt for stmt in body if isinstance(stmt, ast.CodeBlockStmt)]
        if len(valid_body) != len(body):
            self.error("Length mismatch in async for body")
        body = ast.SubNodeList[ast.CodeBlockStmt](items=valid_body, kid=body)
        raise self.ice("IMPLEMENT ME")

    def proc_async_with(self, node: py_ast.AsyncWith) -> ast.CodeBlockStmt:
        """Process AsyncWith node.

        class AsyncWith(stmt):
            __match_args__ = ("items", "body")
            items: list[withitem]
            body: list[stmt]
        """
        items = [self.convert(item) for item in node.items]
        valid_items = [item for item in items if isinstance(item, ast.ExprAsItem)]
        if len(valid_items) != len(items):
            self.error("Length mismatch in with items")
        items = ast.SubNodeList[ast.ExprAsItem](items=valid_items, kid=items)
        body = [self.convert(stmt) for stmt in node.body]
        valid_body = [stmt for stmt in body if isinstance(stmt, ast.CodeBlockStmt)]
        if len(valid_body) != len(body):
            self.error("Length mismatch in async for body")
        body = ast.SubNodeList[ast.CodeBlockStmt](items=valid_body, kid=body)
        raise self.ice("IMPLEMENT ME")

    def proc_raise(self, node: py_ast.Raise) -> None:
        """Process python node."""

    def proc_assert(self, node: py_ast.Assert) -> None:
        """Process python node."""

    def proc_attribute(self, node: py_ast.Attribute) -> None:
        """Process python node."""

    def proc_await(self, node: py_ast.Await) -> None:
        """Process python node."""

    def proc_bin_op(self, node: py_ast.BinOp) -> None:
        """Process python node."""

    def proc_bool_op(self, node: py_ast.BoolOp) -> None:
        """Process python node."""

    def proc_break(self, node: py_ast.Break) -> None:
        """Process python node."""

    def proc_call(self, node: py_ast.Call) -> ast.FuncCall:
        """Process python node.

        class Call(expr):
        if sys.version_info >= (3, 10):
            __match_args__ = ("func", "args", "keywords")
        func: expr
        args: list[expr]
        keywords: list[keyword]
        """
        func = self.convert(node.func)
        params_in: list[ast.Expr | ast.KWPair] = []
        args = [self.convert(arg) for arg in node.args]
        keywords = [self.convert(keyword) for keyword in node.keywords]
        for i in args:
            if isinstance(i, ast.Expr):
                params_in.append(i)
        for i in keywords:
            if isinstance(i, ast.KWPair):
                params_in.append(i)
        params_in2: ast.SubNodeList = ast.SubNodeList(items=params_in, kid=params_in)
        if isinstance(func, ast.Expr):
            return ast.FuncCall(
                target=func,
                params=params_in2,
                kid=params_in,
            )
        else:
            raise self.ice()

    def proc_compare(self, node: py_ast.Compare) -> None:
        """Process python node."""

    def proc_constant(self, node: py_ast.Constant) -> ast.Literal:
        """Process python node.

        class Constant(expr):
            value: Any  # None, str, bytes, bool, int, float, complex, Ellipsis
            kind: str | None
            # Aliases for value, for backwards compatibility
            s: Any
            n: int | float | complex
        """
        # if(node.value == None):
        #     print("node value:", node.value, node.lineno)
        if isinstance(node.value, str):
            return ast.String(
                file_path=self.mod_path,
                name=Tok.STRING,
                value=node.value,
                line=node.lineno,
                col_start=node.col_offset,
                col_end=node.col_offset + len(node.value),
                pos_start=0,
                pos_end=0,
                kid=[],
            )
        elif node.value is None:
            return ast.Null(
                file_path=self.mod_path,
                name=Tok.STRING,
                value=node.value,
                line=node.lineno,
                col_start=node.col_offset,
                col_end=node.col_offset,
                pos_start=0,
                pos_end=0,
                kid=[],
            )
        else:
            raise self.ice()

    def proc_continue(self, node: py_ast.Continue) -> None:
        """Process python node."""

    def proc_dict(self, node: py_ast.Dict) -> None:
        """Process python node."""

    def proc_dict_comp(self, node: py_ast.DictComp) -> None:
        """Process python node."""

    def proc_ellipsis(self, node: py_ast.Ellipsis) -> None:
        """Process python node."""

    def proc_except_handler(self, node: py_ast.ExceptHandler) -> None:
        """Process python node."""

    def proc_expr(self, node: py_ast.Expr) -> ast.Expr:
        """Process python node.

        class Expr(stmt):
            value: expr
        """
        value = self.convert(node.value)
        if isinstance(value, ast.Expr):
            return value
        else:
            raise self.ice()

    def proc_formatted_value(self, node: py_ast.FormattedValue) -> None:
        """Process python node."""

    def proc_function_type(self, node: py_ast.FunctionType) -> None:
        """Process python node."""

    def proc_generator_exp(self, node: py_ast.GeneratorExp) -> None:
        """Process python node."""

    def proc_global(self, node: py_ast.Global) -> None:
        """Process python node."""

    def proc_if_exp(self, node: py_ast.IfExp) -> None:
        """Process python node."""

    def proc_import(self, node: py_ast.Import) -> None:
        """Process python node."""

    def proc_import_from(self, node: py_ast.ImportFrom) -> None:
        """Process python node."""

    def proc_joined_str(self, node: py_ast.JoinedStr) -> None:
        """Process python node."""

    def proc_lambda(self, node: py_ast.Lambda) -> None:
        """Process python node."""

    def proc_list(self, node: py_ast.List) -> None:
        """Process python node."""

    def proc_list_comp(self, node: py_ast.ListComp) -> None:
        """Process python node."""

    def proc_match(self, node: py_ast.Match) -> None:
        """Process python node."""

    def proc_match_as(self, node: py_ast.MatchAs) -> None:
        """Process python node."""

    def proc_match_class(self, node: py_ast.MatchClass) -> None:
        """Process python node."""

    def proc_match_mapping(self, node: py_ast.MatchMapping) -> None:
        """Process python node."""

    def proc_match_or(self, node: py_ast.MatchOr) -> None:
        """Process python node."""

    def proc_match_sequence(self, node: py_ast.MatchSequence) -> None:
        """Process python node."""

    def proc_match_singleton(self, node: py_ast.MatchSingleton) -> None:
        """Process python node."""

    def proc_match_star(self, node: py_ast.MatchStar) -> None:
        """Process python node."""

    def proc_match_value(self, node: py_ast.MatchValue) -> None:
        """Process python node."""

    def proc_name(self, node: py_ast.Name) -> ast.Name:
        """Process python node.

        class Name(expr):
        if sys.version_info >= (3, 10):
            __match_args__ = ("id", "ctx")
        id: _Identifier
        ctx: expr_context
        """
        param = ast.Name(
            file_path=self.mod_path,
            name=Tok.NAME,
            value=node.id,
            line=node.lineno,
            col_start=node.col_offset,
            col_end=node.col_offset + len(node.id),
            pos_start=0,
            pos_end=0,
            kid=[],
        )
        return param

    def proc_named_expr(self, node: py_ast.NamedExpr) -> None:
        """Process python node."""

    def proc_nonlocal(self, node: py_ast.Nonlocal) -> None:
        """Process python node."""

    def proc_pass(self, node: py_ast.Pass) -> None:
        """Process python node."""

    def proc_set(self, node: py_ast.Set) -> None:
        """Process python node."""

    def proc_set_comp(self, node: py_ast.SetComp) -> None:
        """Process python node."""

    def proc_slice(self, node: py_ast.Slice) -> None:
        """Process python node."""

    def proc_starred(self, node: py_ast.Starred) -> None:
        """Process python node."""

    def proc_subscript(self, node: py_ast.Subscript) -> None:
        """Process python node."""

    def proc_try(self, node: py_ast.Try) -> None:
        """Process python node."""

    def proc_try_star(self, node: py_ast.TryStar) -> None:
        """Process python node."""

    def proc_tuple(self, node: py_ast.Tuple) -> None:
        """Process python node."""

    def proc_unary_op(self, node: py_ast.UnaryOp) -> None:
        """Process python node."""

    def proc_yield(self, node: py_ast.Yield) -> None:
        """Process python node."""

    def proc_yield_from(self, node: py_ast.YieldFrom) -> None:
        """Process python node."""

    def proc_alias(self, node: py_ast.alias) -> None:
        """Process python node."""

    def proc_arg(self, node: py_ast.arg) -> None:
        """Process python node.

        class arg(AST):
        if sys.version_info >= (3, 10):
            __match_args__ = ("arg", "annotation", "type_comment")
        arg: _Identifier
        annotation: expr | None
        """

    def proc_arguments(self, node: py_ast.arguments) -> None:
        """Process python node.

        class arguments(AST):
        if sys.version_info >= (3, 10):
            __match_args__ = ("posonlyargs", "args", "vararg", "kwonlyargs", "kw_defaults", "kwarg", "defaults")
        if sys.version_info >= (3, 8):
            posonlyargs: list[arg]
        args: list[arg]
        vararg: arg | None
        kwonlyargs: list[arg]
        kw_defaults: list[expr | None]
        kwarg: arg | None
        defaults: list[expr]
        """
        # args = [self.convert(arg) for arg in node.args]
        # vararg = node.vararg
        # kwonlyargs = [self.convert(arg) for arg in node.args]

    def proc_comprehension(self, node: py_ast.comprehension) -> None:
        """Process python node."""

    def proc_keyword(self, node: py_ast.keyword) -> ast.KWPair:
        """Process python node.

        class keyword(AST):
        if sys.version_info >= (3, 10):
            __match_args__ = ("arg", "value")
        arg: _Identifier
        value: expr
        """
        if isinstance(node.value, ast.Expr):
            return ast.KWPair(key=node.arg, value=node.value, kid=[])
        else:
            raise self.ice()

    def proc_match_case(self, node: py_ast.match_case) -> None:
        """Process python node."""

    def proc_withitem(self, node: py_ast.withitem) -> None:
        """Process python node."""

    def proc_param_spec(self, node: py_ast.ParamSpec) -> None:
        """Process python node."""

    def proc_type_alias(self, node: py_ast.TypeAlias) -> None:
        """Process python node."""

    def proc_type_var(self, node: py_ast.TypeVar) -> None:
        """Process python node."""

    def proc_type_var_tuple(self, node: py_ast.TypeVarTuple) -> None:
        """Process python node."""<|MERGE_RESOLUTION|>--- conflicted
+++ resolved
@@ -55,10 +55,6 @@
             body: list[stmt]
             type_ignores: list[TypeIgnore]
         """
-<<<<<<< HEAD
-        print("inside proc module-----------1")
-=======
->>>>>>> 8bce4690
         elements: list[ast.AstNode] = [self.convert(i) for i in node.body]
         valid = [
             i
