--- conflicted
+++ resolved
@@ -26,18 +26,14 @@
         """Test basic self loading."""
         Jac.context().init_memory(base_path=self.fixture_abs_path(__file__))
         jac_import("fixtures.hello_world", base_path=__file__)
-<<<<<<< HEAD
         self.assertIn(
-            "module 'hello_world'", str(Jac.context().jac_machine.loaded_modules)
+            "module 'fixtures.hello_world'",
+            str(Jac.context().jac_machine.loaded_modules),
         )
         self.assertIn(
             "/tests/fixtures/hello_world.jac",
             str(Jac.context().jac_machine.loaded_modules),
         )
-=======
-        self.assertIn("module 'fixtures.hello_world'", str(sys.modules))
-        self.assertIn("/tests/fixtures/hello_world.jac", str(sys.modules))
->>>>>>> 0e9d72e2
 
     def test_jac_py_import(self) -> None:
         """Basic test for pass."""
