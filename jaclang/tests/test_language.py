"""Test Jac language generally."""

import io
import os
import pickle
import sys
import sysconfig


import jaclang.compiler.passes.main as passes
from jaclang import jac_import
from jaclang.cli import cli
from jaclang.compiler.compile import jac_file_to_pass, jac_pass_to_pass, jac_str_to_pass
from jaclang.compiler.passes.main.schedules import py_code_gen_typed
from jaclang.plugin.feature import JacFeature as Jac
from jaclang.settings import settings
from jaclang.utils.test import TestCase


class JacLanguageTests(TestCase):
    """Test pass module."""

    def setUp(self) -> None:
        """Set up test."""
        return super().setUp()

    def test_sub_abilities(self) -> None:
        """Basic test for pass."""
        captured_output = io.StringIO()
        sys.stdout = captured_output

        # Execute the function
        cli.run(self.fixture_abs_path("sub_abil_sep.jac"))  # type: ignore

        sys.stdout = sys.__stdout__
        stdout_value = captured_output.getvalue()

        # Assertions or verifications
        self.assertEqual(
            "Hello, world!\n" "I'm a ninja Myca!\n",
            stdout_value,
        )

    def test_sub_abilities_multi(self) -> None:
        """Basic test for pass."""
        captured_output = io.StringIO()
        sys.stdout = captured_output

        # Execute the function
        cli.run(self.fixture_abs_path("sub_abil_sep_multilev.jac"))  # type: ignore

        sys.stdout = sys.__stdout__
        stdout_value = captured_output.getvalue()

        # Assertions or verifications
        self.assertEqual(
            "Hello, world!\n" "I'm a ninja Myca!\n",
            stdout_value,
        )

    def test_simple_jac_red(self) -> None:
        """Parse micro jac file."""
        captured_output = io.StringIO()
        sys.stdout = captured_output
        jac_import(
            "micro.simple_walk", base_path=self.fixture_abs_path("../../../examples/")
        )
        sys.stdout = sys.__stdout__
        stdout_value = captured_output.getvalue()
        self.assertEqual(
            stdout_value,
            "Value: -1\nValue: 0\nValue: 1\nValue: 2\nValue: 3\nValue: 4"
            "\nValue: 5\nValue: 6\nValue: 7\nFinal Value: 8\nDone walking.\n",
        )

    def test_guess_game(self) -> None:
        """Parse micro jac file."""
        captured_output = io.StringIO()
        sys.stdout = captured_output
        jac_import("guess_game", base_path=self.fixture_abs_path("./"))
        sys.stdout = sys.__stdout__
        stdout_value = captured_output.getvalue()
        self.assertEqual(
            stdout_value,
            "Too high!\nToo low!\nToo high!\nCongratulations! You guessed correctly.\n",
        )

    def test_chandra_bugs(self) -> None:
        """Parse micro jac file."""
        captured_output = io.StringIO()
        sys.stdout = captured_output
        jac_import("chandra_bugs", base_path=self.fixture_abs_path("./"))
        sys.stdout = sys.__stdout__
        stdout_value = captured_output.getvalue()
        self.assertEqual(
            stdout_value,
            "<link href='{'new_val': 3, 'where': 'from_foo'} rel='stylesheet'\nTrue\n",
        )

    def test_chandra_bugs2(self) -> None:
        """Parse micro jac file."""
        captured_output = io.StringIO()
        sys.stdout = captured_output
        jac_import("chandra_bugs2", base_path=self.fixture_abs_path("./"))
        sys.stdout = sys.__stdout__
        stdout_value = captured_output.getvalue()
        self.assertEqual(
            stdout_value,
            "{'apple': None, 'pineapple': None}\n"
            "This is a long\n"
            "        line of code.\n"
            "{'a': 'apple', 'b': 'ball', 'c': 'cat', 'd': 'dog', 'e': 'elephant'}\n",
        )

    # TODO: Move these tests to mtllm repo
    # def test_with_llm_function(self) -> None:
    #     """Parse micro jac file."""
    #     captured_output = io.StringIO()
    #     sys.stdout = captured_output
    #     jac_import("with_llm_function", base_path=self.fixture_abs_path("./"))
    #     sys.stdout = sys.__stdout__
    #     stdout_value = captured_output.getvalue()
    #     self.assertIn("{'temperature': 0.7}", stdout_value)
    #     self.assertIn("Emoji Representation (str)", stdout_value)
    #     self.assertIn('Text Input (input) (str) = "Lets move to paris"', stdout_value)
    #     self.assertIn(
    #         ' = [{"input": "I love tp drink pina coladas"',
    #         stdout_value,
    #     )

    # def test_with_llm_method(self) -> None:
    #     """Parse micro jac file."""
    #     captured_output = io.StringIO()
    #     sys.stdout = captured_output
    #     jac_import("with_llm_method", base_path=self.fixture_abs_path("./"))
    #     sys.stdout = sys.__stdout__
    #     stdout_value = captured_output.getvalue()
    #     self.assertIn("[Reasoning] <Reason>", stdout_value)
    #     self.assertIn("(Enum) eg:- Personality.EXTROVERT ->", stdout_value)
    #     self.assertIn(
    #         "Personality Index of a Person (PersonalityIndex) (class) eg:- "
    #         "PersonalityIndex(index=int) -> Personality Index (index) (int)",
    #         stdout_value,
    #     )
    #     self.assertIn(
    #         "Personality of the Person (dict[Personality,PersonalityIndex])",
    #         stdout_value,
    #     )
    #     self.assertIn(
    #         'Diary Entries (diary_entries) (list[str]) = ["I won noble prize in '
    #         'Physics", "I am popular for my theory of relativity"]',
    #         stdout_value,
    #     )

    # def test_with_llm_lower(self) -> None:
    #     """Parse micro jac file."""
    #     captured_output = io.StringIO()
    #     sys.stdout = captured_output
    #     jac_import("with_llm_lower", base_path=self.fixture_abs_path("./"))
    #     sys.stdout = sys.__stdout__
    #     stdout_value = captured_output.getvalue()
    #     self.assertIn("[Reasoning] <Reason>", stdout_value)
    #     self.assertIn(
    #         'Name of the Person (name) (str) = "Oppenheimer"',
    #         stdout_value,
    #     )
    #     self.assertIn(
    #         "Person (Person) (obj) eg:- Person(full_name=str, yod=int, personality"
    #         "=Personality) -> Fullname of the Person (full_name) (str), Year of Death"
    #         " (yod) (int), Personality of the Person (personality) (Personality)",
    #         stdout_value,
    #     )
    #     self.assertIn(
    #         "J. Robert Oppenheimer was a Introvert person who died in 1967",
    #         stdout_value,
    #     )

<<<<<<< HEAD
    def test_with_llm_type(self) -> None:
        """Parse micro jac file."""
        captured_output = io.StringIO()
        sys.stdout = captured_output
        jac_import("with_llm_type", base_path=self.fixture_abs_path("./"))
        sys.stdout = sys.__stdout__
        stdout_value = captured_output.getvalue()
        self.assertIn("14/03/1879", stdout_value)
        self.assertNotIn(
            'University (University) (obj) = type(__module__="with_llm_type", __doc__=None, '
            "_jac_entry_funcs_`=[`], _jac_exit_funcs_=[], __init__=function(__wrapped__=function()))",
            stdout_value,
        )
        desired_output_count = stdout_value.count(
            "Person(name='Jason Mars', dob='1994-01-01', age=30)"
        )
        self.assertEqual(desired_output_count, 2)

    def test_with_llm_image(self) -> None:
        """Test MTLLLM Image Implementation."""
        try:
            captured_output = io.StringIO()
            sys.stdout = captured_output
            jac_import("with_llm_image", base_path=self.fixture_abs_path("./"))
            sys.stdout = sys.__stdout__
            stdout_value = captured_output.getvalue()
            self.assertIn(
                "{'type': 'text', 'text': '\\n[System Prompt]\\n", stdout_value[:500]
            )
            self.assertNotIn(
                " {'type': 'text', 'text': 'Image of the Question (question_img) (Image) = '}, "
                "{'type': 'image_url', 'image_url': {'url': 'data:image/jpeg;base64,/9j/4AAQSkZJRgABAQAAAQAB",
                stdout_value[:500],
            )
        except Exception:
            self.skipTest("This test requires Pillow to be installed.")
=======
    # def test_with_llm_type(self) -> None:
    #     """Parse micro jac file."""
    #     captured_output = io.StringIO()
    #     sys.stdout = captured_output
    #     jac_import("with_llm_type", base_path=self.fixture_abs_path("./"))
    #     sys.stdout = sys.__stdout__
    #     stdout_value = captured_output.getvalue()
    #     self.assertIn("14/03/1879", stdout_value)
    #     self.assertNotIn(
    #         'University (University) (obj) = type(__module__="with_llm_type", __doc__=None, '
    #         "_jac_entry_funcs_`=[`], _jac_exit_funcs_=[], __init__=function(__wrapped__=function()))",
    #         stdout_value,
    #     )
    #     desired_output_count = stdout_value.count(
    #         "Person(name='Jason Mars', dob='1994-01-01', age=30)"
    #     )
    #     self.assertEqual(desired_output_count, 2)

    # def test_with_llm_vision(self) -> None:
    #     """Test MTLLLM Vision Implementation."""
    #     try:
    #         captured_output = io.StringIO()
    #         sys.stdout = captured_output
    #         jac_import("with_llm_vision", base_path=self.fixture_abs_path("./"))
    #         sys.stdout = sys.__stdout__
    #         stdout_value = captured_output.getvalue()
    #         self.assertIn(
    #             "{'type': 'text', 'text': '\\n[System Prompt]\\n", stdout_value[:500]
    #         )
    #         self.assertNotIn(
    #             " {'type': 'text', 'text': 'Image of the Question (question_img) (Image) = '}, "
    #             "{'type': 'image_url', 'image_url': {'url': 'data:image/jpeg;base64,/9j/4AAQSkZJRgABAQAAAQAB",
    #             stdout_value[:500],
    #         )
    #     except Exception:
    #         self.skipTest("This test requires Pillow to be installed.")
>>>>>>> 7f24a303

    def test_with_llm_video(self) -> None:
        """Test MTLLLM Video Implementation."""
        try:
            captured_output = io.StringIO()
            sys.stdout = captured_output
            jac_import("with_llm_video", base_path=self.fixture_abs_path("./"))
            sys.stdout = sys.__stdout__
            stdout_value = captured_output.getvalue()
            self.assertIn(
                "{'type': 'text', 'text': '\\n[System Prompt]\\n", stdout_value[:500]
            )
            self.assertEqual(stdout_value.count("data:image/jpeg;base64"), 4)
        except Exception:
            self.skipTest("This test requires OpenCV to be installed.")

    def test_ignore(self) -> None:
        """Parse micro jac file."""
        Jac.get_root()._jac_.edges.clear()
        captured_output = io.StringIO()
        sys.stdout = captured_output
        jac_import("ignore_dup", base_path=self.fixture_abs_path("./"))
        sys.stdout = sys.__stdout__
        stdout_value = captured_output.getvalue()
        self.assertEqual(stdout_value.split("\n")[0].count("here"), 10)
        self.assertEqual(stdout_value.split("\n")[1].count("here"), 5)

    def test_dataclass_hasability(self) -> None:
        """Parse micro jac file."""
        captured_output = io.StringIO()
        sys.stdout = captured_output
        jac_import("hashcheck_dup", base_path=self.fixture_abs_path("./"))
        sys.stdout = sys.__stdout__
        stdout_value = captured_output.getvalue()
        self.assertEqual(stdout_value.count("check"), 2)

    def test_arith_precedence(self) -> None:
        """Basic precedence test."""
        prog = jac_str_to_pass("with entry {print(4-5-4);}", "test.jac")
        captured_output = io.StringIO()
        sys.stdout = captured_output
        exec(compile(prog.ir.gen.py_ast[0], "test.py", "exec"))
        sys.stdout = sys.__stdout__
        stdout_value = captured_output.getvalue()
        self.assertEqual(stdout_value, "-5\n")

    def test_need_import(self) -> None:
        """Test importing python."""
        captured_output = io.StringIO()
        sys.stdout = captured_output
        jac_import("needs_import", base_path=self.fixture_abs_path("./"))
        sys.stdout = sys.__stdout__
        stdout_value = captured_output.getvalue()
        self.assertIn("<module 'pyfunc' from", stdout_value)

    def test_filter_compr(self) -> None:
        """Testing filter comprehension."""
        captured_output = io.StringIO()
        sys.stdout = captured_output
        jac_import(
            "reference.special_comprehensions",
            base_path=self.fixture_abs_path("../../../examples/"),
        )
        sys.stdout = sys.__stdout__
        stdout_value = captured_output.getvalue()
        self.assertIn("TestObj", stdout_value)

    def test_gen_dot_bubble(self) -> None:
        """Test the dot gen of nodes and edges of bubblesort."""
        captured_output = io.StringIO()
        sys.stdout = captured_output
        jac_import("gendot_bubble_sort", base_path=self.fixture_abs_path("./"))
        sys.stdout = sys.__stdout__
        stdout_value = captured_output.getvalue()
        self.assertIn(
            '[label="inner_node(main=5, sub=2)"];',
            stdout_value,
        )

    def test_assign_compr(self) -> None:
        """Test assign_compr."""
        captured_output = io.StringIO()
        sys.stdout = captured_output
        jac_import("assign_compr_dup", base_path=self.fixture_abs_path("./"))
        sys.stdout = sys.__stdout__
        stdout_value = captured_output.getvalue()
        self.assertEqual(
            "[MyObj(apple=5, banana=7), MyObj(apple=5, banana=7)]\n",
            stdout_value,
        )

    def test_semstr(self) -> None:
        """Test semstring."""
        captured_output = io.StringIO()
        sys.stdout = captured_output
        jac_import("semstr", base_path=self.fixture_abs_path("./"))
        sys.stdout = sys.__stdout__
        stdout_value = captured_output.getvalue()
        self.assertNotIn("Error", stdout_value)

    def test_raw_bytestr(self) -> None:
        """Test raw string and byte string."""
        captured_output = io.StringIO()
        sys.stdout = captured_output
        jac_import("raw_byte_string", base_path=self.fixture_abs_path("./"))
        sys.stdout = sys.__stdout__
        stdout_value = captured_output.getvalue()
        self.assertEqual(stdout_value.count(r"\\\\"), 2)
        self.assertEqual(stdout_value.count("<class 'bytes'>"), 3)

    def test_deep_imports(self) -> None:
        """Parse micro jac file."""
        Jac.get_root()._jac_.edges.clear()
        captured_output = io.StringIO()
        sys.stdout = captured_output
        jac_import("deep_import", base_path=self.fixture_abs_path("./"))
        sys.stdout = sys.__stdout__
        stdout_value = captured_output.getvalue()
        self.assertEqual(stdout_value.split("\n")[0], "one level deeperslHello World!")

    def test_deep_outer_imports_one(self) -> None:
        """Parse micro jac file."""
        Jac.get_root()._jac_.edges.clear()
        captured_output = io.StringIO()
        sys.stdout = captured_output
        jac_import(
            "deep.deeper.deep_outer_import", base_path=self.fixture_abs_path("./")
        )
        sys.stdout = sys.__stdout__
        stdout_value = captured_output.getvalue()
        self.assertIn("one level deeperslHello World!", stdout_value)
        self.assertIn("module 'pyfunc' from ", stdout_value)

    def test_deep_outer_imports_from_loc(self) -> None:
        """Parse micro jac file."""
        Jac.get_root()._jac_.edges.clear()
        captured_output = io.StringIO()
        sys.stdout = captured_output
        os.chdir(self.fixture_abs_path("./deep/deeper/"))
        cli.run("deep_outer_import.jac")
        sys.stdout = sys.__stdout__
        stdout_value = captured_output.getvalue()
        self.assertIn("one level deeperslHello World!", stdout_value)
        self.assertIn("module 'pyfunc' from ", stdout_value)

    # def test_second_deep_outer_imports(self) -> None:
    #     """Parse micro jac file."""
    #     Jac.get_root()._jac_.edges.clear()
    #     captured_output = io.StringIO()
    #     sys.stdout = captured_output
    #     jac_import(
    #         "deep.deeper.deep_outer_import2", base_path=self.fixture_abs_path("./")
    #     )
    #     sys.stdout = sys.__stdout__
    #     stdout_value = captured_output.getvalue()
    #     self.assertIn("one level deeperslHello World!", stdout_value)
    #     self.assertIn("module 'pyfunc' from ", stdout_value)

    def test_has_lambda_goodness(self) -> None:
        """Test has lambda_goodness."""
        Jac.get_root()._jac_.edges.clear()
        captured_output = io.StringIO()
        sys.stdout = captured_output
        jac_import("has_goodness", base_path=self.fixture_abs_path("./"))
        sys.stdout = sys.__stdout__
        stdout_value = captured_output.getvalue()
        self.assertEqual(stdout_value.split("\n")[0], "mylist:  [1, 2, 3]")
        self.assertEqual(stdout_value.split("\n")[1], "mydict:  {'a': 2, 'b': 4}")

    def test_conn_assign_on_edges(self) -> None:
        """Test conn assign on edges."""
        Jac.get_root()._jac_.edges.clear()
        captured_output = io.StringIO()
        sys.stdout = captured_output
        jac_import("edge_ops", base_path=self.fixture_abs_path("./"))
        sys.stdout = sys.__stdout__
        stdout_value = captured_output.getvalue()
        self.assertIn("[(3, 5), (14, 1), (5, 1)]", stdout_value)
        self.assertIn("10\n", stdout_value)
        self.assertIn("12\n", stdout_value)

    def test_disconnect(self) -> None:
        """Test conn assign on edges."""
        Jac.get_root()._jac_.edges.clear()
        captured_output = io.StringIO()
        sys.stdout = captured_output
        jac_import("disconn", base_path=self.fixture_abs_path("./"))
        sys.stdout = sys.__stdout__
        stdout_value = captured_output.getvalue().split("\n")
        self.assertIn("c(cc=0)", stdout_value[0])
        self.assertIn("c(cc=1)", stdout_value[0])
        self.assertIn("c(cc=2)", stdout_value[0])
        self.assertIn("True", stdout_value[2])
        self.assertIn("[]", stdout_value[3])
        self.assertIn(
            "['GenericEdge', 'GenericEdge', 'GenericEdge']",
            stdout_value[5],
        )

    def test_simple_archs(self) -> None:
        """Test conn assign on edges."""
        Jac.get_root()._jac_.edges.clear()
        captured_output = io.StringIO()
        sys.stdout = captured_output
        jac_import("simple_archs", base_path=self.fixture_abs_path("./"))
        sys.stdout = sys.__stdout__
        stdout_value = captured_output.getvalue()
        self.assertEqual(stdout_value.split("\n")[0], "1 2 0")
        self.assertEqual(stdout_value.split("\n")[1], "0")

    def test_edge_walk(self) -> None:
        """Test walking through edges."""
        Jac.get_root()._jac_.edges.clear()
        captured_output = io.StringIO()
        sys.stdout = captured_output
        jac_import("edges_walk", base_path=self.fixture_abs_path("./"))
        sys.stdout = sys.__stdout__
        stdout_value = captured_output.getvalue()
        self.assertIn("creator()\n", stdout_value)
        self.assertIn("[node_a(val=12)]\n", stdout_value)
        self.assertIn("node_a(val=1)", stdout_value)
        self.assertIn("node_a(val=2)", stdout_value)
        self.assertIn("[node_a(val=42), node_a(val=42)]\n", stdout_value)

    def test_impl_grab(self) -> None:
        """Test walking through edges."""
        Jac.get_root()._jac_.edges.clear()
        captured_output = io.StringIO()
        sys.stdout = captured_output
        jac_import("impl_grab", base_path=self.fixture_abs_path("./"))
        sys.stdout = sys.__stdout__
        stdout_value = captured_output.getvalue()
        self.assertIn("1.414", stdout_value)

    def test_tuple_of_tuple_assign(self) -> None:
        """Test walking through edges."""
        Jac.get_root()._jac_.edges.clear()
        captured_output = io.StringIO()
        sys.stdout = captured_output
        jac_import("tuplytuples", base_path=self.fixture_abs_path("./"))
        sys.stdout = sys.__stdout__
        stdout_value = captured_output.getvalue()
        self.assertIn(
            "a apple b banana a apple b banana a apple b banana a apple b banana",
            stdout_value,
        )

    def test_deferred_field(self) -> None:
        """Test walking through edges."""
        Jac.get_root()._jac_.edges.clear()
        captured_output = io.StringIO()
        sys.stdout = captured_output
        jac_import("deferred_field", base_path=self.fixture_abs_path("./"))
        sys.stdout = sys.__stdout__
        stdout_value = captured_output.getvalue()
        self.assertIn(
            "5 15",
            stdout_value,
        )

    def test_gen_dot_builtin(self) -> None:
        """Test the dot gen of nodes and edges as a builtin."""
        Jac.get_root()._jac_.edges.clear()
        captured_output = io.StringIO()
        sys.stdout = captured_output
        jac_import("builtin_dotgen", base_path=self.fixture_abs_path("./"))
        sys.stdout = sys.__stdout__
        stdout_value = captured_output.getvalue()
        print(stdout_value)
        self.assertEqual(stdout_value.count("True"), 14)

    def test_with_contexts(self) -> None:
        """Test walking through edges."""
        Jac.get_root()._jac_.edges.clear()
        captured_output = io.StringIO()
        sys.stdout = captured_output
        jac_import("with_context", base_path=self.fixture_abs_path("./"))
        sys.stdout = sys.__stdout__
        stdout_value = captured_output.getvalue()
        self.assertIn("im in", stdout_value)
        self.assertIn("in the middle", stdout_value)
        self.assertIn("im out", stdout_value)
        self.assertIn(
            "{'apple': [1, 2, 3], 'banana': [1, 2, 3], 'cherry': [1, 2, 3]}",
            stdout_value,
        )

    def test_typed_filter_compr(self) -> None:
        """Parse micro jac file."""
        captured_output = io.StringIO()
        sys.stdout = captured_output
        jac_import(
            "micro.typed_filter_compr",
            base_path=self.fixture_abs_path("../../../examples/"),
        )
        sys.stdout = sys.__stdout__
        stdout_value = captured_output.getvalue()
        self.assertIn(
            "[MyObj(a=0), MyObj2(a=2), MyObj(a=1), "
            "MyObj2(a=3), MyObj(a=2), MyObj(a=3)]\n",
            stdout_value,
        )
        self.assertIn("[MyObj(a=0), MyObj(a=1), MyObj(a=2)]\n", stdout_value)

    def test_edge_node_walk(self) -> None:
        """Test walking through edges and nodes."""
        Jac.get_root()._jac_.edges.clear()
        captured_output = io.StringIO()
        sys.stdout = captured_output
        jac_import("edge_node_walk", base_path=self.fixture_abs_path("./"))
        sys.stdout = sys.__stdout__
        stdout_value = captured_output.getvalue()
        self.assertIn("creator()\n", stdout_value)
        self.assertIn("[node_a(val=12)]\n", stdout_value)
        self.assertIn("node_a(val=1)", stdout_value)
        self.assertIn("node_a(val=2)", stdout_value)
        self.assertIn("[node_b(val=42), node_b(val=42)]\n", stdout_value)

    def test_annotation_tuple_issue(self) -> None:
        """Test conn assign on edges."""
        Jac.get_root()._jac_.edges.clear()
        mypass = jac_file_to_pass(self.fixture_abs_path("./slice_vals.jac"))
        self.assertIn("Annotated[Str, INT, BLAH]", mypass.ir.gen.py)
        self.assertIn("tuple[int, Optional[type], Optional[tuple]]", mypass.ir.gen.py)

    def test_impl_decl_resolution_fix(self) -> None:
        """Test walking through edges and nodes."""
        Jac.get_root()._jac_.edges.clear()
        captured_output = io.StringIO()
        sys.stdout = captured_output
        jac_import("mtest", base_path=self.fixture_abs_path("./"))
        sys.stdout = sys.__stdout__
        stdout_value = captured_output.getvalue()
        self.assertIn("2.0\n", stdout_value)

    def test_registry(self) -> None:
        """Test Jac registry feature."""
        captured_output = io.StringIO()
        sys.stdout = captured_output
        jac_import("registry", base_path=self.fixture_abs_path("./"))
        sys.stdout = sys.__stdout__
        stdout_value = captured_output.getvalue()
        self.assertNotIn("Error", stdout_value)

        with open(
            os.path.join(
                self.fixture_abs_path("./"), "__jac_gen__", "registry.registry.pkl"
            ),
            "rb",
        ) as f:
            registry = pickle.load(f)

        self.assertEqual(len(registry.registry), 3)
        self.assertEqual(len(list(registry.registry.items())[0][1]), 10)
        self.assertEqual(list(registry.registry.items())[1][0].scope, "Person")

    def test_enum_inside_arch(self) -> None:
        """Test Enum as member stmt."""
        captured_output = io.StringIO()
        sys.stdout = captured_output
        jac_import("enum_inside_archtype", base_path=self.fixture_abs_path("./"))
        sys.stdout = sys.__stdout__
        stdout_value = captured_output.getvalue()
        self.assertEqual("2\n", stdout_value)

    def test_needs_import_1(self) -> None:
        """Test py ast to Jac ast conversion output."""
        settings.py_raise = True
        file_name = os.path.join(self.fixture_abs_path("./"), "needs_import_1.jac")
        from jaclang.compiler.passes.main.schedules import py_code_gen
        import jaclang.compiler.absyntree as ast

        ir = jac_file_to_pass(file_name, schedule=py_code_gen).ir
        self.assertEqual(len(ir.get_all_sub_nodes(ast.Architype)), 7)
        captured_output = io.StringIO()
        sys.stdout = captured_output
        jac_import("needs_import_1", base_path=self.fixture_abs_path("./"))
        sys.stdout = sys.__stdout__
        stdout_value = captured_output.getvalue()
        self.assertIn("pyfunc_1 imported", stdout_value)
        settings.py_raise = False

    def test_pyfunc_1(self) -> None:
        """Test py ast to Jac ast conversion."""
        from jaclang.compiler.passes.main import PyastBuildPass
        import jaclang.compiler.absyntree as ast
        import ast as py_ast

        py_out_path = os.path.join(self.fixture_abs_path("./"), "pyfunc_1.py")
        with open(py_out_path) as f:
            output = PyastBuildPass(
                input_ir=ast.PythonModuleAst(
                    py_ast.parse(f.read()), mod_path=py_out_path
                ),
            ).ir.unparse()
        # print(output)
        self.assertIn("can greet2(**kwargs: Any)", output)
        self.assertEqual(output.count("with entry {"), 13)
        self.assertIn(
            '"""Enum for shape types"""\nenum ShapeType{ CIRCLE = "Circle",\n',
            output,
        )
        self.assertIn(
            "UNKNOWN = \"Unknown\",\n::py::\nprint('hello')\n::py::\n }", output
        )
        self.assertIn('assert x == 5 , "x should be equal to 5" ;', output)
        self.assertIn("if not x == y {", output)
        self.assertIn("can greet2(**kwargs: Any) {", output)
        self.assertIn("squares_dict = {x: (x ** 2)  for x in numbers};", output)
        self.assertIn(
            '\n\n@ my_decorator \n can say_hello() {\n    """Say hello""" ; ', output
        )

    def test_needs_import_2(self) -> None:
        """Test py ast to Jac ast conversion output."""
        settings.py_raise = True
        file_name = os.path.join(self.fixture_abs_path("./"), "needs_import_2.jac")
        from jaclang.compiler.passes.main.schedules import py_code_gen
        import jaclang.compiler.absyntree as ast

        ir = jac_file_to_pass(file_name, schedule=py_code_gen).ir
        self.assertEqual(len(ir.get_all_sub_nodes(ast.Architype)), 5)
        captured_output = io.StringIO()
        sys.stdout = captured_output
        jac_import("needs_import_2", base_path=self.fixture_abs_path("./"))
        sys.stdout = sys.__stdout__
        stdout_value = captured_output.getvalue()
        self.assertIn("pyfunc_2 imported", stdout_value)
        self.assertEqual(stdout_value.count("<class 'bytes'>"), 3)
        settings.py_raise = False

    def test_pyfunc_2(self) -> None:
        """Test py ast to Jac ast conversion."""
        from jaclang.compiler.passes.main import PyastBuildPass
        import jaclang.compiler.absyntree as ast
        import ast as py_ast

        py_out_path = os.path.join(self.fixture_abs_path("./"), "pyfunc_2.py")
        with open(py_out_path) as f:
            output = PyastBuildPass(
                input_ir=ast.PythonModuleAst(
                    py_ast.parse(f.read()), mod_path=py_out_path
                ),
            ).ir.unparse()
        self.assertIn("class X {\n    with entry {\n        a_b = 67;", output)
        self.assertIn("br = b'Hello\\\\\\\\nWorld'", output)
        self.assertIn("class Circle {\n    can init(radius: float", output)

    def test_needs_import_3(self) -> None:
        """Test py ast to Jac ast conversion output."""
        settings.py_raise = True
        file_name = os.path.join(self.fixture_abs_path("./"), "needs_import_3.jac")
        from jaclang.compiler.passes.main.schedules import py_code_gen
        import jaclang.compiler.absyntree as ast

        ir = jac_file_to_pass(file_name, schedule=py_code_gen).ir
        self.assertEqual(len(ir.get_all_sub_nodes(ast.Architype)), 6)
        captured_output = io.StringIO()
        sys.stdout = captured_output
        jac_import("needs_import_3", base_path=self.fixture_abs_path("./"))
        sys.stdout = sys.__stdout__
        stdout_value = captured_output.getvalue()
        self.assertIn("pyfunc_3 imported", stdout_value)
        settings.py_raise = False

    def test_pyfunc_3(self) -> None:
        """Test py ast to Jac ast conversion."""
        from jaclang.compiler.passes.main import PyastBuildPass
        import jaclang.compiler.absyntree as ast
        import ast as py_ast

        py_out_path = os.path.join(self.fixture_abs_path("./"), "pyfunc_3.py")
        with open(py_out_path) as f:
            output = PyastBuildPass(
                input_ir=ast.PythonModuleAst(
                    py_ast.parse(f.read()), mod_path=py_out_path
                ),
            ).ir.unparse()
        self.assertIn("if 0 <= x<= 5 {", output)
        self.assertIn("  case _:\n", output)
        self.assertIn(" case Point(x = int(_), y = 0):\n", output)
        self.assertIn("class Sample {\n    can init", output)

    def test_py_kw_as_name_disallowed(self) -> None:
        """Basic precedence test."""
        prog = jac_str_to_pass("with entry {print.is.not.True(4-5-4);}", "test.jac")
        self.assertIn("Python keyword is used as name", str(prog.errors_had[0].msg))

    def test_double_format_issue(self) -> None:
        """Basic precedence test."""
        prog = jac_str_to_pass("with entry {print(hello);}", "test.jac")
        prog.ir.unparse()
        before = prog.ir.format()
        prog.ir.format()
        prog.ir.format()
        after = prog.ir.format()
        self.assertEqual(before, after)

    def test_type_fuse_expr(self) -> None:
        """Basic test for pass."""
        captured_output = io.StringIO()
        sys.stdout = captured_output
        cli.tool(
            "ir",
            [
                "ast",
                self.fixture_abs_path(
                    "../../../examples/reference/collection_values.jac"
                ),
            ],
        )

        sys.stdout = sys.__stdout__
        stdout_value = captured_output.getvalue()
        self.assertIn(
            "builtins.dict[builtins.int, builtins.int]",
            stdout_value,
        )
        self.assertIn(
            "typing.Generator[builtins.int, None, None]",
            stdout_value,
        )

    def test_inherit_check(self) -> None:
        """Test py ast to Jac ast conversion output."""
        captured_output = io.StringIO()
        sys.stdout = captured_output
        jac_import("inherit_check", base_path=self.fixture_abs_path("./"))
        sys.stdout = sys.__stdout__
        stdout_value = captured_output.getvalue()
        self.assertEqual("I am in b\nI am in b\nwww is also in b\n", stdout_value)

    def test_tuple_unpack(self) -> None:
        """Test tuple unpack."""
        captured_output = io.StringIO()
        sys.stdout = captured_output
        jac_import("tupleunpack", base_path=self.fixture_abs_path("./"))
        sys.stdout = sys.__stdout__
        stdout_value = captured_output.getvalue().split("\n")
        self.assertIn("1", stdout_value[0])
        self.assertIn("[2, 3, 4]", stdout_value[1])

    def test_try_finally(self) -> None:
        """Test try finally."""
        captured_output = io.StringIO()
        sys.stdout = captured_output
        jac_import("try_finally", base_path=self.fixture_abs_path("./"))
        sys.stdout = sys.__stdout__
        stdout_value = captured_output.getvalue().split("\n")
        self.assertIn("try block", stdout_value[0])
        self.assertIn("finally block", stdout_value[1])
        self.assertIn("try block", stdout_value[2])
        self.assertIn("else block", stdout_value[3])
        self.assertIn("finally block", stdout_value[4])

    def test_arithmetic_bug(self) -> None:
        """Test arithmetic bug."""
        captured_output = io.StringIO()
        sys.stdout = captured_output
        jac_import("arithmetic_bug", base_path=self.fixture_abs_path("./"))
        sys.stdout = sys.__stdout__
        stdout_value = captured_output.getvalue().split("\n")
        self.assertEqual("0.0625", stdout_value[0])
        self.assertEqual("1e-06", stdout_value[1])
        self.assertEqual("1000.000001", stdout_value[2])
        self.assertEqual("78", stdout_value[3])
        self.assertEqual("12", stdout_value[4])

    def test_lambda_expr(self) -> None:
        """Test lambda expr."""
        captured_output = io.StringIO()
        sys.stdout = captured_output
        jac_import("lambda", base_path=self.fixture_abs_path("./"))
        sys.stdout = sys.__stdout__
        stdout_value = captured_output.getvalue().split("\n")
        self.assertEqual("9", stdout_value[0])
        self.assertEqual("567", stdout_value[1])

    def test_random_check(self) -> None:
        """Test py ast to Jac ast conversion output."""
        settings.py_raise = True

        from jaclang.compiler.passes.main import PyastBuildPass
        import jaclang.compiler.absyntree as ast
        import ast as py_ast

        module_paths = ["random", "tkinter"]
        for module_path in module_paths:
            stdlib_dir = sysconfig.get_paths()["stdlib"]
            file_path = os.path.join(
                stdlib_dir,
                module_path + (".py" if module_path == "random" else "/__init__.py"),
            )
            with open(file_path) as f:
                jac_ast = PyastBuildPass(
                    input_ir=ast.PythonModuleAst(
                        py_ast.parse(f.read()), mod_path=file_path
                    )
                )
            ir = jac_pass_to_pass(jac_ast).ir
            gen_ast = ir.pp()
            if module_path == "random":
                self.assertIn("ModulePath - statistics -", gen_ast)
            else:
                self.assertIn("+-- Name - TclError - Type: No", gen_ast)
        settings.py_raise = False

    def test_deep_py_load_imports(self) -> None:  # we can get rid of this, isn't?
        """Test py ast to Jac ast conversion output."""
        settings.py_raise = True
        file_name = os.path.join(self.fixture_abs_path("./"), "random_check.jac")
        from jaclang.compiler.passes.main.schedules import py_code_gen, PyImportPass

        imp = jac_file_to_pass(file_name, schedule=py_code_gen, target=PyImportPass)
        self.assertEqual(len(imp.import_table), 1)
        settings.py_raise = False

    def test_access_modifier(self) -> None:
        """Test for access tags working."""
        captured_output = io.StringIO()
        sys.stdout = captured_output
        cli.check(
            self.fixture_abs_path("../../tests/fixtures/access_modifier.jac"),
            print_errs=True,
        )
        sys.stdout = sys.__stdout__
        stdout_value = captured_output.getvalue()
        self.assertIn('Can not access private variable "p"', stdout_value)
        self.assertIn('Can not access private variable "privmethod"', stdout_value)
        self.assertIn('Can not access private variable "BankAccount"', stdout_value)
        self.assertNotIn(" Name: ", stdout_value)

    def test_deep_convert(self) -> None:
        """Test py ast to Jac ast conversion output."""
        settings.py_raise = settings.py_raise_deep = True
        file_name = os.path.join(self.fixture_abs_path("./"), "deep_convert.jac")
        from jaclang.compiler.passes.main.schedules import py_code_gen
        import jaclang.compiler.absyntree as ast

        ir = jac_file_to_pass(file_name, schedule=py_code_gen).ir
        jac_ast = ir.pp()
        self.assertIn(' |   +-- String - "Loop compl', jac_ast)
        self.assertEqual(len(ir.get_all_sub_nodes(ast.SubNodeList)), 272)
        captured_output = io.StringIO()
        sys.stdout = captured_output
        jac_import("deep_convert", base_path=self.fixture_abs_path("./"))
        sys.stdout = sys.__stdout__
        stdout_value = captured_output.getvalue()
        self.assertIn("Deep convo is imported", stdout_value)
        settings.py_raise = settings.py_raise_deep = False

    def test_override_walker_inherit(self) -> None:
        """Test py ast to Jac ast conversion output."""
        captured_output = io.StringIO()
        sys.stdout = captured_output
        jac_import("walker_override", base_path=self.fixture_abs_path("./"))
        sys.stdout = sys.__stdout__
        stdout_value = captured_output.getvalue()
        self.assertEqual("baz\nbar\n", stdout_value)

    def test_ds_type_check_pass(self) -> None:
        """Test conn assign on edges."""
        Jac.get_root()._jac_.edges.clear()
        mypass = jac_file_to_pass(
            self.fixture_abs_path("../../../examples/micro/simple_walk.jac"),
            schedule=py_code_gen_typed,
        )
        self.assertEqual(len(mypass.errors_had), 0)
        self.assertEqual(len(mypass.warnings_had), 0)

    def test_ds_type_check_pass2(self) -> None:
        """Test conn assign on edges."""
        Jac.get_root()._jac_.edges.clear()
        mypass = jac_file_to_pass(
            self.fixture_abs_path("../../../examples/guess_game/guess_game5.jac"),
            schedule=py_code_gen_typed,
        )
        self.assertEqual(len(mypass.errors_had), 0)
        self.assertEqual(len(mypass.warnings_had), 0)

    def test_self_with_no_sig(self) -> None:  # we can get rid of this, isn't?
        """Test py ast to Jac ast conversion output."""
        captured_output = io.StringIO()
        sys.stdout = captured_output
        jac_import("nosigself", base_path=self.fixture_abs_path("./"))
        sys.stdout = sys.__stdout__
        stdout_value = captured_output.getvalue()
        self.assertEqual(stdout_value.count("5"), 2)

    def test_hash_init_check(self) -> None:  # we can get rid of this, isn't?
        """Test py ast to Jac ast conversion output."""
        captured_output = io.StringIO()
        sys.stdout = captured_output
        jac_import("hash_init_check", base_path=self.fixture_abs_path("./"))
        sys.stdout = sys.__stdout__
        stdout_value = captured_output.getvalue()
        self.assertIn("Test Passed", stdout_value)

    def test_multiline_single_tok(self) -> None:
        """Test conn assign on edges."""
        Jac.get_root()._jac_.edges.clear()
        mypass = jac_file_to_pass(self.fixture_abs_path("byllmissue.jac"))
        self.assertIn("2:5 - 4:8", mypass.ir.pp())

    def test_single_impl_annex(self) -> None:
        """Basic test for pass."""
        mypass = jac_file_to_pass(
            self.fixture_abs_path("../../../examples/manual_code/circle_pure.jac"),
            target=passes.JacImportPass,
        )

        self.assertEqual(mypass.ir.pp().count("AbilityDef - (o)Circle.(c)area"), 1)
        self.assertIsNone(mypass.ir._sym_tab)
        mypass = jac_file_to_pass(
            self.fixture_abs_path("../../../examples/manual_code/circle_pure.jac"),
            target=passes.SymTabBuildPass,
        )
        self.assertEqual(
            len([i for i in mypass.ir.sym_tab.kid if i.name == "circle_pure.impl"]),
            1,
        )

    def test_inherit_baseclass_sym(self) -> None:
        """Basic test for symtable support for inheritance."""
        mypass = jac_file_to_pass(
            self.fixture_abs_path("../../../examples/guess_game/guess_game4.jac"),
            target=passes.DefUsePass,
        )
        table = None
        for i in mypass.ir.sym_tab.kid:
            print(i.name)
            if i.name == "GuessTheNumberGame":
                for j in i.kid:
                    if j.name == "play":
                        table = j
                        break
                break
        self.assertIsNotNone(table)
        self.assertIsNotNone(table.lookup("attempts"))

    def test_edge_expr_not_type(self) -> None:
        """Test importing python."""
        captured_output = io.StringIO()
        sys.stdout = captured_output
        jac_import("edgetypeissue", base_path=self.fixture_abs_path("./"))
        sys.stdout = sys.__stdout__
        stdout_value = captured_output.getvalue()
        self.assertIn("[x()]", stdout_value)<|MERGE_RESOLUTION|>--- conflicted
+++ resolved
@@ -175,44 +175,6 @@
     #         stdout_value,
     #     )
 
-<<<<<<< HEAD
-    def test_with_llm_type(self) -> None:
-        """Parse micro jac file."""
-        captured_output = io.StringIO()
-        sys.stdout = captured_output
-        jac_import("with_llm_type", base_path=self.fixture_abs_path("./"))
-        sys.stdout = sys.__stdout__
-        stdout_value = captured_output.getvalue()
-        self.assertIn("14/03/1879", stdout_value)
-        self.assertNotIn(
-            'University (University) (obj) = type(__module__="with_llm_type", __doc__=None, '
-            "_jac_entry_funcs_`=[`], _jac_exit_funcs_=[], __init__=function(__wrapped__=function()))",
-            stdout_value,
-        )
-        desired_output_count = stdout_value.count(
-            "Person(name='Jason Mars', dob='1994-01-01', age=30)"
-        )
-        self.assertEqual(desired_output_count, 2)
-
-    def test_with_llm_image(self) -> None:
-        """Test MTLLLM Image Implementation."""
-        try:
-            captured_output = io.StringIO()
-            sys.stdout = captured_output
-            jac_import("with_llm_image", base_path=self.fixture_abs_path("./"))
-            sys.stdout = sys.__stdout__
-            stdout_value = captured_output.getvalue()
-            self.assertIn(
-                "{'type': 'text', 'text': '\\n[System Prompt]\\n", stdout_value[:500]
-            )
-            self.assertNotIn(
-                " {'type': 'text', 'text': 'Image of the Question (question_img) (Image) = '}, "
-                "{'type': 'image_url', 'image_url': {'url': 'data:image/jpeg;base64,/9j/4AAQSkZJRgABAQAAAQAB",
-                stdout_value[:500],
-            )
-        except Exception:
-            self.skipTest("This test requires Pillow to be installed.")
-=======
     # def test_with_llm_type(self) -> None:
     #     """Parse micro jac file."""
     #     captured_output = io.StringIO()
@@ -231,12 +193,12 @@
     #     )
     #     self.assertEqual(desired_output_count, 2)
 
-    # def test_with_llm_vision(self) -> None:
-    #     """Test MTLLLM Vision Implementation."""
+    # def test_with_llm_image(self) -> None:
+    #     """Test MTLLLM Image Implementation."""
     #     try:
     #         captured_output = io.StringIO()
     #         sys.stdout = captured_output
-    #         jac_import("with_llm_vision", base_path=self.fixture_abs_path("./"))
+    #         jac_import("with_llm_image", base_path=self.fixture_abs_path("./"))
     #         sys.stdout = sys.__stdout__
     #         stdout_value = captured_output.getvalue()
     #         self.assertIn(
@@ -249,22 +211,21 @@
     #         )
     #     except Exception:
     #         self.skipTest("This test requires Pillow to be installed.")
->>>>>>> 7f24a303
-
-    def test_with_llm_video(self) -> None:
-        """Test MTLLLM Video Implementation."""
-        try:
-            captured_output = io.StringIO()
-            sys.stdout = captured_output
-            jac_import("with_llm_video", base_path=self.fixture_abs_path("./"))
-            sys.stdout = sys.__stdout__
-            stdout_value = captured_output.getvalue()
-            self.assertIn(
-                "{'type': 'text', 'text': '\\n[System Prompt]\\n", stdout_value[:500]
-            )
-            self.assertEqual(stdout_value.count("data:image/jpeg;base64"), 4)
-        except Exception:
-            self.skipTest("This test requires OpenCV to be installed.")
+
+    # def test_with_llm_video(self) -> None:
+    #     """Test MTLLLM Video Implementation."""
+    #     try:
+    #         captured_output = io.StringIO()
+    #         sys.stdout = captured_output
+    #         jac_import("with_llm_video", base_path=self.fixture_abs_path("./"))
+    #         sys.stdout = sys.__stdout__
+    #         stdout_value = captured_output.getvalue()
+    #         self.assertIn(
+    #             "{'type': 'text', 'text': '\\n[System Prompt]\\n", stdout_value[:500]
+    #         )
+    #         self.assertEqual(stdout_value.count("data:image/jpeg;base64"), 4)
+    #     except Exception:
+    #         self.skipTest("This test requires OpenCV to be installed.")
 
     def test_ignore(self) -> None:
         """Parse micro jac file."""
