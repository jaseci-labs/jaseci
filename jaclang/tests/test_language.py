--- conflicted
+++ resolved
@@ -226,14 +226,10 @@
             "deep.deeper.snd_lev",
             "deep.one_lev",
         ]
-<<<<<<< HEAD
-        Jac.get_root()._jac_.edges.clear()
-=======
         for i in targets:
             if i in sys.modules:
                 del sys.modules[i]
         Jac.get_root().__jac__.edges.clear()
->>>>>>> 707e268e
         Jac.context().init_memory(base_path=self.fixture_abs_path("./"))
         jac_import("deep_import_mods", base_path=self.fixture_abs_path("./"))
         mods = Jac.context().jac_machine.loaded_modules.keys()
