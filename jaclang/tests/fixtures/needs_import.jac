--- conflicted
+++ resolved
@@ -1,11 +1,3 @@
-<<<<<<< HEAD
-# """Test of jac importing python."""
-import:py circle;
-import:py from circle, calculate_area;
-
-with entry {
-    print(f"are {calculate_area(2.0)}");
-=======
 """Test of jac importing python."""
 
 import:py pyfunc;
@@ -15,5 +7,11 @@
 with entry {
     my_print(pyfunc);
     print(random.random());
->>>>>>> a1ac7bd8
+}
+
+import:py circle;
+import:py from circle, calculate_area;
+
+with entry {
+    print(f"are {calculate_area(2.0)}");
 }