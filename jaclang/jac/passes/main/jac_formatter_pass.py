--- conflicted
+++ resolved
@@ -546,11 +546,6 @@
                         fun_signature = f"can {node.name_ref.var.value}{node.signature.gen.jac}"  # noqa
                 else:
                     func_name = node.name_ref.sym_name
-<<<<<<< HEAD
-                    if func_name == "test":
-                        func_name = "<>test"
-=======
->>>>>>> ae3ab3ad
                     if access_modifier:
                         fun_signature = f"can:{access_modifier} {func_name}{node.signature.gen.jac}"  # noqa
                     else:
@@ -1340,14 +1335,7 @@
         value: ExprType,
         """
         for i in node.kid:
-<<<<<<< HEAD
-            if isinstance(i, ast.Name) and i.gen.jac == "type":
-                self.emit(node, f"<>{i.gen.jac}")
-            else:
-                self.emit(node, i.gen.jac)
-=======
             self.emit(node, i.gen.jac)
->>>>>>> ae3ab3ad
 
     def exit_k_w_pair(self, node: ast.KWPair) -> None:
         """Sub objects.
