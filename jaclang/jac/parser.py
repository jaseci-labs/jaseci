"""Lark parser for Jac Lang."""
from __future__ import annotations


import logging
import os
from typing import Callable, Union


import jaclang.jac.absyntree as ast
from jaclang.jac import jac_lark as jl
from jaclang.jac.constant import EdgeDir, Tokens as Tok
from jaclang.jac.passes.ir_pass import Pass
from jaclang.vendor.lark import Lark, Transformer, Tree, logger


class JacParser(Pass):
    """Jac Parser."""

    dev_mode = False

    def __init__(self, input_ir: ast.JacSource) -> None:
        """Initialize parser."""
        self.source = input_ir
        self.mod_path = input_ir.loc.mod_path
        if JacParser.dev_mode:
            JacParser.make_dev()
        Pass.__init__(self, input_ir=input_ir, prior=None)

    def transform(self, ir: ast.AstNode) -> ast.AstNode:
        """Transform input IR."""
        try:
            tree, comments = JacParser.parse(
                self.source.value, on_error=self.error_callback
            )
<<<<<<< HEAD
            mod: ast.AstNode = JacParser.TreeToAST(parser=self).transform(tree)
            self.source.comments = [self.proc_comment(i, mod) for i in comments]
=======
            mod = JacParser.TreeToAST(parser=self).transform(tree)
>>>>>>> 7fddcdeb
        except jl.UnexpectedInput as e:
            catch_error = ast.EmptyToken()
            catch_error.file_path = self.mod_path
            catch_error.line_no = e.line
            catch_error.c_start = e.column
            catch_error.c_end = e.column
            self.error(f"Syntax Error: {e}", node_override=catch_error)
            mod = self.source
        except Exception as e:
            mod = self.source
            self.error(f"Internal Error: {e}")
        return mod

    @staticmethod
    def proc_comment(token: jl.Token, mod: ast.AstNode) -> ast.CommentToken:
        """Process comment."""
        return ast.CommentToken(
            file_path=mod.loc.mod_path,
            name=token.type,
            value=token.value,
            line=token.line if token.line is not None else 0,
            col_start=token.column if token.column is not None else 0,
            col_end=token.end_column if token.end_column is not None else 0,
            pos_start=token.start_pos if token.start_pos is not None else 0,
            pos_end=token.end_pos if token.end_pos is not None else 0,
            kid=[],
        )

    def error_callback(self, e: jl.UnexpectedInput) -> bool:
        """Handle error."""
        return False

    @staticmethod
    def _comment_callback(comment: jl.Token) -> None:
        JacParser.comment_cache.append(comment)

    @staticmethod
    def parse(
        ir: str, on_error: Callable[[jl.UnexpectedInput], bool]
    ) -> tuple[jl.Tree[jl.Tree[str]], list[jl.Token]]:
        """Parse input IR."""
        JacParser.comment_cache = []
        return (
            JacParser.parser.parse(ir, on_error=on_error),
            JacParser.comment_cache,
        )

    @staticmethod
    def make_dev() -> None:
        """Make parser in dev mode."""
        JacParser.parser = Lark.open(
            "jac.lark",
            parser="lalr",
            rel_to=__file__,
            debug=True,
            lexer_callbacks={"COMMENT": JacParser._comment_callback},
        )
        JacParser.JacTransformer = Transformer[Tree[str], ast.AstNode]  # type: ignore
        logger.setLevel(logging.DEBUG)

    comment_cache: list[jl.Token] = []

    parser = jl.Lark_StandAlone(lexer_callbacks={"COMMENT": _comment_callback})  # type: ignore
    JacTransformer = jl.Transformer[jl.Tree[str], ast.AstNode]

    class TreeToAST(JacTransformer):
        """Transform parse tree to AST."""

        def __init__(self, parser: JacParser, *args: bool, **kwargs: bool) -> None:
            """Initialize transformer."""
            super().__init__(*args, **kwargs)
            self.parse_ref = parser

        def ice(self) -> Exception:
            """Raise internal compiler error."""
            self.parse_ref.error("Internal Compiler Error, Invalid Parse Tree!")
            return RuntimeError(
                f"{self.parse_ref.__class__.__name__} - Internal Compiler Error, Invalid Parse Tree!"
            )

        def nu(self, node: ast.T) -> ast.T:
            """Update node."""
            self.parse_ref.cur_node = node
            return node

        def start(self, kid: list[ast.Module]) -> ast.Module:
            """Grammar rule.

            start: module
            """
            return self.nu(kid[0])

        def module(self, kid: list[ast.ElementStmt | ast.String]) -> ast.Module:
            """Grammar rule.

            module: (doc_tag? element (element_with_doc | element)*)?
            doc_tag (element_with_doc (element_with_doc | element)*)?
            """
            doc = kid[0] if len(kid) and isinstance(kid[0], ast.String) else None
            body = kid[1:] if doc else kid
            body = [i for i in body if isinstance(i, ast.ElementStmt)]
            mod = ast.Module(
                name=self.parse_ref.mod_path.split(os.path.sep)[-1].split(".")[0],
                source=self.parse_ref.source,
                doc=doc,
                body=body,
                is_imported=False,
                kid=kid,
            )
            return self.nu(mod)

        def element_with_doc(
            self, kid: list[ast.ElementStmt | ast.String]
        ) -> ast.ElementStmt:
            """Grammar rule.

            element_with_doc: doc_tag element
            """
            if isinstance(kid[1], ast.ElementStmt) and isinstance(kid[0], ast.String):
                kid[1].doc = kid[0]
                kid[1].add_kids_left([kid[0]])
                return self.nu(kid[1])
            else:
                raise self.ice()

        def element(self, kid: list[ast.AstNode]) -> ast.ElementStmt:
            """Grammar rule.

            element: py_code_block
                | include_stmt
                | import_stmt
                | ability
                | architype
                | free_code
                | test
                | global_var
            """
            if isinstance(kid[0], ast.ElementStmt):
                return self.nu(kid[0])
            else:
                raise self.ice()

        def global_var(self, kid: list[ast.AstNode]) -> ast.GlobalVars:
            """Grammar rule.

            global_var: (KW_FREEZE | KW_GLOBAL) access_tag? assignment_list SEMI
            """
            is_frozen = isinstance(kid[0], ast.Token) and kid[0].name == Tok.KW_FREEZE
            access = kid[1] if isinstance(kid[1], ast.SubTag) else None
            assignments = kid[2] if access else kid[1]
            if isinstance(assignments, ast.SubNodeList):
                return self.nu(
                    ast.GlobalVars(
                        access=access,
                        assignments=assignments,
                        is_frozen=is_frozen,
                        kid=kid,
                    )
                )
            else:
                raise self.ice()

        def access_tag(self, kid: list[ast.AstNode]) -> ast.SubTag[ast.Token]:
            """Grammar rule.

            access_tag: COLON ( KW_PROT | KW_PUB | KW_PRIV )
            """
            if isinstance(kid[0], ast.Token) and isinstance(kid[1], ast.Token):
                return self.nu(
                    ast.SubTag[ast.Token](
                        tag=kid[1],
                        kid=kid,
                    )
                )
            else:
                raise self.ice()

        def test(self, kid: list[ast.AstNode]) -> ast.Test:
            """Grammar rule.

            test: KW_TEST NAME? code_block
            """
            name = kid[1] if isinstance(kid[1], ast.Name) else kid[0]
            codeblock = kid[2] if name != kid[0] else kid[1]
            if isinstance(codeblock, ast.SubNodeList) and isinstance(
                name, (ast.Name, ast.Token)
            ):
                return self.nu(
                    ast.Test(
                        name=name,
                        body=codeblock,
                        kid=kid,
                    )
                )
            else:
                raise self.ice()

        def free_code(self, kid: list[ast.AstNode]) -> ast.ModuleCode:
            """Grammar rule.

            free_code: KW_WITH KW_ENTRY sub_name? code_block
            """
            name = kid[2] if isinstance(kid[2], ast.SubTag) else None
            codeblock = kid[3] if name else kid[2]
            if isinstance(codeblock, ast.SubNodeList):
                return self.nu(
                    ast.ModuleCode(
                        name=name,
                        body=codeblock,
                        kid=kid,
                    )
                )
            else:
                raise self.ice()

        def doc_tag(self, kid: list[ast.AstNode]) -> ast.String:
            """Grammar rule.

            doc_tag: ( STRING | DOC_STRING )
            """
            if isinstance(kid[0], ast.String):
                return self.nu(kid[0])
            else:
                raise self.ice()

        def py_code_block(self, kid: list[ast.AstNode]) -> ast.PyInlineCode:
            """Grammar rule.

            py_code_block: PYNLINE
            """
            if isinstance(kid[0], ast.Token):
                return self.nu(
                    ast.PyInlineCode(
                        code=kid[0],
                        kid=kid,
                    )
                )
            else:
                raise self.ice()

        def import_stmt(self, kid: list[ast.AstNode]) -> ast.Import:
            """Grammar rule.

            import_stmt: KW_IMPORT sub_name KW_FROM import_path COMMA import_items SEMI
                    | KW_IMPORT sub_name import_path SEMI
            """
            lang = kid[1]
            path = kid[3] if isinstance(kid[3], ast.ModulePath) else kid[2]

            items = (
                kid[-2]
                if len(kid) > 4 and isinstance(kid[-2], ast.SubNodeList)
                else None
            )
            is_absorb = False
            if (
                isinstance(lang, ast.SubTag)
                and isinstance(path, ast.ModulePath)
                and (isinstance(items, ast.SubNodeList) or items is None)
            ):
                return self.nu(
                    ast.Import(
                        lang=lang,
                        path=path,
                        items=items,
                        is_absorb=is_absorb,
                        kid=kid,
                    )
                )

            else:
                raise self.ice()

        def include_stmt(self, kid: list[ast.AstNode]) -> ast.Import:
            """Grammar rule.

            include_stmt: KW_INCLUDE sub_name import_path SEMI
            """
            lang = kid[1]
            path = kid[3] if isinstance(kid[3], ast.ModulePath) else kid[2]
            is_absorb = True
            if isinstance(lang, ast.SubTag) and isinstance(path, ast.ModulePath):
                return self.nu(
                    ast.Import(
                        lang=lang,
                        path=path,
                        items=None,
                        is_absorb=is_absorb,
                        kid=kid,
                    )
                )
            else:
                raise self.ice()

        def import_path(self, kid: list[ast.AstNode]) -> ast.ModulePath:
            """Grammar rule.

            import_path: DOT? DOT? named_ref (DOT named_ref)* (KW_AS NAME)?
            """
            valid_path = [i for i in kid if isinstance(i, ast.Token)]
            alias = (
                kid[-1]
                if len(kid) > 2
                and isinstance(kid[-1], ast.Name)
                and isinstance(kid[-2], ast.Token)
                and kid[-2].name == Tok.KW_AS
                else None
            )
            if alias is not None:
                valid_path = valid_path[:-2]
            return self.nu(
                ast.ModulePath(
                    path=valid_path,
                    alias=alias,
                    kid=kid,
                )
            )

        def import_items(
            self, kid: list[ast.AstNode]
        ) -> ast.SubNodeList[ast.ModuleItem]:
            """Grammar rule.

            import_items: (import_item COMMA)* import_item
            """
            ret = ast.SubNodeList[ast.ModuleItem](
                items=[i for i in kid if isinstance(i, ast.ModuleItem)],
                kid=kid,
            )
            return self.nu(ret)

        def import_item(self, kid: list[ast.AstNode]) -> ast.ModuleItem:
            """Grammar rule.

            import_item: named_ref (KW_AS NAME)?
            """
            name = kid[0]
            alias = kid[2] if len(kid) > 1 else None
            if isinstance(name, ast.Name) and (
                alias is None or isinstance(alias, ast.Name)
            ):
                return self.nu(
                    ast.ModuleItem(
                        name=name,
                        alias=alias,
                        kid=kid,
                    )
                )
            else:
                raise self.ice()

        def architype(self, kid: list[ast.AstNode]) -> ast.ArchSpec:
            """Grammar rule.

            architype: decorators architype
                    | enum
                    | architype_def
                    | architype_decl
            """
            if isinstance(kid[0], ast.SubNodeList):
                if isinstance(kid[1], ast.ArchSpec):
                    kid[1].decorators = kid[0]
                    kid[1].add_kids_left([kid[0]])
                    return self.nu(kid[1])
                else:
                    raise self.ice()
            elif isinstance(kid[0], ast.ArchSpec):
                return self.nu(kid[0])
            else:
                raise self.ice()

        def architype_decl(self, kid: list[ast.AstNode]) -> ast.ArchSpec:
            """Grammar rule.

            architype_decl: arch_type access_tag? NAME inherited_archs? (member_block | SEMI)
            """
            arch_type = kid[0]
            access = kid[1] if isinstance(kid[1], ast.SubTag) else None
            name = kid[2] if access else kid[1]
            inh = kid[-2] if isinstance(kid[-2], ast.SubNodeList) else None
            body = kid[-1] if isinstance(kid[-1], ast.SubNodeList) else None
            if isinstance(arch_type, ast.Token) and isinstance(name, ast.Name):
                return self.nu(
                    ast.Architype(
                        arch_type=arch_type,
                        name=name,
                        access=access,
                        base_classes=inh,
                        body=body,
                        kid=kid,
                    )
                )
            else:
                raise self.ice()

        def architype_def(self, kid: list[ast.AstNode]) -> ast.ArchDef:
            """Grammar rule.

            architype_def: abil_to_arch_chain member_block
            """
            if isinstance(kid[0], ast.ArchRefChain) and isinstance(
                kid[1], ast.SubNodeList
            ):
                return self.nu(
                    ast.ArchDef(
                        target=kid[0],
                        body=kid[1],
                        kid=kid,
                    )
                )
            else:
                raise self.ice()

        def arch_type(self, kid: list[ast.AstNode]) -> ast.Token:
            """Grammar rule.

            arch_type: KW_WALKER
                    | KW_OBJECT
                    | KW_EDGE
                    | KW_NODE
            """
            if isinstance(kid[0], ast.Token):
                return self.nu(kid[0])
            else:
                raise self.ice()

        def decorators(self, kid: list[ast.AstNode]) -> ast.SubNodeList[ast.Expr]:
            """Grammar rule.

            decorators: (DECOR_OP atomic_chain)+
            """
            valid_decors = [i for i in kid if isinstance(i, ast.Expr)]
            if len(valid_decors) == len(kid) / 2:
                return self.nu(
                    ast.SubNodeList[ast.Expr](
                        items=valid_decors,
                        kid=kid,
                    )
                )
            else:
                raise self.ice()

        def inherited_archs(self, kid: list[ast.AstNode]) -> ast.SubNodeList[ast.Expr]:
            """Grammar rule.

            inherited_archs: LT (atomic_chain COMMA)* atomic_chain GT
                           | COLON (atomic_chain COMMA)* atomic_chain COLON
            """
            valid_inh = [i for i in kid if isinstance(i, ast.Expr)]
            return self.nu(
                ast.SubNodeList[ast.Expr](
                    items=valid_inh,
                    kid=kid,
                )
            )

        def sub_name(self, kid: list[ast.AstNode]) -> ast.SubTag[ast.Name]:
            """Grammar rule.

            sub_name: COLON NAME
            """
            if isinstance(kid[1], ast.Name):
                return self.nu(
                    ast.SubTag[ast.Name](
                        tag=kid[1],
                        kid=kid,
                    )
                )
            else:
                raise self.ice()

        def any_ref(self, kid: list[ast.AstNode]) -> ast.NameSpec:
            """Grammar rule.

            any_ref: special_ref
                    | named_ref
            """
            if isinstance(kid[0], ast.NameSpec):
                return self.nu(kid[0])
            else:
                raise self.ice()

        def named_ref(self, kid: list[ast.AstNode]) -> ast.Name:
            """Grammar rule.

            named_ref: KWESC_NAME
                    | NAME
            """
            if isinstance(kid[0], ast.Name):
                return self.nu(kid[0])
            else:
                raise self.ice()

        def special_ref(self, kid: list[ast.AstNode]) -> ast.SpecialVarRef:
            """Grammar rule.

            special_ref: INIT_OP
                        | ROOT_OP
                        | SUPER_OP
                        | SELF_OP
                        | HERE_OP
            """
            if isinstance(kid[0], ast.Token):
                return self.nu(
                    ast.SpecialVarRef(
                        var=kid[0],
                        kid=kid,
                    )
                )
            else:
                raise self.ice()

        def enum(self, kid: list[ast.AstNode]) -> ast.Enum | ast.EnumDef:
            """Grammar rule.

            enum: enum_def
                | enum_decl
            """
            if isinstance(kid[0], (ast.Enum, ast.EnumDef)):
                return self.nu(kid[0])
            else:
                raise self.ice()

        def enum_decl(self, kid: list[ast.AstNode]) -> ast.Enum:
            """Grammar rule.

            enum_decl: KW_ENUM access_tag? NAME inherited_archs? (enum_block | SEMI)
            """
            access = kid[1] if isinstance(kid[1], ast.SubTag) else None
            name = kid[2] if access else kid[1]
            inh = kid[-2] if isinstance(kid[-2], ast.SubNodeList) else None
            body = kid[-1] if isinstance(kid[-1], ast.SubNodeList) else None
            if isinstance(name, ast.Name):
                return self.nu(
                    ast.Enum(
                        name=name,
                        access=access,
                        base_classes=inh,
                        body=body,
                        kid=kid,
                    )
                )
            else:
                raise self.ice()

        def enum_def(self, kid: list[ast.AstNode]) -> ast.EnumDef:
            """Grammar rule.

            enum_def: arch_to_enum_chain enum_block
            """
            if isinstance(kid[0], ast.ArchRefChain) and isinstance(
                kid[1], ast.SubNodeList
            ):
                return self.nu(
                    ast.EnumDef(
                        target=kid[0],
                        body=kid[1],
                        kid=kid,
                    )
                )
            else:
                raise self.ice()

        def enum_block(
            self, kid: list[ast.AstNode]
        ) -> ast.SubNodeList[ast.EnumBlockStmt]:
            """Grammar rule.

            enum_block: LBRACE ((enum_stmt COMMA)* enum_stmt)? RBRACE
            """
            ret = ast.SubNodeList[ast.EnumBlockStmt](
                items=[],
                kid=kid,
            )
            ret.items = [i for i in kid if isinstance(i, ast.EnumBlockStmt)]
            return self.nu(ret)

        def enum_stmt(self, kid: list[ast.AstNode]) -> ast.EnumBlockStmt:
            """Grammar rule.

            enum_stmt: NAME EQ expression
                    | NAME
                    | py_code_block
            """
            if isinstance(kid[0], ast.PyInlineCode):
                return self.nu(kid[0])
            if isinstance(kid[0], (ast.Name)):
                if len(kid) == 1:
                    kid[0].is_enum_singleton = True
                    return self.nu(kid[0])
                elif isinstance(kid[2], ast.Expr):
                    targ = ast.SubNodeList[ast.Expr](items=[kid[0]], kid=[kid[0]])
                    kid[0] = targ
                    return self.nu(
                        ast.Assignment(
                            target=targ,
                            value=kid[2],
                            type_tag=None,
                            kid=kid,
                        )
                    )
            raise self.ice()

        def ability(self, kid: list[ast.AstNode]) -> ast.Ability | ast.AbilityDef:
            """Grammar rule.

            ability: decorators ability
                    | ability_def
                    | KW_ASYNC ability_decl
                    | ability_decl
            """
            if isinstance(kid[0], ast.SubNodeList):
                if isinstance(kid[1], (ast.Ability, ast.AbilityDef)):
                    kid[1].decorators = kid[0]
                    kid[1].add_kids_left([kid[0]])
                    return self.nu(kid[1])
                else:
                    raise self.ice()
            elif isinstance(kid[0], (ast.Ability, ast.AbilityDef)):
                return self.nu(kid[0])
            else:
                raise self.ice()

        def ability_decl(self, kid: list[ast.AstNode]) -> ast.Ability:
            """Grammar rule.

            ability_decl: KW_STATIC? KW_CAN access_tag? any_ref (func_decl | event_clause) (code_block | SEMI)
            """
            chomp = [*kid]
            is_static = (
                isinstance(chomp[0], ast.Token) and chomp[0].name == Tok.KW_STATIC
            )
            chomp = chomp[2:] if is_static else chomp[1:]
            access = chomp[0] if isinstance(chomp[0], ast.SubTag) else None
            chomp = chomp[1:] if access else chomp
            name = chomp[0]
            chomp = chomp[1:]
            is_func = isinstance(chomp[0], ast.FuncSignature)
            signature = chomp[0]
            chomp = chomp[1:]
            body = chomp[0] if isinstance(chomp[0], ast.SubNodeList) else None
            if isinstance(name, ast.NameSpec) and isinstance(
                signature, (ast.FuncSignature, ast.EventSignature)
            ):
                return self.nu(
                    ast.Ability(
                        name_ref=name,
                        is_func=is_func,
                        is_async=False,
                        is_static=is_static,
                        is_abstract=False,
                        access=access,
                        signature=signature,
                        body=body,
                        kid=kid,
                    )
                )
            else:
                raise self.ice()

        def ability_def(self, kid: list[ast.AstNode]) -> ast.AbilityDef:
            """Grammar rule.

            ability_def: arch_to_abil_chain (func_decl | event_clause) code_block
            """
            if (
                isinstance(kid[0], ast.ArchRefChain)
                and isinstance(kid[1], (ast.FuncSignature, ast.EventSignature))
                and isinstance(kid[2], ast.SubNodeList)
            ):
                return self.nu(
                    ast.AbilityDef(
                        target=kid[0],
                        signature=kid[1],
                        body=kid[2],
                        kid=kid,
                    )
                )
            else:
                raise self.ice()

        def abstract_ability(self, kid: list[ast.AstNode]) -> ast.Ability:
            """Grammar rule.

            abstract_ability: KW_STATIC? KW_CAN access_tag? any_ref (func_decl | event_clause) KW_ABSTRACT SEMI
            """
            chomp = [*kid]
            is_static = isinstance(chomp[0], ast.Token)
            chomp = chomp[1:] if is_static else chomp
            access = chomp[0] if isinstance(chomp[0], ast.SubTag) else None
            chomp = chomp[1:] if access else chomp
            name = chomp[0]
            chomp = chomp[1:]
            is_func = isinstance(chomp[0], ast.FuncSignature)
            signature = chomp[0]
            chomp = chomp[1:]
            if isinstance(name, ast.NameSpec) and isinstance(
                signature, (ast.FuncSignature, ast.EventSignature)
            ):
                return self.nu(
                    ast.Ability(
                        name_ref=name,
                        is_func=is_func,
                        is_async=False,
                        is_static=is_static,
                        is_abstract=True,
                        access=access,
                        signature=signature,
                        body=None,
                        kid=kid,
                    )
                )
            else:
                raise self.ice()

        def event_clause(self, kid: list[ast.AstNode]) -> ast.EventSignature:
            """Grammar rule.

            event_clause: KW_WITH expression? (KW_EXIT | KW_ENTRY) return_type_tag?
            """
            type_specs = kid[1] if isinstance(kid[1], ast.Expr) else None
            return_spec = kid[-1] if isinstance(kid[-1], ast.SubTag) else None
            event = kid[2] if type_specs else kid[1]
            if isinstance(event, ast.Token) and (
                isinstance(return_spec, ast.SubTag) or return_spec is None
            ):
                return self.nu(
                    ast.EventSignature(
                        event=event,
                        arch_tag_info=type_specs,
                        return_type=return_spec,
                        kid=kid,
                    )
                )
            else:
                raise self.ice()

        def func_decl(self, kid: list[ast.AstNode]) -> ast.FuncSignature:
            """Grammar rule.

            func_decl: (LPAREN func_decl_params? RPAREN)? return_type_tag?
            """
            params = (
                kid[1] if len(kid) > 1 and isinstance(kid[1], ast.SubNodeList) else None
            )
            return_spec = (
                kid[-1] if len(kid) and isinstance(kid[-1], ast.SubTag) else None
            )
            if (isinstance(params, ast.SubNodeList) or params is None) and (
                isinstance(return_spec, ast.SubTag) or return_spec is None
            ):
                return self.nu(
                    ast.FuncSignature(
                        params=params,
                        return_type=return_spec,
                        kid=kid if len(kid) else [ast.EmptyToken()],
                    )
                )
            else:
                raise self.ice()

        def func_decl_params(
            self, kid: list[ast.AstNode]
        ) -> ast.SubNodeList[ast.ParamVar]:
            """Grammar rule.

            func_decl_params: (param_var COMMA)* param_var
            """
            ret = ast.SubNodeList[ast.ParamVar](
                items=[i for i in kid if isinstance(i, ast.ParamVar)],
                kid=kid,
            )
            return self.nu(ret)

        def param_var(self, kid: list[ast.AstNode]) -> ast.ParamVar:
            """Grammar rule.

            param_var: (STAR_POW | STAR_MUL)? NAME type_tag (EQ expression)?
            """
            star = (
                kid[0]
                if isinstance(kid[0], ast.Token) and kid[0].name != Tok.NAME
                else None
            )
            name = kid[1] if star else kid[0]
            type_tag = kid[2] if star else kid[1]
            value = kid[-1] if isinstance(kid[-1], ast.Expr) else None
            if isinstance(name, ast.Name) and isinstance(type_tag, ast.SubTag):
                return self.nu(
                    ast.ParamVar(
                        name=name,
                        type_tag=type_tag,
                        value=value,
                        unpack=star,
                        kid=kid,
                    )
                )
            else:
                raise self.ice()

        def member_block(
            self, kid: list[ast.AstNode]
        ) -> ast.SubNodeList[ast.ArchBlockStmt]:
            """Grammar rule.

            member_block: LBRACE member_stmt* RBRACE
            """
            ret = ast.SubNodeList[ast.ArchBlockStmt](
                items=[],
                kid=kid,
            )
            ret.items = [i for i in kid if isinstance(i, ast.ArchBlockStmt)]
            return self.nu(ret)

        def member_stmt(self, kid: list[ast.AstNode]) -> ast.ArchBlockStmt:
            """Grammar rule.

            member_stmt: doc_tag? py_code_block
                        | doc_tag? abstract_ability
                        | doc_tag? ability
                        | doc_tag? architype
                        | doc_tag? has_stmt
            """
            if isinstance(kid[0], ast.ArchBlockStmt):
                return self.nu(kid[0])
            elif (
                isinstance(kid[1], ast.ArchBlockStmt)
                and isinstance(kid[1], ast.AstDocNode)
                and isinstance(kid[0], ast.String)
            ):
                kid[1].doc = kid[0]
                kid[1].add_kids_left([kid[0]])
                return self.nu(kid[1])

            else:
                raise self.ice()

        def has_stmt(self, kid: list[ast.AstNode]) -> ast.ArchHas:
            """Grammar rule.

            has_stmt: KW_STATIC? (KW_FREEZE | KW_HAS) access_tag? has_assign_list SEMI
            """
            chomp = [*kid]
            is_static = (
                isinstance(chomp[0], ast.Token) and chomp[0].name == Tok.KW_STATIC
            )
            chomp = chomp[1:] if is_static else chomp
            is_freeze = (
                isinstance(chomp[0], ast.Token) and chomp[0].name == Tok.KW_FREEZE
            )
            chomp = chomp[1:]
            access = chomp[0] if isinstance(chomp[0], ast.SubTag) else None
            chomp = chomp[1:] if access else chomp
            assign = chomp[0]
            if isinstance(assign, ast.SubNodeList):
                return self.nu(
                    ast.ArchHas(
                        vars=assign,
                        is_static=is_static,
                        is_frozen=is_freeze,
                        access=access,
                        kid=kid,
                    )
                )
            else:
                raise self.ice()

        def has_assign_list(
            self, kid: list[ast.AstNode]
        ) -> ast.SubNodeList[ast.HasVar]:
            """Grammar rule.

            has_assign_list: (has_assign_list COMMA)? typed_has_clause
            """
            consume = None
            assign = None
            comma = None
            if isinstance(kid[0], ast.SubNodeList):
                consume = kid[0]
                comma = kid[1]
                assign = kid[2]
                new_kid = [*consume.kid, comma, assign]
            else:
                assign = kid[0]
                new_kid = [assign]
            valid_kid = [i for i in new_kid if isinstance(i, ast.HasVar)]
            return self.nu(
                ast.SubNodeList[ast.HasVar](
                    items=valid_kid,
                    kid=new_kid,
                )
            )

        def typed_has_clause(self, kid: list[ast.AstNode]) -> ast.HasVar:
            """Grammar rule.

            typed_has_clause: name_ref type_tag (EQ expression)?
            """
            name = kid[0]
            type_tag = kid[1]
            value = kid[-1] if isinstance(kid[-1], ast.Expr) else None
            if isinstance(name, ast.Name) and isinstance(type_tag, ast.SubTag):
                return self.nu(
                    ast.HasVar(
                        name=name,
                        type_tag=type_tag,
                        value=value,
                        kid=kid,
                    )
                )
            else:
                raise self.ice()

        def type_tag(self, kid: list[ast.AstNode]) -> ast.SubTag[ast.Expr]:
            """Grammar rule.

            type_tag: COLON expression
            """
            if isinstance(kid[1], ast.Expr):
                return self.nu(
                    ast.SubTag[ast.Expr](
                        tag=kid[1],
                        kid=kid,
                    )
                )
            else:
                raise self.ice()

        def return_type_tag(self, kid: list[ast.AstNode]) -> ast.SubTag[ast.Expr]:
            """Grammar rule.

            return_type_tag: RETURN_HINT expression
            """
            if isinstance(kid[1], ast.Expr):
                return self.nu(
                    ast.SubTag[ast.Expr](
                        tag=kid[1],
                        kid=kid,
                    )
                )
            else:
                raise self.ice()

        def builtin_type(self, kid: list[ast.AstNode]) -> ast.Token:
            """Grammar rule.

            builtin_type: TYP_TYPE
                        | TYP_ANY
                        | TYP_BOOL
                        | TYP_DICT
                        | TYP_SET
                        | TYP_TUPLE
                        | TYP_LIST
                        | TYP_FLOAT
                        | TYP_INT
                        | TYP_BYTES
                        | TYP_STRING
            """
            if isinstance(kid[0], ast.Token):
                return self.nu(
                    ast.BuiltinType(
                        name=kid[0].name,
                        file_path=self.parse_ref.mod_path,
                        value=kid[0].value,
                        line=kid[0].loc.first_line,
                        col_start=kid[0].loc.col_start,
                        col_end=kid[0].loc.col_end,
                        pos_start=kid[0].pos_start,
                        pos_end=kid[0].pos_end,
                        kid=kid[0].kid,
                    )
                )
            else:
                raise self.ice()

        def code_block(
            self, kid: list[ast.AstNode]
        ) -> ast.SubNodeList[ast.CodeBlockStmt]:
            """Grammar rule.

            code_block: LBRACE statement_list* RBRACE
            """
            if isinstance(kid[1], ast.SubNodeList):
                kid[1].add_kids_left([kid[0]])
                kid[1].add_kids_right([kid[2]])
                return self.nu(kid[1])
            else:
                return self.nu(
                    ast.SubNodeList[ast.CodeBlockStmt](
                        items=[],
                        kid=kid,
                    )
                )

        def statement_list(
            self, kid: list[ast.AstNode]
        ) -> ast.SubNodeList[ast.CodeBlockStmt]:
            """Grammar rule.

            statement_list: statement+
            """
            valid_stmt = [i for i in kid if isinstance(i, ast.CodeBlockStmt)]
            if len(valid_stmt) == len(kid):
                return self.nu(
                    ast.SubNodeList[ast.CodeBlockStmt](
                        items=valid_stmt,
                        kid=kid,
                    )
                )
            else:
                raise self.ice()

        def statement(self, kid: list[ast.AstNode]) -> ast.CodeBlockStmt:
            """Grammar rule.

            statement: py_code_block
                    | walker_stmt
                    | return_stmt SEMI
                    | report_stmt SEMI
                    | delete_stmt SEMI
                    | ctrl_stmt SEMI
                    | assert_stmt SEMI
                    | raise_stmt SEMI
                    | with_stmt
                    | while_stmt
                    | for_stmt
                    | try_stmt
                    | if_stmt
                    | expression SEMI
                    | yield_expr SEMI
                    | static_assignment
                    | assignment SEMI
                    | global_ref SEMI
                    | nonlocal_ref SEMI
                    | typed_ctx_block
                    | ability
                    | architype
                    | import_stmt
                    | SEMI
            """
            if isinstance(kid[0], ast.CodeBlockStmt) and len(kid) < 2:
                return self.nu(kid[0])
            elif isinstance(kid[0], ast.Expr):
                return ast.ExprStmt(
                    expr=kid[0],
                    in_fstring=False,
                    kid=kid,
                )
            elif isinstance(kid[0], ast.CodeBlockStmt):
                kid[0].add_kids_right([kid[1]])
                return self.nu(kid[0])
            else:
                raise self.ice()

        def typed_ctx_block(self, kid: list[ast.AstNode]) -> ast.TypedCtxBlock:
            """Grammar rule.

            typed_ctx_block: RETURN_HINT expression code_block
            """
            if isinstance(kid[1], ast.Expr) and isinstance(kid[2], ast.SubNodeList):
                return self.nu(
                    ast.TypedCtxBlock(
                        type_ctx=kid[1],
                        body=kid[2],
                        kid=kid,
                    )
                )
            else:
                raise self.ice()

        def if_stmt(self, kid: list[ast.AstNode]) -> ast.IfStmt:
            """Grammar rule.

            if_stmt: KW_IF expression code_block (elif_stmt | else_stmt)?
            """
            if isinstance(kid[1], ast.Expr) and isinstance(kid[2], ast.SubNodeList):
                return self.nu(
                    ast.IfStmt(
                        condition=kid[1],
                        body=kid[2],
                        else_body=kid[3]
                        if len(kid) > 3
                        and isinstance(kid[3], (ast.ElseStmt, ast.ElseIf))
                        else None,
                        kid=kid,
                    )
                )
            else:
                raise self.ice()

        def elif_stmt(self, kid: list[ast.AstNode]) -> ast.ElseIf:
            """Grammar rule.

            elif_stmt: KW_ELIF expression code_block (elif_stmt | else_stmt)?
            """
            if isinstance(kid[1], ast.Expr) and isinstance(kid[2], ast.SubNodeList):
                return self.nu(
                    ast.ElseIf(
                        condition=kid[1],
                        body=kid[2],
                        else_body=kid[3]
                        if len(kid) > 3
                        and isinstance(kid[3], (ast.ElseStmt, ast.ElseIf))
                        else None,
                        kid=kid,
                    )
                )
            else:
                raise self.ice()

        def else_stmt(self, kid: list[ast.AstNode]) -> ast.ElseStmt:
            """Grammar rule.

            else_stmt: KW_ELSE code_block
            """
            if isinstance(kid[1], ast.SubNodeList):
                return self.nu(
                    ast.ElseStmt(
                        body=kid[1],
                        kid=kid,
                    )
                )
            else:
                raise self.ice()

        def try_stmt(self, kid: list[ast.AstNode]) -> ast.TryStmt:
            """Grammar rule.

            try_stmt: KW_TRY code_block except_list? else_stmt? finally_stmt?
            """
            chomp = [*kid][1:]
            block = chomp[0]
            chomp = chomp[1:]
            except_list = (
                chomp[0]
                if len(chomp) and isinstance(chomp[0], ast.SubNodeList)
                else None
            )
            chomp = chomp[1:] if except_list else chomp
            else_stmt = (
                chomp[0] if len(chomp) and isinstance(chomp[0], ast.ElseStmt) else None
            )
            chomp = chomp[1:] if else_stmt else chomp
            finally_stmt = (
                chomp[0]
                if len(chomp) and isinstance(chomp[0], ast.FinallyStmt)
                else None
            )
            if isinstance(block, ast.SubNodeList):
                return self.nu(
                    ast.TryStmt(
                        body=block,
                        excepts=except_list,
                        else_body=else_stmt,
                        finally_body=finally_stmt,
                        kid=kid,
                    )
                )
            else:
                raise self.ice()

        def except_list(self, kid: list[ast.AstNode]) -> ast.SubNodeList[ast.Except]:
            """Grammar rule.

            except_list: except_def+
            """
            valid_kid = [i for i in kid if isinstance(i, ast.Except)]
            if len(valid_kid) == len(kid):
                return self.nu(
                    ast.SubNodeList[ast.Except](
                        items=valid_kid,
                        kid=kid,
                    )
                )
            else:
                raise self.ice()

        def except_def(self, kid: list[ast.AstNode]) -> ast.Except:
            """Grammar rule.

            except_def: KW_EXCEPT expression (KW_AS NAME)? code_block
            """
            ex_type = kid[1]
            name = kid[3] if len(kid) > 3 and isinstance(kid[3], ast.Name) else None
            body = kid[-1]
            if isinstance(ex_type, ast.Expr) and isinstance(body, ast.SubNodeList):
                return self.nu(
                    ast.Except(
                        ex_type=ex_type,
                        name=name,
                        body=body,
                        kid=kid,
                    )
                )
            else:
                raise self.ice()

        def finally_stmt(self, kid: list[ast.AstNode]) -> ast.FinallyStmt:
            """Grammar rule.

            finally_stmt: KW_FINALLY code_block
            """
            if isinstance(kid[1], ast.SubNodeList):
                return self.nu(
                    ast.FinallyStmt(
                        body=kid[1],
                        kid=kid,
                    )
                )
            else:
                raise self.ice()

        def for_stmt(self, kid: list[ast.AstNode]) -> ast.IterForStmt | ast.InForStmt:
            """Grammar rule.

            for_stmt: KW_ASYNC? KW_FOR assignment KW_TO expression KW_BY
                        expression code_block else_stmt?
                    | KW_ASYNC? KW_FOR expression KW_IN expression code_block else_stmt?
            """
            chomp = [*kid]
            is_async = bool(
                isinstance(chomp[0], ast.Token) and chomp[0].name == Tok.KW_ASYNC
            )
            chomp = chomp[1:] if is_async else chomp
            if isinstance(chomp[1], ast.Assignment):
                if (
                    isinstance(chomp[3], ast.Expr)
                    and isinstance(chomp[5], ast.Assignment)
                    and isinstance(chomp[6], ast.SubNodeList)
                ):
                    return self.nu(
                        ast.IterForStmt(
                            is_async=is_async,
                            iter=chomp[1],
                            condition=chomp[3],
                            count_by=chomp[5],
                            body=chomp[6],
                            else_body=chomp[-1]
                            if isinstance(chomp[-1], ast.ElseStmt)
                            else None,
                            kid=kid,
                        )
                    )
                else:
                    raise self.ice()
            elif isinstance(chomp[1], ast.Expr):
                if isinstance(chomp[3], ast.Expr) and isinstance(
                    chomp[4], ast.SubNodeList
                ):
                    return self.nu(
                        ast.InForStmt(
                            is_async=is_async,
                            target=chomp[1],
                            collection=chomp[3],
                            body=chomp[4],
                            else_body=chomp[-1]
                            if isinstance(chomp[-1], ast.ElseStmt)
                            else None,
                            kid=kid,
                        )
                    )
                else:
                    raise self.ice()
            else:
                raise self.ice()

        def while_stmt(self, kid: list[ast.AstNode]) -> ast.WhileStmt:
            """Grammar rule.

            while_stmt: KW_WHILE expression code_block
            """
            if isinstance(kid[1], ast.Expr) and isinstance(kid[2], ast.SubNodeList):
                return self.nu(
                    ast.WhileStmt(
                        condition=kid[1],
                        body=kid[2],
                        kid=kid,
                    )
                )
            else:
                raise self.ice()

        def with_stmt(self, kid: list[ast.AstNode]) -> ast.WithStmt:
            """Grammar rule.

            with_stmt: KW_ASYNC? KW_WITH expr_as_list code_block
            """
            chomp = [*kid]
            is_async = bool(
                isinstance(chomp[0], ast.Token) and chomp[0].name == Tok.KW_ASYNC
            )
            chomp = chomp[1:] if is_async else chomp
            if isinstance(chomp[1], ast.SubNodeList) and isinstance(
                chomp[2], ast.SubNodeList
            ):
                return self.nu(
                    ast.WithStmt(
                        is_async=is_async,
                        exprs=chomp[1],
                        body=chomp[2],
                        kid=kid,
                    )
                )
            else:
                raise self.ice()

        def expr_as_list(
            self, kid: list[ast.AstNode]
        ) -> ast.SubNodeList[ast.ExprAsItem]:
            """Grammar rule.

            expr_as_list: (expr_as COMMA)* expr_as
            """
            ret = ast.SubNodeList[ast.ExprAsItem](
                items=[i for i in kid if isinstance(i, ast.ExprAsItem)],
                kid=kid,
            )
            return self.nu(ret)

        def expr_as(self, kid: list[ast.AstNode]) -> ast.ExprAsItem:
            """Grammar rule.

            expr_as: expression (KW_AS expression)?
            """
            expr = kid[0]
            alias = kid[2] if len(kid) > 1 else None
            if isinstance(expr, ast.Expr) and (
                alias is None or isinstance(alias, ast.Expr)
            ):
                return self.nu(
                    ast.ExprAsItem(
                        expr=expr,
                        alias=alias,
                        kid=kid,
                    )
                )
            else:
                raise self.ice()

        def raise_stmt(self, kid: list[ast.AstNode]) -> ast.RaiseStmt:
            """Grammar rule.

            raise_stmt: KW_RAISE (expression (KW_FROM expression)?)?
            """
            chomp = [*kid][1:]
            e_type = (
                chomp[0] if len(chomp) > 0 and isinstance(chomp[0], ast.Expr) else None
            )
            chomp = chomp[2:] if e_type and len(chomp) > 1 else chomp[1:]
            e = chomp[0] if len(chomp) > 0 and isinstance(chomp[0], ast.Expr) else None
            return self.nu(
                ast.RaiseStmt(
                    cause=e_type,
                    from_target=e,
                    kid=kid,
                )
            )

        def assert_stmt(self, kid: list[ast.AstNode]) -> ast.AssertStmt:
            """Grammar rule.

            assert_stmt: KW_ASSERT expression (COMMA expression)?
            """
            condition = kid[1]
            error_msg = kid[3] if len(kid) > 3 else None
            if isinstance(condition, ast.Expr):
                return self.nu(
                    ast.AssertStmt(
                        condition=condition,
                        error_msg=error_msg
                        if isinstance(error_msg, ast.Expr)
                        else None,
                        kid=kid,
                    )
                )
            else:
                raise self.ice()

        def ctrl_stmt(self, kid: list[ast.AstNode]) -> ast.CtrlStmt:
            """Grammar rule.

            ctrl_stmt: KW_SKIP | KW_BREAK | KW_CONTINUE
            """
            if isinstance(kid[0], ast.Token):
                return self.nu(
                    ast.CtrlStmt(
                        ctrl=kid[0],
                        kid=kid,
                    )
                )
            else:
                raise self.ice()

        def delete_stmt(self, kid: list[ast.AstNode]) -> ast.DeleteStmt:
            """Grammar rule.

            delete_stmt: KW_DELETE expression
            """
            if isinstance(kid[1], ast.Expr):
                return self.nu(
                    ast.DeleteStmt(
                        target=kid[1],
                        kid=kid,
                    )
                )
            else:
                raise self.ice()

        def report_stmt(self, kid: list[ast.AstNode]) -> ast.ReportStmt:
            """Grammar rule.

            report_stmt: KW_REPORT expression
            """
            if isinstance(kid[1], ast.Expr):
                return self.nu(
                    ast.ReportStmt(
                        expr=kid[1],
                        kid=kid,
                    )
                )
            else:
                raise self.ice()

        def return_stmt(self, kid: list[ast.AstNode]) -> ast.ReturnStmt:
            """Grammar rule.

            return_stmt: KW_RETURN expression?
            """
            if len(kid) > 1:
                return self.nu(
                    ast.ReturnStmt(
                        expr=kid[1] if isinstance(kid[1], ast.Expr) else None,
                        kid=kid,
                    )
                )
            else:
                return self.nu(
                    ast.ReturnStmt(
                        expr=None,
                        kid=kid,
                    )
                )

        def walker_stmt(self, kid: list[ast.AstNode]) -> ast.CodeBlockStmt:
            """Grammar rule.

            walker_stmt: disengage_stmt | revisit_stmt | visit_stmt | ignore_stmt
            """
            if isinstance(kid[0], ast.CodeBlockStmt):
                return self.nu(kid[0])
            else:
                raise self.ice()

        def ignore_stmt(self, kid: list[ast.AstNode]) -> ast.IgnoreStmt:
            """Grammar rule.

            ignore_stmt: KW_IGNORE expression SEMI
            """
            if isinstance(kid[1], ast.Expr):
                return self.nu(
                    ast.IgnoreStmt(
                        target=kid[1],
                        kid=kid,
                    )
                )
            else:
                raise self.ice()

        def visit_stmt(self, kid: list[ast.AstNode]) -> ast.VisitStmt:
            """Grammar rule.

            visit_stmt: KW_VISIT (inherited_archs)? expression (else_stmt | SEMI)
            """
            sub_name = kid[1] if isinstance(kid[1], ast.SubNodeList) else None
            target = kid[2] if sub_name else kid[1]
            else_body = kid[-1] if isinstance(kid[-1], ast.ElseStmt) else None
            if isinstance(target, ast.Expr):
                return self.nu(
                    ast.VisitStmt(
                        vis_type=sub_name,
                        target=target,
                        else_body=else_body,
                        kid=kid,
                    )
                )
            else:
                raise self.ice()

        def revisit_stmt(self, kid: list[ast.AstNode]) -> ast.RevisitStmt:
            """Grammar rule.

            revisit_stmt: KW_REVISIT expression? (else_stmt | SEMI)
            """
            target = kid[1] if isinstance(kid[1], ast.Expr) else None
            else_body = kid[-1] if isinstance(kid[-1], ast.ElseStmt) else None
            return self.nu(
                ast.RevisitStmt(
                    hops=target,
                    else_body=else_body,
                    kid=kid,
                )
            )

        def disengage_stmt(self, kid: list[ast.AstNode]) -> ast.DisengageStmt:
            """Grammar rule.

            disengage_stmt: KW_DISENGAGE SEMI
            """
            return self.nu(
                ast.DisengageStmt(
                    kid=kid,
                )
            )

        def global_ref(self, kid: list[ast.AstNode]) -> ast.GlobalStmt:
            """Grammar rule.

            global_ref: GLOBAL_OP name_list
            """
            if isinstance(kid[0], ast.Token) and isinstance(kid[1], ast.SubNodeList):
                return self.nu(ast.GlobalStmt(target=kid[1], kid=kid))
            else:
                raise self.ice()

        def nonlocal_ref(self, kid: list[ast.AstNode]) -> ast.NonLocalStmt:
            """Grammar rule.

            nonlocal_ref: NONLOCAL_OP name_list
            """
            if isinstance(kid[0], ast.Token) and isinstance(kid[1], ast.SubNodeList):
                return self.nu(ast.NonLocalStmt(target=kid[1], kid=kid))
            else:
                raise self.ice()

        def assignment(self, kid: list[ast.AstNode]) -> ast.Assignment:
            """Grammar rule.

            assignment: KW_FREEZE? (atomic_chain EQ)+ (yield_stmt | expression)
                    | atomic_chain type_tag (EQ (yield_stmt | expression))?
                    | atomic_chain aug_op (yield_stmt | expression)
            """
            chomp = [*kid]
            is_frozen = (
                isinstance(chomp[0], ast.Token) and chomp[0].name == Tok.KW_FREEZE
            )
            is_aug = None
            chomp = chomp[1:] if is_frozen else chomp
            if (
                len(chomp) > 1
                and isinstance(chomp[1], ast.Token)
                and chomp[1].name != Tok.EQ
            ):
                assignees = [chomp[0]]
                is_aug = chomp[1]
                chomp = chomp[2:]
            elif (
                len(chomp) > 1
                and isinstance(chomp[1], ast.Token)
                and chomp[1].name == Tok.EQ
            ):
                assignees = []
                while (
                    isinstance(chomp[0], ast.Expr)
                    and len(chomp) > 1
                    and isinstance(chomp[1], ast.Token)
                    and chomp[1].name == Tok.EQ
                ):
                    assignees += [chomp[0], chomp[1]]
                    chomp = chomp[2:]
            elif isinstance(chomp[0], ast.Expr):
                assignees = [chomp[0]]
                chomp = chomp[1:]
            else:
                raise self.ice()
            new_targ = ast.SubNodeList[ast.Expr](
                items=assignees[::2],
                kid=assignees,
            )
            kid = [x for x in kid if x not in assignees]
            kid.insert(0, new_targ)
            type_tag = (
                chomp[0]
                if len(chomp) > 0 and isinstance(chomp[0], ast.SubTag)
                else None
            )
            chomp = chomp[1:] if type_tag else chomp
            if (
                len(chomp) > 0
                and isinstance(chomp[0], ast.Token)
                and chomp[0].name == Tok.EQ
            ):
                chomp = chomp[1:]
            value = (
                chomp[0]
                if len(chomp) > 0 and isinstance(chomp[0], (ast.YieldExpr, ast.Expr))
                else None
            )
            if is_aug:
                return self.nu(
                    ast.Assignment(
                        target=new_targ,
                        type_tag=type_tag,
                        value=value,
                        mutable=is_frozen,
                        aug_op=is_aug,
                        kid=kid,
                    )
                )
            return self.nu(
                ast.Assignment(
                    target=new_targ,
                    type_tag=type_tag,
                    value=value,
                    mutable=is_frozen,
                    kid=kid,
                )
            )

        def expression(self, kid: list[ast.AstNode]) -> ast.Expr:
            """Grammar rule.

            expression: pipe KW_IF expression KW_ELSE expression
                    | pipe
                    | lamda_expr
            """
            if len(kid) > 1:
                if (
                    isinstance(kid[0], ast.Expr)
                    and isinstance(kid[2], ast.Expr)
                    and isinstance(kid[4], ast.Expr)
                ):
                    return self.nu(
                        ast.IfElseExpr(
                            value=kid[0],
                            condition=kid[2],
                            else_value=kid[4],
                            kid=kid,
                        )
                    )
                else:
                    raise self.ice()
            elif isinstance(kid[0], ast.Expr):
                return self.nu(kid[0])
            else:
                raise self.ice()

        def binary_expr_unwind(self, kid: list[ast.AstNode]) -> ast.Expr:
            """Binary expression helper."""
            if len(kid) > 1:
                if (
                    isinstance(kid[0], ast.Expr)
                    and isinstance(kid[1], (ast.Token, ast.DisconnectOp, ast.ConnectOp))
                    and isinstance(kid[2], ast.Expr)
                ):
                    return self.nu(
                        ast.BinaryExpr(
                            left=kid[0],
                            op=kid[1],
                            right=kid[2],
                            kid=kid,
                        )
                    )
                else:
                    raise self.ice()
            elif isinstance(kid[0], ast.Expr):
                return self.nu(kid[0])
            else:
                raise self.ice()

        def lambda_expr(self, kid: list[ast.AstNode]) -> ast.LambdaExpr:
            """Grammar rule.

            lamda_expr: KW_WITH func_decl_params? return_type_tag? KW_CAN expression
            """
            chomp = [*kid][1:]
            params = chomp[0] if isinstance(chomp[0], ast.SubNodeList) else None
            chomp = chomp[1:] if params else chomp
            return_type = chomp[0] if isinstance(chomp[0], ast.SubTag) else None
            chomp = chomp[1:] if return_type else chomp
            chomp = chomp[1:]
            if isinstance(chomp[0], ast.Expr):
                return self.nu(
                    ast.LambdaExpr(
                        signature=ast.FuncSignature(
                            params=params,
                            return_type=return_type,
                            kid=[params, return_type],
                        ),
                        body=chomp[0],
                        kid=[i for i in kid if i != params and i != return_type],
                    )
                )
            else:
                raise self.ice()

        def pipe(self, kid: list[ast.AstNode]) -> ast.Expr:
            """Grammar rule.

            pipe: pipe_back PIPE_FWD pipe
                | pipe_back
            """
            return self.binary_expr_unwind(kid)

        def pipe_back(self, kid: list[ast.AstNode]) -> ast.Expr:
            """Grammar rule.

            pipe_back: elvis_check PIPE_BKWD pipe_back
                     | elvis_check
            """
            return self.binary_expr_unwind(kid)

        def elvis_check(self, kid: list[ast.AstNode]) -> ast.Expr:
            """Grammar rule.

            elvis_check: bitwise_or ELVIS_OP elvis_check
                       | bitwise_or
            """
            return self.binary_expr_unwind(kid)

        def bitwise_or(self, kid: list[ast.AstNode]) -> ast.Expr:
            """Grammar rule.

            bitwise_or: bitwise_xor BW_OR bitwise_or
                      | bitwise_xor
            """
            return self.binary_expr_unwind(kid)

        def bitwise_xor(self, kid: list[ast.AstNode]) -> ast.Expr:
            """Grammar rule.

            bitwise_xor: bitwise_and BW_XOR bitwise_xor
                       | bitwise_and
            """
            return self.binary_expr_unwind(kid)

        def bitwise_and(self, kid: list[ast.AstNode]) -> ast.Expr:
            """Grammar rule.

            bitwise_and: shift BW_AND bitwise_and
                       | shift
            """
            return self.binary_expr_unwind(kid)

        def shift(self, kid: list[ast.AstNode]) -> ast.Expr:
            """Grammar rule.

            shift: logical RSHIFT shift
                 | logical LSHIFT shift
                 | logical
            """
            return self.binary_expr_unwind(kid)

        def logical(self, kid: list[ast.AstNode]) -> ast.Expr:
            """Grammar rule.

            logical: NOT logical
                   | compare KW_OR logical
                   | compare KW_AND logical
                   | compare
            """
            if len(kid) == 2:
                if isinstance(kid[0], ast.Token) and isinstance(kid[1], ast.Expr):
                    return self.nu(
                        ast.UnaryExpr(
                            op=kid[0],
                            operand=kid[1],
                            kid=kid,
                        )
                    )
                else:
                    raise self.ice()
            return self.binary_expr_unwind(kid)

        def compare(self, kid: list[ast.AstNode]) -> ast.Expr:
            """Grammar rule.

            compare: arithmetic cmp_op compare
                   | arithmetic
            """
            return self.binary_expr_unwind(kid)

        def arithmetic(self, kid: list[ast.AstNode]) -> ast.Expr:
            """Grammar rule.

            arithmetic: term MINUS arithmetic
                      | term PLUS arithmetic
                      | term
            """
            return self.binary_expr_unwind(kid)

        def term(self, kid: list[ast.AstNode]) -> ast.Expr:
            """Grammar rule.

            term: factor MOD term
                 | factor DIV term
                 | factor FLOOR_DIV term
                 | factor STAR_MUL term
                 | factor
            """
            return self.binary_expr_unwind(kid)

        def factor(self, kid: list[ast.AstNode]) -> ast.Expr:
            """Grammar rule.

            factor: power
                  | BW_NOT factor
                  | MINUS factor
                  | PLUS factor
            """
            if len(kid) == 2:
                if isinstance(kid[0], ast.Token) and isinstance(kid[1], ast.Expr):
                    return self.nu(
                        ast.UnaryExpr(
                            op=kid[0],
                            operand=kid[1],
                            kid=kid,
                        )
                    )
                else:
                    raise self.ice()
            return self.binary_expr_unwind(kid)

        def power(self, kid: list[ast.AstNode]) -> ast.Expr:
            """Grammar rule.

            power: connect STAR_POW power
                  | connect
            """
            return self.binary_expr_unwind(kid)

        def connect(self, kid: list[ast.AstNode]) -> ast.Expr:
            """Grammar rule.

            connect: atomic_pipe
                   | atomic_pipe connect_op connect
                   | atomic_pipe disconnect_op connect
            """
            return self.binary_expr_unwind(kid)

        def atomic_pipe(self, kid: list[ast.AstNode]) -> ast.Expr:
            """Grammar rule.

            atomic_pipe: atomic_pipe_back
                       | atomic_pipe KW_SPAWN atomic_pipe_back
                       | atomic_pipe A_PIPE_FWD atomic_pipe_back
            """
            return self.binary_expr_unwind(kid)

        def atomic_pipe_back(self, kid: list[ast.AstNode]) -> ast.Expr:
            """Grammar rule.

            atomic_pipe_back: unpack
                            | atomic_pipe_back A_PIPE_BKWD unpack
            """
            return self.binary_expr_unwind(kid)

        def unpack(self, kid: list[ast.AstNode]) -> ast.Expr:
            """Grammar rule.

            unpack: ref
                | STAR_MUL unpack
                | STAR_POW unpack
            """
            if len(kid) == 2:
                if isinstance(kid[0], ast.Token) and isinstance(kid[1], ast.Expr):
                    return self.nu(
                        ast.UnaryExpr(
                            op=kid[0],
                            operand=kid[1],
                            kid=kid,
                        )
                    )
                else:
                    raise self.ice()
            return self.binary_expr_unwind(kid)

        def ref(self, kid: list[ast.AstNode]) -> ast.Expr:
            """Grammar rule.

            ref: walrus_assign
               | BW_AND walrus_assign
            """
            if len(kid) == 2:
                if isinstance(kid[0], ast.Token) and isinstance(kid[1], ast.Expr):
                    return self.nu(
                        ast.UnaryExpr(
                            op=kid[0],
                            operand=kid[1],
                            kid=kid,
                        )
                    )
                else:
                    raise self.ice()
            return self.binary_expr_unwind(kid)

        def walrus_assign(self, kid: list[ast.AstNode]) -> ast.Expr:
            """Grammar rule.

            walrus_assign: ds_call walrus_op walrus_assign
                         | ds_call
            """
            return self.binary_expr_unwind(kid)

        def ds_call(self, kid: list[ast.AstNode]) -> ast.Expr:
            """Grammar rule.

            ds_call: atomic_chain
                | PIPE_FWD atomic_chain
                | A_PIPE_FWD atomic_chain
                | KW_SPAWN atomic_chain
                | KW_AWAIT atomic_chain
            """
            if len(kid) == 2:
                if (
                    isinstance(kid[0], ast.Token)
                    and kid[0].name == Tok.KW_AWAIT
                    and isinstance(kid[1], ast.Expr)
                ):
                    return self.nu(
                        ast.AwaitExpr(
                            target=kid[1],
                            kid=kid,
                        )
                    )
                elif isinstance(kid[0], ast.Token) and isinstance(kid[1], ast.Expr):
                    return self.nu(
                        ast.UnaryExpr(
                            op=kid[0],
                            operand=kid[1],
                            kid=kid,
                        )
                    )
                else:
                    raise self.ice()
            return self.binary_expr_unwind(kid)

        def aug_op(self, kid: list[ast.AstNode]) -> ast.Token:
            """Grammar rule.

            aug_op: RSHIFT_EQ
                     | LSHIFT_EQ
                     | BW_NOT_EQ
                     | BW_XOR_EQ
                     | BW_OR_EQ
                     | BW_AND_EQ
                     | MOD_EQ
                     | DIV_EQ
                     | FLOOR_DIV_EQ
                     | MUL_EQ
                     | SUB_EQ
                     | ADD_EQ
                     | WALRUS_EQ
            """
            if isinstance(kid[0], ast.Token):
                return self.nu(kid[0])
            else:
                raise self.ice()

        def cmp_op(self, kid: list[ast.AstNode]) -> ast.Token:
            """Grammar rule.

            cmp_op: KW_ISN
                  | KW_IS
                  | KW_NIN
                  | KW_IN
                  | NE
                  | GTE
                  | LTE
                  | GT
                  | LT
                  | EE
            """
            if isinstance(kid[0], ast.Token):
                return self.nu(kid[0])
            else:
                raise self.ice()

        def atomic_chain(self, kid: list[ast.AstNode]) -> ast.Expr:
            """Grammar rule.

            atomic_chain: atomic_chain NULL_OK? (filter_compr | edge_op_ref | index_slice )
                        | atomic_chain NULL_OK? (DOT_BKWD | DOT_FWD | DOT) any_ref
                        | atomic_call
            """
            if len(kid) < 2 and isinstance(kid[0], ast.Expr):
                return self.nu(kid[0])
            chomp = [*kid]
            target = chomp[0]
            chomp = chomp[1:]
            is_null_ok = False
            if isinstance(chomp[0], ast.Token) and chomp[0].name == Tok.NULL_OK:
                is_null_ok = True
                chomp = chomp[1:]
            if len(chomp) == 1 and isinstance(
                chomp[0],
                (ast.FilterCompr, ast.AssignCompr, ast.EdgeOpRef, ast.IndexSlice),
            ):
                return self.nu(
                    ast.AtomTrailer(
                        target=target,
                        right=chomp[0],
                        is_null_ok=is_null_ok,
                        is_attr=False,
                        kid=kid,
                    )
                )
            elif (
                len(chomp) > 1
                and isinstance(chomp[0], ast.Token)
                and isinstance(chomp[1], ast.AtomExpr)
            ):
                return self.nu(
                    ast.AtomTrailer(
                        target=target if chomp[0].name != Tok.DOT_BKWD else chomp[1],
                        right=chomp[1] if chomp[0].name != Tok.DOT_BKWD else target,
                        is_null_ok=is_null_ok,
                        is_attr=True,
                        kid=kid,
                    )
                )
            else:
                raise self.ice()

        def atomic_call(self, kid: list[ast.AstNode]) -> ast.FuncCall:
            """Grammar rule.

            atomic_call: atomic_chain LPAREN param_list? RPAREN
            """
            if (
                len(kid) == 4
                and isinstance(kid[0], ast.Expr)
                and isinstance(kid[2], ast.SubNodeList)
            ):
                return self.nu(ast.FuncCall(target=kid[0], params=kid[2], kid=kid))
            elif len(kid) == 3 and isinstance(kid[0], ast.Expr):
                return self.nu(ast.FuncCall(target=kid[0], params=None, kid=kid))
            else:
                raise self.ice()

        def index_slice(self, kid: list[ast.AstNode]) -> ast.IndexSlice | ast.ListVal:
            """Grammar rule.

            index_slice: LSQUARE expression? COLON expression? (COLON expression?)? RSQUARE
                       | list_val
            """
            if len(kid) == 1 and isinstance(kid[0], ast.ListVal):
                expr = None
                if not kid[0].values or len(kid[0].values.items) < 1:
                    self.parse_ref.error("Empty list slice not allowed", kid[0].values)
                elif len(kid[0].values.items) == 1:
                    expr = kid[0].values.items[0]  # TODO: Loses braces
                else:
                    expr = ast.TupleVal(values=kid[0].values, kid=kid[0].kid)
                return self.nu(
                    ast.IndexSlice(
                        start=expr, stop=None, step=None, is_range=False, kid=[expr]
                    )
                )
            chomp = [*kid]
            chomp = chomp[1:]
            expr1 = chomp[0] if isinstance(chomp[0], ast.Expr) else None
            expr2 = (
                chomp[1]
                if isinstance(chomp[0], ast.Token)
                and chomp[0].name == Tok.COLON
                and isinstance(chomp[1], ast.Expr)
                else None
            )
            chomp = chomp[1:]
            expr2 = (
                chomp[1]
                if isinstance(chomp[0], ast.Token)
                and chomp[0].name == Tok.COLON
                and len(chomp) > 1
                and isinstance(chomp[1], ast.Expr)
                else expr2
            )
            expr3 = None
            if len(chomp) > 1:
                chomp = chomp[1:]
                expr3 = (
                    chomp[1]
                    if isinstance(chomp[0], ast.Token)
                    and chomp[0].name == Tok.COLON
                    and isinstance(chomp[1], ast.Expr)
                    else None
                )
                if len(chomp) > 1:
                    chomp = chomp[1:]
                    expr3 = (
                        chomp[1]
                        if isinstance(chomp[0], ast.Token)
                        and chomp[0].name == Tok.COLON
                        and len(chomp) > 1
                        and isinstance(chomp[1], ast.Expr)
                        else expr3
                    )
            return self.nu(
                ast.IndexSlice(
                    start=expr1,
                    stop=expr2,
                    step=expr3,
                    is_range=True,
                    kid=kid,
                )
            )

        def atom(self, kid: list[ast.AstNode]) -> ast.Expr:
            """Grammar rule.

            atom: edge_op_ref
                 | any_ref
                 | LPAREN (expression | yield_expr) RPAREN
                 | atom_collection
                 | atom_literal
            """
            if len(kid) == 1:
                if isinstance(kid[0], ast.AtomExpr):
                    return self.nu(kid[0])
                else:
                    raise self.ice()
            elif len(kid) == 3:
                if (
                    isinstance(kid[0], ast.Token)
                    and isinstance(kid[1], (ast.Expr, ast.YieldExpr))
                    and isinstance(kid[2], ast.Token)
                ):
                    ret = ast.AtomUnit(value=kid[1], is_paren=True, kid=kid)
                    # ret.add_kids_left([kid[0]])
                    # ret.add_kids_right([kid[2]])
                    return self.nu(ret)
                else:
                    raise self.ice()
            else:
                raise self.ice()

        def yield_expr(self, kid: list[ast.AstNode]) -> ast.YieldExpr:
            """Grammar rule.

            yield_expr:
                | KW_YIELD KW_FROM expression
                | KW_YIELD expression
            """
            if isinstance(kid[-1], ast.Expr):
                return self.nu(
                    ast.YieldExpr(
                        expr=kid[-1],
                        with_from=len(kid) > 2,
                        kid=kid,
                    )
                )
            else:
                raise self.ice()

        def atom_literal(self, kid: list[ast.AstNode]) -> ast.AtomExpr:
            """Grammar rule.

            atom_literal: builtin_type
                        | NULL
                        | BOOL
                        | multistring
                        | FLOAT
                        | OCT
                        | BIN
                        | HEX
                        | INT
            """
            if isinstance(kid[0], ast.AtomExpr):
                return self.nu(kid[0])
            else:
                raise self.ice()

        def atom_collection(self, kid: list[ast.AstNode]) -> ast.AtomExpr:
            """Grammar rule.

            atom_collection: dict_compr
                           | set_compr
                           | gen_compr
                           | list_compr
                           | dict_val
                           | set_val
                           | tuple_val
                           | list_val
            """
            if isinstance(kid[0], ast.AtomExpr):
                return self.nu(kid[0])
            else:
                raise self.ice()

        def multistring(self, kid: list[ast.AstNode]) -> ast.AtomExpr:
            """Grammar rule.

            multistring: (fstring | STRING)+
            """
            valid_strs = [i for i in kid if isinstance(i, (ast.String, ast.FString))]
            if len(valid_strs) == len(kid):
                return self.nu(
                    ast.MultiString(
                        strings=valid_strs,
                        kid=kid,
                    )
                )
            else:
                raise self.ice()

        def fstring(self, kid: list[ast.AstNode]) -> ast.FString:
            """Grammar rule.

            fstring: FSTR_START fstr_parts FSTR_END
            """
            if len(kid) == 2:
                return self.nu(
                    ast.FString(
                        parts=None,
                        kid=kid,
                    )
                )
            elif isinstance(kid[1], ast.SubNodeList):
                return self.nu(
                    ast.FString(
                        parts=kid[1],
                        kid=kid,
                    )
                )
            else:
                raise self.ice()

        def fstr_parts(
            self, kid: list[ast.AstNode]
        ) -> ast.SubNodeList[ast.String | ast.ExprStmt]:
            """Grammar rule.

            fstr_parts: (FSTR_PIECE | FSTR_BESC | LBRACE expression RBRACE | fstring)*
            """
            valid_parts: list[ast.String | ast.ExprStmt] = [
                i
                if isinstance(i, ast.String)
                else ast.ExprStmt(expr=i, in_fstring=True, kid=[i])
                for i in kid
                if isinstance(i, ast.Expr)
            ]
            return self.nu(
                ast.SubNodeList[ast.String | ast.ExprStmt](
                    items=valid_parts,
                    kid=valid_parts,
                )
            )

        def list_val(self, kid: list[ast.AstNode]) -> ast.ListVal:
            """Grammar rule.

            list_val: LSQUARE expr_list? RSQUARE
            """
            if len(kid) == 2:
                return self.nu(
                    ast.ListVal(
                        values=None,
                        kid=kid,
                    )
                )
            elif isinstance(kid[1], ast.SubNodeList):
                return self.nu(
                    ast.ListVal(
                        values=kid[1],
                        kid=kid,
                    )
                )
            else:
                raise self.ice()

        def tuple_val(self, kid: list[ast.AstNode]) -> ast.TupleVal:
            """Grammar rule.

            tuple_val: LPAREN tuple_list? RPAREN
            """
            if len(kid) == 2:
                return self.nu(
                    ast.TupleVal(
                        values=None,
                        kid=kid,
                    )
                )
            elif isinstance(kid[1], ast.SubNodeList):
                return self.nu(
                    ast.TupleVal(
                        values=kid[1],
                        kid=kid,
                    )
                )
            else:
                raise self.ice()

        def set_val(self, kid: list[ast.AstNode]) -> ast.SetVal:
            """Grammar rule.

            set_val: LBRACE expr_list RBRACE
            """
            if len(kid) == 2:
                return self.nu(
                    ast.SetVal(
                        values=None,
                        kid=kid,
                    )
                )
            elif isinstance(kid[1], ast.SubNodeList):
                return self.nu(
                    ast.SetVal(
                        values=kid[1],
                        kid=kid,
                    )
                )
            else:
                raise self.ice()

        def expr_list(self, kid: list[ast.AstNode]) -> ast.SubNodeList[ast.Expr]:
            """Grammar rule.

            expr_list: (expr_list COMMA)? expression
            """
            consume = None
            expr = None
            comma = None
            if isinstance(kid[0], ast.SubNodeList):
                consume = kid[0]
                comma = kid[1]
                expr = kid[2]
            else:
                expr = kid[0]
            new_kid = [*consume.kid, comma, expr] if consume else [expr]
            valid_kid = [i for i in new_kid if isinstance(i, ast.Expr)]
            return self.nu(
                ast.SubNodeList[ast.Expr](
                    items=valid_kid,
                    kid=new_kid,
                )
            )

        def kw_expr_list(self, kid: list[ast.AstNode]) -> ast.SubNodeList[ast.KWPair]:
            """Grammar rule.

            kw_expr_list: (kw_expr_list COMMA)? kw_expr
            """
            consume = None
            expr = None
            comma = None
            if isinstance(kid[0], ast.SubNodeList):
                consume = kid[0]
                comma = kid[1]
                expr = kid[2]
            else:
                expr = kid[0]
            new_kid = [*consume.kid, comma, expr] if consume else [expr]
            valid_kid = [i for i in new_kid if isinstance(i, ast.KWPair)]
            return self.nu(
                ast.SubNodeList[ast.KWPair](
                    items=valid_kid,
                    kid=new_kid,
                )
            )

        def kw_expr(self, kid: list[ast.AstNode]) -> ast.KWPair:
            """Grammar rule.

            kw_expr: any_ref EQ expression
            """
            if isinstance(kid[0], ast.NameSpec) and isinstance(kid[2], ast.Expr):
                return self.nu(
                    ast.KWPair(
                        key=kid[0],
                        value=kid[2],
                        kid=kid,
                    )
                )
            else:
                raise self.ice()

        def name_list(self, kid: list[ast.AstNode]) -> ast.SubNodeList[ast.Name]:
            """Grammar rule.

            name_list: (name_list COMMA)? NAME
            """
            consume = None
            name = None
            comma = None
            if isinstance(kid[0], ast.SubNodeList):
                consume = kid[0]
                comma = kid[1]
                name = kid[2]
            else:
                name = kid[0]
            new_kid = [*consume.kid, comma, name] if consume else [name]
            valid_kid = [i for i in new_kid if isinstance(i, ast.Name)]
            return self.nu(
                ast.SubNodeList[ast.Name](
                    items=valid_kid,
                    kid=new_kid,
                )
            )

        def tuple_list(
            self, kid: list[ast.AstNode]
        ) -> ast.SubNodeList[ast.Expr | ast.KWPair]:
            """Grammar rule.

            tuple_list: expression COMMA expr_list COMMA kw_expr_list
                    | expression COMMA kw_expr_list
                    | expression COMMA expr_list
                    | expression COMMA
                    | kw_expr_list
            """
            chomp = [*kid]
            first_expr = None
            if isinstance(chomp[0], ast.SubNodeList):
                return self.nu(chomp[0])
            else:
                first_expr = chomp[0]
                chomp = chomp[2:]
            expr_list = chomp[0].kid
            chomp = chomp[1:]
            if len(chomp):
                chomp = chomp[1:]
                expr_list = [*expr_list, *chomp[0].kid]
            expr_list = [first_expr, *expr_list]
            valid_type = Union[ast.Expr, ast.KWPair]
            valid_kid = [i for i in expr_list if isinstance(i, valid_type)]
            return self.nu(
                ast.SubNodeList[ast.Expr | ast.KWPair](
                    items=valid_kid,
                    kid=kid,
                )
            )

        def dict_val(self, kid: list[ast.AstNode]) -> ast.DictVal:
            """Grammar rule.

            dict_val: LBRACE ((kv_pair COMMA)* kv_pair)? RBRACE
            """
            ret = ast.DictVal(
                kv_pairs=[],
                kid=kid,
            )
            ret.kv_pairs = [i for i in kid if isinstance(i, ast.KVPair)]
            return self.nu(ret)

        def kv_pair(self, kid: list[ast.AstNode]) -> ast.KVPair:
            """Grammar rule.

            kv_pair: expression COLON expression
            """
            if isinstance(kid[0], ast.Expr) and isinstance(kid[2], ast.Expr):
                return self.nu(
                    ast.KVPair(
                        key=kid[0],
                        value=kid[2],
                        kid=kid,
                    )
                )
            else:
                raise self.ice()

        def list_compr(self, kid: list[ast.AstNode]) -> ast.ListCompr:
            """Grammar rule.

            list_compr: LSQUARE expression inner_compr RSQUARE
            """
            if isinstance(kid[1], ast.Expr) and isinstance(kid[2], ast.InnerCompr):
                return self.nu(
                    ast.ListCompr(
                        out_expr=kid[1],
                        compr=kid[2],
                        kid=kid,
                    )
                )
            else:
                raise self.ice()

        def gen_compr(self, kid: list[ast.AstNode]) -> ast.GenCompr:
            """Grammar rule.

            gen_compr: LSQUARE expression inner_compr RSQUARE
            """
            if isinstance(kid[1], ast.Expr) and isinstance(kid[2], ast.InnerCompr):
                return self.nu(
                    ast.GenCompr(
                        out_expr=kid[1],
                        compr=kid[2],
                        kid=kid,
                    )
                )
            else:
                raise self.ice()

        def set_compr(self, kid: list[ast.AstNode]) -> ast.SetCompr:
            """Grammar rule.

            set_compr: LSQUARE expression inner_compr RSQUARE
            """
            if isinstance(kid[1], ast.Expr) and isinstance(kid[2], ast.InnerCompr):
                return self.nu(
                    ast.SetCompr(
                        out_expr=kid[1],
                        compr=kid[2],
                        kid=kid,
                    )
                )
            else:
                raise self.ice()

        def dict_compr(self, kid: list[ast.AstNode]) -> ast.DictCompr:
            """Grammar rule.

            dict_compr: LBRACE kv_pair inner_compr RBRACE
            """
            if isinstance(kid[1], ast.KVPair) and isinstance(kid[2], ast.InnerCompr):
                return self.nu(
                    ast.DictCompr(
                        kv_pair=kid[1],
                        compr=kid[2],
                        kid=kid,
                    )
                )
            else:
                raise self.ice()

        def inner_compr(self, kid: list[ast.AstNode]) -> ast.InnerCompr:
            """Grammar rule.

            inner_compr: KW_ASYNC? KW_FOR atomic_chain KW_IN walrus_assign (KW_IF expression)?
            """
            chomp = [*kid]
            is_async = bool(
                isinstance(chomp[0], ast.Token) and chomp[0].name == Tok.KW_ASYNC
            )
            chomp = chomp[1:] if is_async else chomp
            chomp = chomp[1:]
            if isinstance(chomp[0], ast.Expr) and isinstance(chomp[2], ast.Expr):
                return self.nu(
                    ast.InnerCompr(
                        is_async=is_async,
                        target=chomp[0],
                        collection=chomp[2],
                        conditional=chomp[4]
                        if len(chomp) > 4 and isinstance(chomp[4], ast.Expr)
                        else None,
                        kid=chomp,
                    )
                )
            else:
                raise self.ice()

        def param_list(
            self, kid: list[ast.AstNode]
        ) -> ast.SubNodeList[ast.Expr | ast.KWPair]:
            """Grammar rule.

            param_list: expr_list COMMA kw_expr_list
                    | kw_expr_list
                    | expr_list
            """
            if len(kid) == 1:
                if isinstance(kid[0], ast.SubNodeList):
                    return self.nu(kid[0])
                else:
                    raise self.ice()
            elif isinstance(kid[0], ast.SubNodeList) and isinstance(
                kid[2], ast.SubNodeList
            ):
                valid_type = Union[ast.Expr, ast.KWPair]
                valid_kid = [
                    i
                    for i in [*kid[0].items, *kid[2].items]
                    if isinstance(i, valid_type)
                ]
                if len(valid_kid) == len(kid[0].items) + len(kid[2].items):
                    return self.nu(
                        ast.SubNodeList[ast.Expr | ast.KWPair](
                            items=valid_kid,
                            kid=kid,
                        )
                    )
                else:
                    raise self.ice()
            raise self.ice()

        def assignment_list(
            self, kid: list[ast.AstNode]
        ) -> ast.SubNodeList[ast.Assignment]:
            """Grammar rule.

            assignment_list: assignment_list COMMA assignment | assignment
            """
            consume = None
            assign = None
            comma = None
            if isinstance(kid[0], ast.SubNodeList):
                consume = kid[0]
                comma = kid[1]
                assign = kid[2]
            else:
                assign = kid[0]
            new_kid = [*consume.kid, comma, assign] if consume else [assign]
            valid_kid = [i for i in new_kid if isinstance(i, ast.Assignment)]
            return self.nu(
                ast.SubNodeList[ast.Assignment](
                    items=valid_kid,
                    kid=new_kid,
                )
            )

        def arch_ref(self, kid: list[ast.AstNode]) -> ast.ArchRef:
            """Grammar rule.

            arch_ref: object_ref
                    | walker_ref
                    | edge_ref
                    | node_ref
                    | type_ref
            """
            if isinstance(kid[0], ast.ArchRef):
                return self.nu(kid[0])
            else:
                raise self.ice()

        def node_ref(self, kid: list[ast.AstNode]) -> ast.ArchRef:
            """Grammar rule.

            node_ref: NODE_OP NAME
            """
            if isinstance(kid[0], ast.Token) and isinstance(kid[1], ast.NameSpec):
                return self.nu(
                    ast.ArchRef(
                        arch=kid[0],
                        name_ref=kid[1],
                        kid=kid,
                    )
                )
            else:
                raise self.ice()

        def edge_ref(self, kid: list[ast.AstNode]) -> ast.ArchRef:
            """Grammar rule.

            edge_ref: EDGE_OP NAME
            """
            if isinstance(kid[0], ast.Token) and isinstance(kid[1], ast.NameSpec):
                return self.nu(
                    ast.ArchRef(
                        arch=kid[0],
                        name_ref=kid[1],
                        kid=kid,
                    )
                )
            else:
                raise self.ice()

        def walker_ref(self, kid: list[ast.AstNode]) -> ast.ArchRef:
            """Grammar rule.

            walker_ref: WALKER_OP NAME
            """
            if isinstance(kid[0], ast.Token) and isinstance(kid[1], ast.NameSpec):
                return self.nu(
                    ast.ArchRef(
                        arch=kid[0],
                        name_ref=kid[1],
                        kid=kid,
                    )
                )
            else:
                raise self.ice()

        def object_ref(self, kid: list[ast.AstNode]) -> ast.ArchRef:
            """Grammar rule.

            object_ref: OBJECT_OP name_ref
            """
            if isinstance(kid[0], ast.Token) and isinstance(kid[1], ast.NameSpec):
                return self.nu(
                    ast.ArchRef(
                        arch=kid[0],
                        name_ref=kid[1],
                        kid=kid,
                    )
                )
            else:
                raise self.ice()

        def type_ref(self, kid: list[ast.AstNode]) -> ast.ArchRef:
            """Grammar rule.

            object_ref: OBJECT_OP name_ref
            """
            if isinstance(kid[0], ast.Token) and isinstance(kid[1], ast.NameSpec):
                return self.nu(
                    ast.ArchRef(
                        arch=kid[0],
                        name_ref=kid[1],
                        kid=kid,
                    )
                )
            else:
                raise self.ice()

        def enum_ref(self, kid: list[ast.AstNode]) -> ast.ArchRef:
            """Grammar rule.

            enum_ref: ENUM_OP NAME
            """
            if isinstance(kid[0], ast.Token) and isinstance(kid[1], ast.NameSpec):
                return self.nu(
                    ast.ArchRef(
                        arch=kid[0],
                        name_ref=kid[1],
                        kid=kid,
                    )
                )
            else:
                raise self.ice()

        def ability_ref(self, kid: list[ast.AstNode]) -> ast.ArchRef:
            """Grammar rule.

            ability_ref: ABILITY_OP (special_ref | name_ref)
            """
            if isinstance(kid[0], ast.Token) and isinstance(kid[1], ast.NameSpec):
                return self.nu(
                    ast.ArchRef(
                        arch=kid[0],
                        name_ref=kid[1],
                        kid=kid,
                    )
                )
            else:
                raise self.ice()

        def arch_or_ability_chain(self, kid: list[ast.AstNode]) -> ast.ArchRefChain:
            """Grammar rule.

            arch_or_ability_chain: arch_or_ability_chain? (ability_ref | arch_ref)
            """
            consume = None
            name = None
            if isinstance(kid[0], ast.SubNodeList):
                consume = kid[0]
                name = kid[1]
            else:
                name = kid[0]
            new_kid = [*consume.kid, name] if consume else [name]
            valid_kid = [i for i in new_kid if isinstance(i, ast.ArchRef)]
            if len(valid_kid) == len(new_kid):
                return self.nu(
                    ast.ArchRefChain(
                        archs=valid_kid,
                        kid=new_kid,
                    )
                )
            else:
                raise self.ice()

        def abil_to_arch_chain(self, kid: list[ast.AstNode]) -> ast.ArchRefChain:
            """Grammar rule.

            abil_to_arch_chain: arch_or_ability_chain? arch_ref
            """
            if len(kid) == 2:
                if isinstance(kid[1], ast.ArchRef) and isinstance(
                    kid[0], ast.ArchRefChain
                ):
                    return self.nu(
                        ast.ArchRefChain(
                            archs=[*(kid[0].archs), kid[1]],
                            kid=[*(kid[0].kid), kid[1]],
                        )
                    )
                else:
                    raise self.ice()
            elif isinstance(kid[0], ast.ArchRef):
                return self.nu(
                    ast.ArchRefChain(
                        archs=[kid[0]],
                        kid=kid,
                    )
                )
            else:
                raise self.ice()

        def arch_to_abil_chain(self, kid: list[ast.AstNode]) -> ast.ArchRefChain:
            """Grammar rule.

            arch_to_abil_chain: arch_or_ability_chain? ability_ref
            """
            if len(kid) == 2:
                if isinstance(kid[1], ast.ArchRef) and isinstance(
                    kid[0], ast.ArchRefChain
                ):
                    return self.nu(
                        ast.ArchRefChain(
                            archs=[*(kid[0].archs), kid[1]],
                            kid=[*(kid[0].kid), kid[1]],
                        )
                    )
                else:
                    raise self.ice()
            elif isinstance(kid[0], ast.ArchRef):
                return self.nu(
                    ast.ArchRefChain(
                        archs=[kid[0]],
                        kid=kid,
                    )
                )
            else:
                raise self.ice()

        def arch_to_enum_chain(self, kid: list[ast.AstNode]) -> ast.ArchRefChain:
            """Grammar rule.

            arch_to_enum_chain: arch_or_ability_chain? enum_ref
            """
            if len(kid) == 2:
                if isinstance(kid[1], ast.ArchRef) and isinstance(
                    kid[0], ast.ArchRefChain
                ):
                    return self.nu(
                        ast.ArchRefChain(
                            archs=[*(kid[0].archs), kid[1]],
                            kid=[*(kid[0].kid), kid[1]],
                        )
                    )
                else:
                    raise self.ice()
            elif isinstance(kid[0], ast.ArchRef):
                return self.nu(
                    ast.ArchRefChain(
                        archs=[kid[0]],
                        kid=kid,
                    )
                )
            else:
                raise self.ice()

        def edge_op_ref(self, kid: list[ast.AstNode]) -> ast.EdgeOpRef:
            """Grammar rule.

            edge_op_ref: edge_any
                       | edge_from
                       | edge_to
            """
            if isinstance(kid[0], ast.EdgeOpRef):
                return self.nu(kid[0])
            else:
                raise self.ice()

        def edge_to(self, kid: list[ast.AstNode]) -> ast.EdgeOpRef:
            """Grammar rule.

            edge_to: ARROW_R_P1 expression (COLON filter_compare_list)? ARROW_R_P2
                   | ARROW_R
            """
            ftype = kid[1] if len(kid) >= 3 else None
            fcond = kid[3] if len(kid) >= 5 else None
            if (isinstance(ftype, ast.Expr) or ftype is None) and (
                isinstance(fcond, ast.SubNodeList) or fcond is None
            ):
                if fcond:
                    fcond = ast.FilterCompr(compares=fcond, kid=[fcond])
                    kid[3] = fcond
                return self.nu(
                    ast.EdgeOpRef(
                        filter_type=ftype,
                        filter_cond=fcond,
                        edge_dir=EdgeDir.OUT,
                        kid=kid,
                    )
                )
            else:
                raise self.ice()

        def edge_from(self, kid: list[ast.AstNode]) -> ast.EdgeOpRef:
            """Grammar rule.

            edge_from: ARROW_L_P1 expression (COLON filter_compare_list)? ARROW_L_P2
                     | ARROW_L
            """
            ftype = kid[1] if len(kid) >= 3 else None
            fcond = kid[3] if len(kid) >= 5 else None
            if (isinstance(ftype, ast.Expr) or ftype is None) and (
                isinstance(fcond, ast.SubNodeList) or fcond is None
            ):
                if fcond:
                    fcond = ast.FilterCompr(compares=fcond, kid=[fcond])
                    kid[3] = fcond
                return self.nu(
                    ast.EdgeOpRef(
                        filter_type=ftype,
                        filter_cond=fcond,
                        edge_dir=EdgeDir.IN,
                        kid=kid,
                    )
                )
            else:
                raise self.ice()

        def edge_any(self, kid: list[ast.AstNode]) -> ast.EdgeOpRef:
            """Grammar rule.

            edge_any: ARROW_L_P1 expression (COLON filter_compare_list)? ARROW_R_P2
                    | ARROW_BI
            """
            ftype = kid[1] if len(kid) >= 3 else None
            fcond = kid[3] if len(kid) >= 5 else None
            if (isinstance(ftype, ast.Expr) or ftype is None) and (
                isinstance(fcond, ast.SubNodeList) or fcond is None
            ):
                if fcond:
                    fcond = ast.FilterCompr(compares=fcond, kid=[fcond])
                    kid[3] = fcond
                return self.nu(
                    ast.EdgeOpRef(
                        filter_type=ftype,
                        filter_cond=fcond,
                        edge_dir=EdgeDir.ANY,
                        kid=kid,
                    )
                )
            else:
                raise self.ice()

        def connect_op(self, kid: list[ast.AstNode]) -> ast.ConnectOp:
            """Grammar rule.

            connect_op: connect_from
                      | connect_to
            """
            if isinstance(kid[0], ast.ConnectOp):
                return self.nu(kid[0])
            else:
                raise self.ice()

        def disconnect_op(self, kid: list[ast.AstNode]) -> ast.DisconnectOp:
            """Grammar rule.

            disconnect_op: NOT edge_op_ref
            """
            if isinstance(kid[1], ast.EdgeOpRef):
                return self.nu(
                    ast.DisconnectOp(
                        edge_spec=kid[1],
                        kid=kid,
                    )
                )
            else:
                raise self.ice()

        def connect_to(self, kid: list[ast.AstNode]) -> ast.ConnectOp:
            """Grammar rule.

            connect_to: CARROW_R_P1 expression (COLON kw_expr_list)? CARROW_R_P2
                      | CARROW_R
            """
            conn_type = kid[1] if len(kid) >= 3 else None
            conn_assign = kid[3] if len(kid) >= 5 else None
            if (isinstance(conn_type, ast.Expr) or conn_type is None) and (
                isinstance(conn_assign, ast.SubNodeList) or conn_assign is None
            ):
                if conn_assign:
                    conn_assign = ast.AssignCompr(
                        assigns=conn_assign, kid=[conn_assign]
                    )
                    kid[3] = conn_assign
                return self.nu(
                    ast.ConnectOp(
                        conn_type=conn_type,
                        conn_assign=conn_assign,
                        edge_dir=EdgeDir.OUT,
                        kid=kid,
                    )
                )
            else:
                raise self.ice()

        def connect_from(self, kid: list[ast.AstNode]) -> ast.ConnectOp:
            """Grammar rule.

            connect_from: CARROW_L_P1 expression (COLON kw_expr_list)? CARROW_L_P2
                        | CARROW_L
            """
            conn_type = kid[1] if len(kid) >= 3 else None
            conn_assign = kid[3] if len(kid) >= 5 else None
            if (isinstance(conn_type, ast.Expr) or conn_type is None) and (
                isinstance(conn_assign, ast.SubNodeList) or conn_assign is None
            ):
                if conn_assign:
                    conn_assign = ast.AssignCompr(
                        assigns=conn_assign, kid=[conn_assign]
                    )
                    kid[3] = conn_assign
                return self.nu(
                    ast.ConnectOp(
                        conn_type=conn_type,
                        conn_assign=conn_assign,
                        edge_dir=EdgeDir.IN,
                        kid=kid,
                    )
                )
            else:
                raise self.ice()

        def filter_compr(self, kid: list[ast.AstNode]) -> ast.FilterCompr:
            """Grammar rule.

            filter_compr: LPAREN EQ filter_compare_list RPAREN
            """
            if isinstance(kid[2], ast.SubNodeList):
                return self.nu(
                    ast.FilterCompr(
                        compares=kid[2],
                        kid=kid,
                    )
                )
            else:
                raise self.ice()

        def filter_compare_list(
            self, kid: list[ast.AstNode]
        ) -> ast.SubNodeList[ast.BinaryExpr]:
            """Grammar rule.

            filter_compare_list: (filter_compare_list COMMA)? filter_compare_item
            """
            consume = None
            expr = None
            comma = None
            if isinstance(kid[0], ast.SubNodeList):
                consume = kid[0]
                comma = kid[1]
                expr = kid[2]
            else:
                expr = kid[0]
            new_kid = [*consume.kid, comma, expr] if consume else [expr]
            valid_kid = [i for i in new_kid if isinstance(i, ast.BinaryExpr)]
            return self.nu(
                ast.SubNodeList[ast.BinaryExpr](
                    items=valid_kid,
                    kid=new_kid,
                )
            )

        def filter_compare_item(self, kid: list[ast.AstNode]) -> ast.BinaryExpr:
            """Grammar rule.

            filter_compare_item: name_ref cmp_op expression
            """
            ret = self.binary_expr_unwind(kid)
            if isinstance(ret, ast.BinaryExpr):
                return self.nu(ret)
            else:
                raise self.ice()

        def assign_compr(self, kid: list[ast.AstNode]) -> ast.AssignCompr:
            """Grammar rule.

            filter_compr: LPAREN STAR_MUL kw_expr_list RPAREN
            """
            if isinstance(kid[2], ast.SubNodeList):
                return self.nu(
                    ast.AssignCompr(
                        assigns=kid[2],
                        kid=kid,
                    )
                )
            else:
                raise self.ice()

        def match_stmt(self, kid: list[ast.AstNode]) -> ast.MatchStmt:
            """Grammar rule.

            match_stmt: KW_MATCH expr_list LBRACE match_case_block+ RBRACE
            """
            cases = [i for i in kid if isinstance(i, ast.MatchCase)]
            if isinstance(kid[1], ast.Expr):
                return self.nu(
                    ast.MatchStmt(
                        target=kid[1],
                        cases=cases,
                        kid=kid,
                    )
                )
            else:
                raise self.ice()

        def match_case_block(self, kid: list[ast.AstNode]) -> ast.MatchCase:
            """Grammar rule.

            match_case_block: KW_CASE pattern_seq (KW_IF expression)? COLON statement_list
            """
            pattern = kid[1]
            guard = kid[3] if len(kid) > 4 else None
            stmts = kid[-1]
            if (
                isinstance(pattern, ast.MatchPattern)
                and (isinstance(guard, ast.Expr) or not guard)
                and isinstance(stmts, ast.SubNodeList)
            ):
                return self.nu(
                    ast.MatchCase(
                        pattern=pattern,
                        guard=guard,
                        body=stmts,
                        kid=kid,
                    )
                )
            else:
                raise self.ice()

        def pattern_seq(self, kid: list[ast.AstNode]) -> ast.MatchPattern:
            """Grammar rule.

            pattern_seq: (or_pattern | as_pattern)
            """
            if isinstance(kid[0], ast.MatchPattern):
                return self.nu(kid[0])
            else:
                raise self.ice()

        def or_pattern(self, kid: list[ast.AstNode]) -> ast.MatchPattern:
            """Grammar rule.

            or_pattern: (pattern BW_OR)* pattern
            """
            if len(kid) == 1:
                if isinstance(kid[0], ast.MatchPattern):
                    return self.nu(kid[0])
                else:
                    raise self.ice()
            else:
                patterns = [i for i in kid if isinstance(i, ast.MatchPattern)]
                return self.nu(
                    ast.MatchOr(
                        patterns=patterns,
                        kid=kid,
                    )
                )

        def as_pattern(self, kid: list[ast.AstNode]) -> ast.MatchPattern:
            """Grammar rule.

            as_pattern: pattern KW_AS NAME
            """
            if isinstance(kid[0], ast.MatchPattern) and isinstance(
                kid[2], ast.NameSpec
            ):
                return self.nu(
                    ast.MatchAs(
                        pattern=kid[0],
                        name=kid[2],
                        kid=kid,
                    )
                )
            else:
                raise self.ice()

        def pattern(self, kid: list[ast.AstNode]) -> ast.MatchPattern:
            """Grammar rule.

            pattern: literal_pattern
                | capture_pattern
                | sequence_pattern
                | mapping_pattern
                | class_pattern
            """
            if isinstance(kid[0], ast.MatchPattern):
                return self.nu(kid[0])
            else:
                raise self.ice()

        def literal_pattern(self, kid: list[ast.AstNode]) -> ast.MatchPattern:
            """Grammar rule.

            literal_pattern: (INT | FLOAT | multistring)
            """
            if isinstance(kid[0], ast.Expr):
                return self.nu(
                    ast.MatchValue(
                        value=kid[0],
                        kid=kid,
                    )
                )
            else:
                raise self.ice()

        def singleton_pattern(self, kid: list[ast.AstNode]) -> ast.MatchPattern:
            """Grammar rule.

            singleton_pattern: (NULL | BOOL)
            """
            if isinstance(kid[0], ast.Expr):
                return self.nu(
                    ast.MatchSingleton(
                        value=kid[0],
                        kid=kid,
                    )
                )
            else:
                raise self.ice()

        def capture_pattern(self, kid: list[ast.AstNode]) -> ast.MatchPattern:
            """Grammar rule.

            capture_pattern: NAME
            """
            if (
                len(kid) == 1
                and isinstance(kid[0], ast.Name)
                and kid[0].sym_name == "_"
            ):
                return self.nu(
                    ast.MatchWild(
                        kid=kid,
                    )
                )
            if isinstance(kid[0], ast.NameSpec):
                return self.nu(
                    ast.MatchAs(
                        name=kid[0],
                        pattern=None,
                        kid=kid,
                    )
                )
            else:
                raise self.ice()

        def sequence_pattern(self, kid: list[ast.AstNode]) -> ast.MatchPattern:
            """Grammar rule.

            sequence_pattern: LSQUARE list_inner_pattern (COMMA list_inner_pattern)* RSQUARE
                            | LPAREN list_inner_pattern (COMMA list_inner_pattern)* RPAREN
            """
            patterns = [i for i in kid if isinstance(i, ast.MatchPattern)]
            return self.nu(
                ast.MatchSequence(
                    values=patterns,
                    kid=kid,
                )
            )

        def mapping_pattern(self, kid: list[ast.AstNode]) -> ast.MatchMapping:
            """Grammar rule.

            mapping_pattern: LBRACE (dict_inner_pattern (COMMA dict_inner_pattern)*)? RBRACE
            """
            valid_types = Union[ast.MatchKVPair, ast.MatchStar]
            patterns = [i for i in kid if isinstance(i, valid_types)]
            return self.nu(
                ast.MatchMapping(
                    values=patterns,
                    kid=kid,
                )
            )

        def list_inner_pattern(self, kid: list[ast.AstNode]) -> ast.MatchPattern:
            """Grammar rule.

            list_inner_pattern: (pattern_seq | STAR_MUL NAME)
            """
            if isinstance(kid[0], ast.MatchPattern):
                return self.nu(kid[0])
            elif isinstance(kid[-1], ast.Name):
                return self.nu(
                    ast.MatchStar(
                        is_list=True,
                        name=kid[-1],
                        kid=kid,
                    )
                )
            else:
                raise self.ice()

        def dict_inner_pattern(
            self, kid: list[ast.AstNode]
        ) -> ast.MatchKVPair | ast.MatchStar:
            """Grammar rule.

            dict_inner_pattern: (pattern_seq COLON pattern_seq | STAR_POW NAME)
            """
            if isinstance(kid[0], ast.MatchPattern) and isinstance(
                kid[2], ast.MatchPattern
            ):
                return self.nu(
                    ast.MatchKVPair(
                        key=kid[0],
                        value=kid[2],
                        kid=kid,
                    )
                )
            elif isinstance(kid[-1], ast.Name):
                return self.nu(
                    ast.MatchStar(
                        is_list=False,
                        name=kid[-1],
                        kid=kid,
                    )
                )
            else:
                raise self.ice()

        def class_pattern(self, kid: list[ast.AstNode]) -> ast.MatchArch:
            """Grammar rule.

            class_pattern: NAME LPAREN kw_pattern_list? RPAREN
                        | NAME LPAREN pattern_list (COMMA kw_pattern_list)? RPAREN
            """
            name = kid[0]
            first = kid[2]
            second = kid[4] if len(kid) > 4 else None
            arg = (
                first
                if isinstance(first, ast.SubNodeList)
                and isinstance(first.items[0], ast.MatchPattern)
                else None
            )
            kw = (
                second
                if isinstance(second, ast.SubNodeList)
                and isinstance(second.items[0], ast.MatchKVPair)
                else first
                if isinstance(first, ast.SubNodeList)
                and isinstance(first.items[0], ast.MatchKVPair)
                else None
            )
            if isinstance(name, ast.NameSpec):
                return self.nu(
                    ast.MatchArch(
                        name=name,
                        arg_patterns=arg,
                        kw_patterns=kw,
                        kid=kid,
                    )
                )
            else:
                raise self.ice()

        def pattern_list(
            self, kid: list[ast.AstNode]
        ) -> ast.SubNodeList[ast.MatchPattern]:
            """Grammar rule.

            pattern_list: (pattern_list COMMA)? pattern_seq
            """
            consume = None
            pattern = None
            comma = None
            if isinstance(kid[0], ast.SubNodeList):
                consume = kid[0]
                comma = kid[1]
                pattern = kid[2]
            else:
                pattern = kid[0]
            new_kid = [*consume.kid, comma, pattern] if consume else [pattern]
            valid_kid = [i for i in new_kid if isinstance(i, ast.MatchPattern)]
            return ast.SubNodeList[ast.MatchPattern](
                items=valid_kid,
                kid=kid,
            )

        def kw_pattern_list(
            self, kid: list[ast.AstNode]
        ) -> ast.SubNodeList[ast.MatchKVPair]:
            """Grammar rule.

            kw_pattern_list: (kw_pattern_list COMMA)? named_ref EQ pattern_seq
            """
            consume = None
            name = None
            eq = None
            value = None
            comma = None
            if isinstance(kid[0], ast.SubNodeList):
                consume = kid[0]
                comma = kid[1]
                name = kid[2]
                eq = kid[3]
                value = kid[4]
            else:
                name = kid[0]
                eq = kid[1]
                value = kid[2]
            if isinstance(name, ast.NameSpec) and isinstance(value, ast.MatchPattern):
                new_kid = (
                    [
                        *consume.kid,
                        comma,
                        ast.MatchKVPair(key=name, value=value, kid=[name, eq, value]),
                    ]
                    if consume
                    else [ast.MatchKVPair(key=name, value=value, kid=[name, eq, value])]
                )
                valid_kid = [i for i in new_kid if isinstance(i, ast.MatchKVPair)]
                return ast.SubNodeList[ast.MatchKVPair](
                    items=valid_kid,
                    kid=new_kid,
                )
            else:
                raise self.ice()

        def __default_token__(self, token: jl.Token) -> ast.Token:
            """Token handler."""
            ret_type = ast.Token
            if token.type == Tok.KWESC_NAME:
                return self.nu(
                    ast.Name(
                        file_path=self.parse_ref.mod_path,
                        name=token.type,
                        value=token.value[2:],
                        line=token.line if token.line is not None else 0,
                        col_start=token.column if token.column is not None else 0,
                        col_end=token.end_column if token.end_column is not None else 0,
                        pos_start=token.start_pos if token.start_pos is not None else 0,
                        pos_end=token.end_pos if token.end_pos is not None else 0,
                        is_kwesc=True,
                        kid=[],
                    )
                )
            elif token.type == Tok.NAME:
                ret_type = ast.Name
            elif token.type == Tok.SEMI:
                ret_type = ast.Semi
            elif token.type == Tok.NULL:
                ret_type = ast.Null
            elif token.type == Tok.FLOAT:
                ret_type = ast.Float
            elif token.type in [Tok.INT, Tok.INT, Tok.HEX, Tok.BIN, Tok.OCT]:
                ret_type = ast.Int
            elif token.type in [
                Tok.STRING,
                Tok.FSTR_BESC,
                Tok.FSTR_PIECE,
                Tok.DOC_STRING,
            ]:
                ret_type = ast.String
            elif token.type == Tok.BOOL:
                ret_type = ast.Bool
            return self.nu(
                ret_type(
                    file_path=self.parse_ref.mod_path,
                    name=token.type,
                    value=token.value,
                    line=token.line if token.line is not None else 0,
                    col_start=token.column if token.column is not None else 0,
                    col_end=token.end_column if token.end_column is not None else 0,
                    pos_start=token.start_pos if token.start_pos is not None else 0,
                    pos_end=token.end_pos if token.end_pos is not None else 0,
                    kid=[],
                )
            )<|MERGE_RESOLUTION|>--- conflicted
+++ resolved
@@ -33,12 +33,8 @@
             tree, comments = JacParser.parse(
                 self.source.value, on_error=self.error_callback
             )
-<<<<<<< HEAD
-            mod: ast.AstNode = JacParser.TreeToAST(parser=self).transform(tree)
+            mod = JacParser.TreeToAST(parser=self).transform(tree)
             self.source.comments = [self.proc_comment(i, mod) for i in comments]
-=======
-            mod = JacParser.TreeToAST(parser=self).transform(tree)
->>>>>>> 7fddcdeb
         except jl.UnexpectedInput as e:
             catch_error = ast.EmptyToken()
             catch_error.file_path = self.mod_path
