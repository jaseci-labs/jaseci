--- conflicted
+++ resolved
@@ -5,12 +5,11 @@
 
 sys.path.insert(0, os.path.join(os.path.dirname(os.path.abspath(__file__)), "vendor"))
 
-<<<<<<< HEAD
-from jaclang.plugin.default import JacBuiltin  # noqa: E402
-from jaclang.plugin.default import JacFeatureDefaults  # noqa: E402
-=======
-from jaclang.plugin.default import JacCmdDefaults, JacFeatureDefaults  # noqa: E402
->>>>>>> 427eab8b
+from jaclang.plugin.default import (  # noqa: E402
+    JacBuiltin,
+    JacCmdDefaults,
+    JacFeatureDefaults,
+)
 from jaclang.plugin.feature import JacFeature, pm  # noqa: E402
 from jaclang.vendor import lark  # noqa: E402
 from jaclang.vendor import mypy  # noqa: E402
@@ -25,9 +24,6 @@
     "pluggy",
 ]
 pm.register(JacFeatureDefaults)
-<<<<<<< HEAD
 pm.register(JacBuiltin)
-=======
 pm.register(JacCmdDefaults)
->>>>>>> 427eab8b
 pm.load_setuptools_entrypoints("jac")