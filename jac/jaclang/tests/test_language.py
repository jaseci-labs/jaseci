"""Test Jac language generally."""

import io
import os
import sys
import sysconfig

import jaclang.compiler.passes.main as passes
from jaclang import JacMachine as Jac
from jaclang.cli import cli
from jaclang.compiler.passes.main.schedules import py_code_gen_typed
from jaclang.compiler.program import JacProgram
from jaclang.runtimelib.machinestate import JacMachineState
from jaclang.utils.test import TestCase

import pytest


class JacLanguageTests(TestCase):
    """Test pass module."""

    def setUp(self) -> None:
        """Set up test."""
        self.mach = JacMachineState(self.fixture_abs_path("./"))
        Jac.attach_program(
            self.mach,
            JacProgram(),
        )
        return super().setUp()

    def tearDown(self) -> None:
        """Tear down test."""
        return super().tearDown()

    def test_sub_abilities(self) -> None:
        """Basic test for pass."""
        captured_output = io.StringIO()
        sys.stdout = captured_output

        # Execute the function
        cli.run(self.fixture_abs_path("sub_abil_sep.jac"))

        sys.stdout = sys.__stdout__
        stdout_value = captured_output.getvalue()

        # Assertions or verifications
        self.assertEqual(
            "Hello, world!\n" "I'm a ninja Myca!\n",
            stdout_value,
        )

    def test_sub_abilities_multi(self) -> None:
        """Basic test for pass."""
        captured_output = io.StringIO()
        sys.stdout = captured_output

        # Execute the function
        cli.run(self.fixture_abs_path("sub_abil_sep_multilev.jac"))  # type: ignore

        sys.stdout = sys.__stdout__
        stdout_value = captured_output.getvalue()

        # Assertions or verifications
        self.assertEqual(
            "Hello, world!\n" "I'm a ninja Myca!\n",
            stdout_value,
        )

    def test_simple_jac_red(self) -> None:
        """Parse micro jac file."""
        captured_output = io.StringIO()
        sys.stdout = captured_output
        Jac.jac_import(
            self.mach, "micro.simple_walk", base_path=self.examples_abs_path("")
        )
        sys.stdout = sys.__stdout__
        stdout_value = captured_output.getvalue()
        self.assertEqual(
            stdout_value,
            "Value: -1\nValue: 0\nValue: 1\nValue: 2\nValue: 3\nValue: 4"
            "\nValue: 5\nValue: 6\nValue: 7\nFinal Value: 8\nDone walking.\n",
        )

    def test_simple_walk_by_edge(self) -> None:
        """Parse micro jac file."""
        captured_output = io.StringIO()
        sys.stdout = captured_output
        Jac.jac_import(
            self.mach, "micro.simple_walk_by_edge", base_path=self.examples_abs_path("")
        )
        sys.stdout = sys.__stdout__
        stdout_value = captured_output.getvalue()
        self.assertEqual(
            stdout_value,
            "Visited 1\nVisited 2\n",
        )

    def test_guess_game(self) -> None:
        """Parse micro jac file."""
        captured_output = io.StringIO()
        sys.stdout = captured_output
        Jac.jac_import(self.mach, "guess_game", base_path=self.fixture_abs_path("./"))
        sys.stdout = sys.__stdout__
        stdout_value = captured_output.getvalue()
        self.assertEqual(
            stdout_value,
            "Too high!\nToo low!\nToo high!\nCongratulations! You guessed correctly.\n",
        )

    def test_multi_dim_arr_slice(self) -> None:
        """Parse micro jac file."""
        captured_output = io.StringIO()
        sys.stdout = captured_output
        cli.tool(
            "ir",
            [
                "ast",
                self.fixture_abs_path("multi_dim_array_split.jac"),
            ],
        )
        sys.stdout = sys.__stdout__
        stdout_value = captured_output.getvalue()

        expected_outputs = [
            "+-- AtomTrailer - Type: builtins.list[builtins.int]",
            "    +-- Name - arr - Type: builtins.list[builtins.list[builtins.int]],  SymbolTable: list",
            "+-- IndexSlice - [IndexSlice] - Type: builtins.list[builtins.list[builtins.int]],  SymbolTable: None",
            "        +-- Token - [, ",
            "        +-- Int - 1 - Type: Literal[1]?,  SymbolTable: None",
            "        +-- Token - :, ",
            "        +-- Int - 3 - Type: Literal[3]?,  SymbolTable: None",
            "        +-- Token - ,, ",
            "        +-- Int - 1 - Type: Literal[1]?,  SymbolTable: None",
            "        +-- Token - :, ",
            "        +-- Token - :, ",
            "        +-- Int - 2 - Type: Literal[2]?,  SymbolTable: None",
            "        +-- Token - ], ",
        ]

        for expected in expected_outputs:
            self.assertIn(expected, stdout_value)

    def test_chandra_bugs(self) -> None:
        """Parse micro jac file."""
        captured_output = io.StringIO()
        sys.stdout = captured_output
        Jac.jac_import(self.mach, "chandra_bugs", base_path=self.fixture_abs_path("./"))
        sys.stdout = sys.__stdout__
        stdout_value = captured_output.getvalue()
        self.assertEqual(
            stdout_value,
            "<link href='{'new_val': 3, 'where': 'from_foo'}' rel='stylesheet'>\nTrue\n",
        )

    def test_chandra_bugs2(self) -> None:
        """Parse micro jac file."""
        captured_output = io.StringIO()
        sys.stdout = captured_output
        Jac.jac_import(
            self.mach, "chandra_bugs2", base_path=self.fixture_abs_path("./")
        )
        sys.stdout = sys.__stdout__
        stdout_value = captured_output.getvalue()
        self.assertEqual(
            stdout_value,
            "{'apple': None, 'pineapple': None}\n"
            "This is a long\n"
            "    line of code.\n"
            "{'a': 'apple', 'b': 'ball', 'c': 'cat', 'd': 'dog', 'e': 'elephant'}\n",
        )

    def test_ignore(self) -> None:
        """Parse micro jac file."""
        captured_output = io.StringIO()
        sys.stdout = captured_output
        Jac.jac_import(self.mach, "ignore_dup", base_path=self.fixture_abs_path("./"))
        sys.stdout = sys.__stdout__
        stdout_value = captured_output.getvalue()
        self.assertEqual(stdout_value.split("\n")[0].count("here"), 10)
        self.assertEqual(stdout_value.split("\n")[1].count("here"), 5)

    def test_dataclass_hasability(self) -> None:
        """Parse micro jac file."""
        captured_output = io.StringIO()
        sys.stdout = captured_output
        Jac.jac_import(
            self.mach, "hashcheck_dup", base_path=self.fixture_abs_path("./")
        )
        sys.stdout = sys.__stdout__
        stdout_value = captured_output.getvalue()
        self.assertEqual(stdout_value.count("check"), 2)

    def test_arith_precedence(self) -> None:
        """Basic precedence test."""
        prog = JacProgram().compile_from_str("with entry {print(4-5-4);}", "test.jac")
        captured_output = io.StringIO()
        sys.stdout = captured_output
<<<<<<< HEAD
        exec(compile(prog.ir_out.gen.py_ast[0], "test.py", "exec"))
=======
        exec(compile(prog.gen.py_ast[0], "test.py", "exec"))
>>>>>>> 5142156a
        sys.stdout = sys.__stdout__
        stdout_value = captured_output.getvalue()
        self.assertEqual(stdout_value, "-5\n")

    def test_need_import(self) -> None:
        """Test importing python."""
        captured_output = io.StringIO()
        sys.stdout = captured_output
        Jac.jac_import(self.mach, "needs_import", base_path=self.fixture_abs_path("./"))
        sys.stdout = sys.__stdout__
        stdout_value = captured_output.getvalue()
        self.assertIn("<module 'pyfunc' from", stdout_value)

    def test_filter_compr(self) -> None:
        """Testing filter comprehension."""
        captured_output = io.StringIO()
        sys.stdout = captured_output
        Jac.jac_import(
            self.mach,
            "reference.special_comprehensions",
            base_path=self.examples_abs_path(""),
        )
        sys.stdout = sys.__stdout__
        stdout_value = captured_output.getvalue()
        self.assertIn("True", stdout_value)

    def test_gen_dot_bubble(self) -> None:
        """Test the dot gen of nodes and edges of bubblesort."""
        captured_output = io.StringIO()
        sys.stdout = captured_output
        Jac.jac_import(
            self.mach, "gendot_bubble_sort", base_path=self.fixture_abs_path("./")
        )
        sys.stdout = sys.__stdout__
        stdout_value = captured_output.getvalue()
        self.assertIn(
            '[label="inner_node(main=5, sub=2)"];',
            stdout_value,
        )

    def test_assign_operation(self) -> None:
        """Test assign_compr."""
        captured_output = io.StringIO()
        sys.stdout = captured_output
        Jac.jac_import(
            self.mach, "assign_compr_dup", base_path=self.fixture_abs_path("./")
        )
        sys.stdout = sys.__stdout__
        stdout_value = captured_output.getvalue()
        self.assertEqual(
            "[MyObj(apple=5, banana=7), MyObj(apple=5, banana=7)]\n",
            stdout_value,
        )

    def test_semstr(self) -> None:
        """Test semstring."""
        captured_output = io.StringIO()
        sys.stdout = captured_output
        sys.stderr = captured_output
        Jac.jac_import(self.mach, "semstr", base_path=self.fixture_abs_path("./"))
        sys.stdout = sys.__stdout__
        sys.stderr = sys.__stderr__
        stdout_value = captured_output.getvalue()
        self.assertNotIn("Error", stdout_value)

    def test_raw_bytestr(self) -> None:
        """Test raw string and byte string."""
        captured_output = io.StringIO()
        sys.stdout = captured_output
        Jac.jac_import(
            self.mach, "raw_byte_string", base_path=self.fixture_abs_path("./")
        )
        sys.stdout = sys.__stdout__
        stdout_value = captured_output.getvalue()
        self.assertEqual(stdout_value.count(r"\\\\"), 2)
        self.assertEqual(stdout_value.count("<class 'bytes'>"), 3)

    def test_fstring_multiple_quotation(self) -> None:
        """Test fstring with multiple quotation."""
        captured_output = io.StringIO()
        sys.stdout = captured_output
        Jac.jac_import(
            self.mach,
            "compiler/passes/main/tests/fixtures/fstrings",
            base_path=self.fixture_abs_path("../../"),
        )
        sys.stdout = sys.__stdout__
        stdout_value = captured_output.getvalue()
        self.assertEqual(stdout_value.split("\n")[0], "11 13 12 12 11 12 12")
        self.assertEqual(stdout_value.split("\n")[1], '12 12 """hello"""  18 18')
        self.assertEqual(stdout_value.split("\n")[2], "11 12 11 12 11 18 23")
        self.assertEqual(stdout_value.split("\n")[3], 'hello klkl"""')

    def test_deep_imports(self) -> None:
        """Parse micro jac file."""
        captured_output = io.StringIO()
        sys.stdout = captured_output

        Jac.jac_import(self.mach, "deep_import", base_path=self.fixture_abs_path("./"))
        sys.stdout = sys.__stdout__
        stdout_value = captured_output.getvalue()
        print(self.mach.loaded_modules.keys())
        self.assertEqual(stdout_value.split("\n")[0], "one level deeperslHello World!")

    def test_deep_imports_interp_mode(self) -> None:
        """Parse micro jac file."""
        mach = JacMachineState(self.fixture_abs_path("./"), interp_mode=True)
        Jac.attach_program(
            mach,
            JacProgram(),
        )
        Jac.jac_import(
            mach, "deep_import_interp", base_path=self.fixture_abs_path("./")
        )
        print(mach.jac_program.mod.hub.keys())
        self.assertEqual(len(mach.jac_program.mod.hub.keys()), 1)
        mach = JacMachineState(self.fixture_abs_path("./"), interp_mode=False)
        Jac.attach_program(
            mach,
            JacProgram(),
        )
        Jac.jac_import(
            mach, "deep_import_interp", base_path=self.fixture_abs_path("./")
        )
        print(mach.jac_program.mod.hub.keys())
        self.assertEqual(len(mach.jac_program.mod.hub.keys()), 5)

    def test_deep_imports_mods(self) -> None:
        """Parse micro jac file."""
        targets = [
            "deep",
            "deep.deeper",
            "deep.mycode",
            "deep.deeper.snd_lev",
            "deep.one_lev",
        ]
        for i in targets:
            if i in sys.modules:
                del sys.modules[i]
        Jac.jac_import(
            self.mach, "deep_import_mods", base_path=self.fixture_abs_path("./")
        )
        mods = self.mach.loaded_modules.keys()
        for i in targets:
            self.assertIn(i, mods)
        self.assertEqual(len([i for i in mods if i.startswith("deep")]), 6)

    def test_deep_outer_imports_one(self) -> None:
        """Parse micro jac file."""
        captured_output = io.StringIO()
        sys.stdout = captured_output
        Jac.jac_import(
            self.mach,
            "deep.deeper.deep_outer_import",
            base_path=self.fixture_abs_path("./"),
        )
        sys.stdout = sys.__stdout__
        stdout_value = captured_output.getvalue()
        self.assertIn("one level deeperslHello World!", stdout_value)
        self.assertIn("module 'pyfunc' from ", stdout_value)

    def test_deep_outer_imports_from_loc(self) -> None:
        """Parse micro jac file."""
        captured_output = io.StringIO()
        sys.stdout = captured_output
        os.chdir(self.fixture_abs_path("./deep/deeper/"))
        cli.run("deep_outer_import.jac")
        sys.stdout = sys.__stdout__
        stdout_value = captured_output.getvalue()
        self.assertIn("one level deeperslHello World!", stdout_value)
        self.assertIn("module 'pyfunc' from ", stdout_value)

    # def test_second_deep_outer_imports(self) -> None:
    #     """Parse micro jac file."""
    #     captured_output = io.StringIO()
    #     sys.stdout = captured_output
    #     Jac.jac_import(self.mach,
    #         "deep.deeper.deep_outer_import2", base_path=self.fixture_abs_path("./")
    #     )
    #     sys.stdout = sys.__stdout__
    #     stdout_value = captured_output.getvalue()
    #     self.assertIn("one level deeperslHello World!", stdout_value)
    #     self.assertIn("module 'pyfunc' from ", stdout_value)

    def test_has_lambda_goodness(self) -> None:
        """Test has lambda_goodness."""
        captured_output = io.StringIO()
        sys.stdout = captured_output
        Jac.jac_import(self.mach, "has_goodness", base_path=self.fixture_abs_path("./"))
        sys.stdout = sys.__stdout__
        stdout_value = captured_output.getvalue()
        self.assertEqual(stdout_value.split("\n")[0], "mylist:  [1, 2, 3]")
        self.assertEqual(stdout_value.split("\n")[1], "mydict:  {'a': 2, 'b': 4}")

    def test_conn_assign_on_edges(self) -> None:
        """Test conn assign on edges."""
        captured_output = io.StringIO()
        sys.stdout = captured_output
        Jac.jac_import(self.mach, "edge_ops", base_path=self.fixture_abs_path("./"))
        sys.stdout = sys.__stdout__
        stdout_value = captured_output.getvalue()
        self.assertIn("[(3, 5), (14, 1), (5, 1)]", stdout_value)
        self.assertIn("10\n", stdout_value)
        self.assertIn("12\n", stdout_value)

    def test_disconnect(self) -> None:
        """Test conn assign on edges."""
        captured_output = io.StringIO()
        sys.stdout = captured_output
        Jac.jac_import(self.mach, "disconn", base_path=self.fixture_abs_path("./"))
        sys.stdout = sys.__stdout__
        stdout_value = captured_output.getvalue().split("\n")
        self.assertIn("c(cc=0)", stdout_value[0])
        self.assertIn("c(cc=1)", stdout_value[0])
        self.assertIn("c(cc=2)", stdout_value[0])
        self.assertIn("True", stdout_value[2])
        self.assertIn("[]", stdout_value[3])
        self.assertIn(
            "['GenericEdge', 'GenericEdge', 'GenericEdge']",
            stdout_value[5],
        )

    def test_simple_archs(self) -> None:
        """Test conn assign on edges."""
        captured_output = io.StringIO()
        sys.stdout = captured_output
        Jac.jac_import(self.mach, "simple_archs", base_path=self.fixture_abs_path("./"))
        sys.stdout = sys.__stdout__
        stdout_value = captured_output.getvalue()
        self.assertEqual(stdout_value.split("\n")[0], "1 2 0")
        self.assertEqual(stdout_value.split("\n")[1], "0")

    def test_edge_walk(self) -> None:
        """Test walking through edges."""
        captured_output = io.StringIO()
        sys.stdout = captured_output
        Jac.jac_import(self.mach, "edges_walk", base_path=self.fixture_abs_path("./"))
        sys.stdout = sys.__stdout__
        stdout_value = captured_output.getvalue()
        self.assertIn("creator()\n", stdout_value)
        self.assertIn("[node_a(val=12)]\n", stdout_value)
        self.assertIn("node_a(val=1)", stdout_value)
        self.assertIn("node_a(val=2)", stdout_value)
        self.assertIn("[node_a(val=42), node_a(val=42)]\n", stdout_value)

    def test_impl_grab(self) -> None:
        """Test walking through edges."""
        captured_output = io.StringIO()
        sys.stdout = captured_output
        Jac.jac_import(self.mach, "impl_grab", base_path=self.fixture_abs_path("./"))
        sys.stdout = sys.__stdout__
        stdout_value = captured_output.getvalue()
        self.assertIn("1.414", stdout_value)

    def test_tuple_of_tuple_assign(self) -> None:
        """Test walking through edges."""
        captured_output = io.StringIO()
        sys.stdout = captured_output
        Jac.jac_import(self.mach, "tuplytuples", base_path=self.fixture_abs_path("./"))
        sys.stdout = sys.__stdout__
        stdout_value = captured_output.getvalue()
        self.assertIn(
            "a apple b banana a apple b banana a apple b banana a apple b banana",
            stdout_value,
        )

    def test_deferred_field(self) -> None:
        """Test walking through edges."""
        captured_output = io.StringIO()
        sys.stdout = captured_output
        Jac.jac_import(
            self.mach, "deferred_field", base_path=self.fixture_abs_path("./")
        )
        sys.stdout = sys.__stdout__
        stdout_value = captured_output.getvalue()
        self.assertIn(
            "5 15",
            stdout_value,
        )

    def test_gen_dot_builtin(self) -> None:
        """Test the dot gen of nodes and edges as a builtin."""
        captured_output = io.StringIO()
        sys.stdout = captured_output
        Jac.jac_import(
            self.mach, "builtin_dotgen", base_path=self.fixture_abs_path("./")
        )
        sys.stdout = sys.__stdout__
        stdout_value = captured_output.getvalue()
        self.assertEqual(stdout_value.count("True"), 16)

    def test_with_contexts(self) -> None:
        """Test walking through edges."""
        captured_output = io.StringIO()
        sys.stdout = captured_output
        Jac.jac_import(self.mach, "with_context", base_path=self.fixture_abs_path("./"))
        sys.stdout = sys.__stdout__
        stdout_value = captured_output.getvalue()
        self.assertIn("im in", stdout_value)
        self.assertIn("in the middle", stdout_value)
        self.assertIn("im out", stdout_value)
        self.assertIn(
            "{'apple': [1, 2, 3], 'banana': [1, 2, 3], 'cherry': [1, 2, 3]}",
            stdout_value,
        )

    def test_typed_filter_compr(self) -> None:
        """Parse micro jac file."""
        captured_output = io.StringIO()
        sys.stdout = captured_output
        Jac.jac_import(
            self.mach, "micro.typed_filter_compr", base_path=self.examples_abs_path("")
        )
        sys.stdout = sys.__stdout__
        stdout_value = captured_output.getvalue()
        self.assertIn(
            "[MyObj(a=0), MyObj2(a=2), MyObj(a=1), "
            "MyObj2(a=3), MyObj(a=2), MyObj(a=3)]\n",
            stdout_value,
        )
        self.assertIn("[MyObj(a=0), MyObj(a=1), MyObj(a=2)]\n", stdout_value)

    def test_edge_node_walk(self) -> None:
        """Test walking through edges and nodes."""
        captured_output = io.StringIO()
        sys.stdout = captured_output
        Jac.jac_import(
            self.mach, "edge_node_walk", base_path=self.fixture_abs_path("./")
        )
        sys.stdout = sys.__stdout__
        stdout_value = captured_output.getvalue()
        self.assertIn("creator()\n", stdout_value)
        self.assertIn("[node_a(val=12)]\n", stdout_value)
        self.assertIn("node_a(val=1)", stdout_value)
        self.assertIn("node_a(val=2)", stdout_value)
        self.assertIn("[node_b(val=42), node_b(val=42)]\n", stdout_value)

    def test_annotation_tuple_issue(self) -> None:
        """Test conn assign on edges."""
        mypass = JacProgram().compile(self.fixture_abs_path("./slice_vals.jac"))
<<<<<<< HEAD
        self.assertIn("Annotated[Str, INT, BLAH]", mypass.ir_out.gen.py)
        self.assertIn(
            "tuple[int, Optional[type], Optional[tuple]]", mypass.ir_out.gen.py
        )
=======
        self.assertIn("Annotated[Str, INT, BLAH]", mypass.gen.py)
        self.assertIn("tuple[int, Optional[type], Optional[tuple]]", mypass.gen.py)
>>>>>>> 5142156a

    def test_impl_decl_resolution_fix(self) -> None:
        """Test walking through edges and nodes."""
        captured_output = io.StringIO()
        sys.stdout = captured_output
        Jac.jac_import(self.mach, "mtest", base_path=self.fixture_abs_path("./"))
        sys.stdout = sys.__stdout__
        stdout_value = captured_output.getvalue()
        self.assertIn("2.0\n", stdout_value)

    def test_registry(self) -> None:
        """Test Jac registry feature."""
        captured_output = io.StringIO()
        sys.stdout = captured_output
        sys.stderr = captured_output
        Jac.jac_import(self.mach, "registry", base_path=self.fixture_abs_path("./"))
        sys.stdout = sys.__stdout__
        sys.stderr = sys.__stderr__
        stdout_value = captured_output.getvalue()
        self.assertNotIn("Error", stdout_value)

        output_lines = stdout_value.strip().split("\n")
        outputs = [
            int(output_lines[i]) if i != 2 else output_lines[i] for i in range(4)
        ]

        self.assertEqual(outputs[0], 9)
        self.assertEqual(outputs[1], 2)
        self.assertEqual(outputs[2], "Person")
        self.assertEqual(outputs[3], 2)

    def test_enum_inside_arch(self) -> None:
        """Test Enum as member stmt."""
        captured_output = io.StringIO()
        sys.stdout = captured_output
        Jac.jac_import(
            self.mach, "enum_inside_archtype", base_path=self.fixture_abs_path("./")
        )
        sys.stdout = sys.__stdout__
        stdout_value = captured_output.getvalue()
        self.assertIn("2 Accessing privileged Data", stdout_value)

    def test_needs_import_1(self) -> None:
        """Test py ast to Jac ast conversion output."""
        file_name = self.fixture_abs_path("pyfunc_1.py")

        from jaclang.compiler.passes.main.schedules import py_code_gen_typed
        from jaclang.compiler.passes.main.pyast_load_pass import PyastBuildPass
        import ast as py_ast
        import jaclang.compiler.unitree as uni

        with open(file_name, "r") as f:
            file_source = f.read()
            parsed_ast = py_ast.parse(file_source)
            try:
                py_ast_build_pass = PyastBuildPass(
                    ir_in=uni.PythonModuleAst(
                        parsed_ast, orig_src=uni.Source(file_source, file_name)
                    ),
                    prog=JacProgram(),
<<<<<<< HEAD
                )
=======
                ).ir_out
>>>>>>> 5142156a
            except Exception as e:
                return f"Error While Jac to Py AST conversion: {e}"

        (prog := JacProgram()).compile_from_str(
<<<<<<< HEAD
            source_str=py_ast_build_pass.ir_out.unparse(),
            file_path=file_name[:-3] + ".jac",
            schedule=py_code_gen_typed,
        ).ir_out
=======
            source_str=py_ast_build_pass.unparse(),
            file_path=file_name[:-3] + ".jac",
            schedule=py_code_gen_typed,
        )
>>>>>>> 5142156a

        architype_count = 0
        for mod in prog.mod.hub.values():
            if mod.name == "builtins":
                continue
            architype_count += len(mod.get_all_sub_nodes(uni.Architype))

        self.assertEqual(architype_count, 21)
        captured_output = io.StringIO()
        sys.stdout = captured_output
        Jac.jac_import(
            self.mach, "needs_import_1", base_path=self.fixture_abs_path("./")
        )
        sys.stdout = sys.__stdout__
        stdout_value = captured_output.getvalue()
        self.assertIn("pyfunc_1 imported", stdout_value)

    def test_pyfunc_1(self) -> None:
        """Test py ast to Jac ast conversion."""
        from jaclang.compiler.passes.main import PyastBuildPass
        import jaclang.compiler.unitree as uni
        import ast as py_ast

        py_out_path = os.path.join(self.fixture_abs_path("./"), "pyfunc_1.py")
        with open(py_out_path) as f:
            file_source = f.read()
            output = PyastBuildPass(
                ir_in=uni.PythonModuleAst(
                    py_ast.parse(file_source),
                    orig_src=uni.Source(file_source, py_out_path),
                ),
                prog=JacProgram(),
            ).ir_out.unparse()
        self.assertIn("can greet2(**kwargs: Any)", output)
        self.assertEqual(output.count("with entry {"), 13)
        self.assertIn(
            '"""Enum for shape types"""\nenum ShapeType{ CIRCLE = \'Circle\',\n',
            output,
        )
        self.assertIn("\nUNKNOWN = 'Unknown',\n::py::\nprint('hello')\n::", output)
        self.assertIn("assert x == 5 , 'x should be equal to 5' ;", output)
        self.assertIn("if not x == y {", output)
        self.assertIn("can greet2(**kwargs: Any) {", output)
        self.assertIn("squares_dict = {x: (x ** 2)  for x in numbers};", output)
        self.assertIn(
            '\n\n@ my_decorator \n can say_hello() {\n\n    """Say hello""" ;', output
        )

    def test_needs_import_2(self) -> None:
        """Test py ast to Jac ast conversion output."""
        file_name = self.fixture_abs_path("pyfunc_2.py")

        from jaclang.compiler.passes.main.schedules import py_code_gen_typed
        from jaclang.compiler.passes.main.pyast_load_pass import PyastBuildPass
        import ast as py_ast
        import jaclang.compiler.unitree as uni

        with open(file_name, "r") as f:
            file_source = f.read()
            parsed_ast = py_ast.parse(file_source)
            try:
                py_ast_build_pass = PyastBuildPass(
                    ir_in=uni.PythonModuleAst(
                        parsed_ast,
                        orig_src=uni.Source(file_source, file_name),
                    ),
                    prog=JacProgram(),
<<<<<<< HEAD
                )
=======
                ).ir_out
>>>>>>> 5142156a
            except Exception as e:
                return f"Error While Jac to Py AST conversion: {e}"

            (prog := JacProgram()).compile_from_str(
<<<<<<< HEAD
                source_str=py_ast_build_pass.ir_out.unparse(),
                file_path=file_name[:-3] + ".jac",
                schedule=py_code_gen_typed,
            ).ir_out
=======
                source_str=py_ast_build_pass.unparse(),
                file_path=file_name[:-3] + ".jac",
                schedule=py_code_gen_typed,
            )
>>>>>>> 5142156a

        architype_count = 0
        for mod in prog.mod.hub.values():
            if mod.name == "builtins":
                continue
            architype_count += len(mod.get_all_sub_nodes(uni.Architype))

        self.assertEqual(architype_count, 27)  # Because of the Architype from math
        captured_output = io.StringIO()
        sys.stdout = captured_output
        Jac.jac_import(
            self.mach, "needs_import_2", base_path=self.fixture_abs_path("./")
        )
        sys.stdout = sys.__stdout__
        stdout_value = captured_output.getvalue()
        self.assertIn("pyfunc_2 imported", stdout_value)
        self.assertEqual(stdout_value.count("<class 'bytes'>"), 3)

    def test_pyfunc_2(self) -> None:
        """Test py ast to Jac ast conversion."""
        from jaclang.compiler.passes.main import PyastBuildPass
        import jaclang.compiler.unitree as uni
        import ast as py_ast

        py_out_path = os.path.join(self.fixture_abs_path("./"), "pyfunc_2.py")
        with open(py_out_path) as f:
            file_source = f.read()
            output = PyastBuildPass(
                ir_in=uni.PythonModuleAst(
                    py_ast.parse(file_source),
                    orig_src=uni.Source(file_source, py_out_path),
                ),
                prog=JacProgram(),
            ).ir_out.unparse()
        self.assertIn("class X {\n    with entry {\n\n        a_b = 67;", output)
        self.assertIn("br = b'Hello\\\\\\\\nWorld'", output)
        self.assertIn("class Circle {\n    can init(radius: float", output)
        self.assertIn("<>node = 90;    \n    print(<>node) ;\n}\n", output)

    def test_needs_import_3(
        self,
    ) -> None:  # TODO : Pyfunc_3 has a bug in conversion in matchmapping node
        """Test py ast to Jac ast conversion output."""
        file_name = self.fixture_abs_path("pyfunc_3.py")
        from jaclang.compiler.passes.main.schedules import py_code_gen_typed
        import jaclang.compiler.unitree as uni

        with open(file_name, "r") as f:
            file_source = f.read()
        (prog := JacProgram()).compile_from_str(
            source_str=file_source, file_path=file_name, schedule=py_code_gen_typed
<<<<<<< HEAD
        ).ir_out
=======
        )
>>>>>>> 5142156a

        architype_count = sum(
            len(mod.get_all_sub_nodes(uni.Architype))
            for mod in prog.mod.hub.values()
            if mod.name != "builtins"
        )
        self.assertEqual(
            architype_count, 55
        )  # Fixed duplication of 'case' module (previously included 3 times, added 20 extra Architypes; 75 → 55)
        builtin_mod = next(
            (mod for name, mod in prog.mod.hub.items() if "builtins" in name),
            None,
        )
        self.assertEqual(len(builtin_mod.get_all_sub_nodes(uni.Architype)), 108)
        captured_output = io.StringIO()
        sys.stdout = captured_output
        Jac.jac_import(
            self.mach, "needs_import_3", base_path=self.fixture_abs_path("./")
        )
        sys.stdout = sys.__stdout__
        stdout_value = captured_output.getvalue()
        self.assertIn("pyfunc_3 imported", stdout_value)

    def test_pyfunc_3(self) -> None:
        """Test py ast to Jac ast conversion."""
        from jaclang.compiler.passes.main import PyastBuildPass
        import jaclang.compiler.unitree as uni
        import ast as py_ast

        py_out_path = os.path.join(self.fixture_abs_path("./"), "pyfunc_3.py")
        with open(py_out_path) as f:
            file_source = f.read()
            output = PyastBuildPass(
                ir_in=uni.PythonModuleAst(
                    py_ast.parse(file_source),
                    orig_src=uni.Source(file_source, py_out_path),
                ),
                prog=JacProgram(),
            ).ir_out.unparse()
        self.assertIn("if 0 <= x<= 5 {", output)
        self.assertIn("  case _:\n", output)
        self.assertIn(" case Point(x = int(a), y = 0):\n", output)
        self.assertIn("class Sample {\n    can init", output)

    def test_py2jac(self) -> None:
        """Test py ast to Jac ast conversion."""
        from jaclang.compiler.passes.main import PyastBuildPass
        import jaclang.compiler.unitree as ast
        import ast as py_ast

        py_out_path = os.path.join(self.fixture_abs_path("./"), "py2jac.py")
        with open(py_out_path) as f:
            file_source = f.read()
            output = PyastBuildPass(
                ir_in=ast.PythonModuleAst(
                    py_ast.parse(file_source),
                    orig_src=ast.Source(file_source, py_out_path),
                ),
                prog=None,
            ).ir_out.unparse()
        self.assertIn("match Container(inner=Inner(x=a, y=b)){\n", output)
        self.assertIn("case Container(inner = Inner(x = a, y = 0)):\n", output)
        self.assertIn("case Container(inner = Inner(x = a, y = b)):\n", output)
        self.assertIn("case _:\n", output)

    def test_refs_target(self) -> None:
        """Test py ast to Jac ast conversion output."""
        captured_output = io.StringIO()
        sys.stdout = captured_output
        Jac.jac_import(self.mach, "refs_target", base_path=self.fixture_abs_path("./"))
        sys.stdout = sys.__stdout__
        stdout_value = captured_output.getvalue()
        self.assertIn("[c(val=0), c(val=1), c(val=2)]", stdout_value)
        self.assertIn("[c(val=0)]", stdout_value)

    def test_py_kw_as_name_disallowed(self) -> None:
        """Basic precedence test."""
<<<<<<< HEAD
        prog = JacProgram().compile_from_str(
=======
        (prog := JacProgram()).compile_from_str(
>>>>>>> 5142156a
            "with entry {print.is.not.True(4-5-4);}", "test.jac"
        )
        self.assertIn("Python keyword is used as name", str(prog.errors_had[0].msg))

    def test_double_format_issue(self) -> None:
        """Basic precedence test."""
        prog = JacProgram().compile_from_str("with entry {print(hello);}", "test.jac")
<<<<<<< HEAD
        prog.ir_out.unparse()
        before = prog.ir_out.format()
        prog.ir_out.format()
        prog.ir_out.format()
        after = prog.ir_out.format()
=======
        prog.unparse()
        before = prog.format()
        prog.format()
        prog.format()
        after = prog.format()
>>>>>>> 5142156a
        self.assertEqual(before, after)

    def test_type_fuse_expr(self) -> None:
        """Basic test for pass."""
        captured_output = io.StringIO()
        sys.stdout = captured_output
        cli.tool(
            "ir",
            [
                "ast",
                self.examples_abs_path("reference/collection_values.jac"),
            ],
        )

        sys.stdout = sys.__stdout__
        stdout_value = captured_output.getvalue()
        self.assertIn(
            "builtins.dict[builtins.int, builtins.int]",
            stdout_value,
        )
        self.assertIn(
            "typing.Generator[builtins.int, None, None]",
            stdout_value,
        )

    def test_inherit_check(self) -> None:
        """Test py ast to Jac ast conversion output."""
        captured_output = io.StringIO()
        sys.stdout = captured_output
        Jac.jac_import(
            self.mach, "inherit_check", base_path=self.fixture_abs_path("./")
        )
        sys.stdout = sys.__stdout__
        stdout_value = captured_output.getvalue()
        self.assertEqual("I am in b\nI am in b\nwww is also in b\n", stdout_value)

    def test_tuple_unpack(self) -> None:
        """Test tuple unpack."""
        captured_output = io.StringIO()
        sys.stdout = captured_output
        Jac.jac_import(self.mach, "tupleunpack", base_path=self.fixture_abs_path("./"))
        sys.stdout = sys.__stdout__
        stdout_value = captured_output.getvalue().split("\n")
        self.assertIn("1", stdout_value[0])
        self.assertIn("[2, 3, 4]", stdout_value[1])

    def test_trailing_comma(self) -> None:
        """Test trailing comma."""
        captured_output = io.StringIO()
        sys.stdout = captured_output
        Jac.jac_import(
            self.mach, "trailing_comma", base_path=self.fixture_abs_path("./")
        )
        sys.stdout = sys.__stdout__
        stdout_value = captured_output.getvalue()
        self.assertIn("Code compiled and ran successfully!", stdout_value)

    def test_try_finally(self) -> None:
        """Test try finally."""
        captured_output = io.StringIO()
        sys.stdout = captured_output
        Jac.jac_import(self.mach, "try_finally", base_path=self.fixture_abs_path("./"))
        sys.stdout = sys.__stdout__
        stdout_value = captured_output.getvalue().split("\n")
        self.assertIn("try block", stdout_value[0])
        self.assertIn("finally block", stdout_value[1])
        self.assertIn("try block", stdout_value[2])
        self.assertIn("else block", stdout_value[3])
        self.assertIn("finally block", stdout_value[4])

    def test_arithmetic_bug(self) -> None:
        """Test arithmetic bug."""
        captured_output = io.StringIO()
        sys.stdout = captured_output
        Jac.jac_import(
            self.mach, "arithmetic_bug", base_path=self.fixture_abs_path("./")
        )
        sys.stdout = sys.__stdout__
        stdout_value = captured_output.getvalue().split("\n")
        self.assertEqual("0.0625", stdout_value[0])
        self.assertEqual("1e-06", stdout_value[1])
        self.assertEqual("1000.000001", stdout_value[2])
        self.assertEqual("78", stdout_value[3])
        self.assertEqual("12", stdout_value[4])

    def test_lambda_expr(self) -> None:
        """Test lambda expr."""
        captured_output = io.StringIO()
        sys.stdout = captured_output
        Jac.jac_import(self.mach, "lambda", base_path=self.fixture_abs_path("./"))
        sys.stdout = sys.__stdout__
        stdout_value = captured_output.getvalue().split("\n")
        self.assertEqual("9", stdout_value[0])
        self.assertEqual("567", stdout_value[1])

    def test_random_check(self) -> None:
        """Test py ast to Jac ast conversion output."""
        from jaclang.settings import settings

        module_paths = ["random", "ast"]
        for module_path in module_paths:
            stdlib_dir = sysconfig.get_paths()["stdlib"]
            file_path = os.path.join(
                stdlib_dir,
                module_path + ".py",
            )
            settings.print_py_raised_ast = True
            with open(file_path) as f:
                file_source = f.read()
<<<<<<< HEAD
            ir = (
                JacProgram()
                .compile_from_str(
                    source_str=file_source,
                    file_path=file_path,
                    schedule=py_code_gen_typed,
                )
                .ir_out
=======
            ir = JacProgram().compile_from_str(
                source_str=file_source,
                file_path=file_path,
                schedule=py_code_gen_typed,
>>>>>>> 5142156a
            )
            gen_ast = ir.pp()
            if module_path == "random":
                self.assertIn("ModulePath - statistics -", gen_ast)
            else:
                self.assertIn("+-- Name - NodeTransformer - Type: No", gen_ast)

    def test_access_modifier(self) -> None:
        """Test for access tags working."""
        captured_output = io.StringIO()
        sys.stdout = captured_output
        sys.stderr = captured_output
        cli.check(
            self.fixture_abs_path("../../tests/fixtures/access_modifier.jac"),
            print_errs=True,
        )
        sys.stdout = sys.__stdout__
        sys.stderr = sys.__stderr__
        stdout_value = captured_output.getvalue()
        self.assertEqual(stdout_value.count("Invalid access"), 18)

    def test_deep_convert(self) -> None:
        """Test py ast to Jac ast conversion output."""
        file_name = self.fixture_abs_path("pyfunc_1.py")

        from jaclang.compiler.passes.main.schedules import py_code_gen_typed
        import jaclang.compiler.unitree as uni
        from jaclang.settings import settings

        settings.print_py_raised_ast = True
        with open(file_name, "r") as f:
            file_source = f.read()
<<<<<<< HEAD
        ir = (
            (prog := JacProgram())
            .compile_from_str(
                source_str=file_source, file_path=file_name, schedule=py_code_gen_typed
            )
            .ir_out
=======
        ir = (prog := JacProgram()).compile_from_str(
            source_str=file_source, file_path=file_name, schedule=py_code_gen_typed
>>>>>>> 5142156a
        )
        jac_ast = ir.pp()
        self.assertIn(" |   +-- String - 'Loop completed normally{}'", jac_ast)
        sub_node_list_count = 0
        for i in prog.mod.hub.values():
            if i.name == "builtins":
                continue
            sub_node_list_count += len(i.get_all_sub_nodes(uni.SubNodeList))
        self.assertEqual(sub_node_list_count, 586)
        captured_output = io.StringIO()
        sys.stdout = captured_output
        Jac.jac_import(self.mach, "deep_convert", base_path=self.fixture_abs_path("./"))
        sys.stdout = sys.__stdout__
        stdout_value = captured_output.getvalue()
        self.assertIn("Deep convo is imported", stdout_value)

    def test_override_walker_inherit(self) -> None:
        """Test py ast to Jac ast conversion output."""
        captured_output = io.StringIO()
        sys.stdout = captured_output
        Jac.jac_import(
            self.mach, "walker_override", base_path=self.fixture_abs_path("./")
        )
        sys.stdout = sys.__stdout__
        stdout_value = captured_output.getvalue()
        self.assertEqual("baz\nbar\n", stdout_value)

    def test_ds_type_check_pass(self) -> None:
        """Test conn assign on edges."""
        (mypass := JacProgram()).compile(
            self.examples_abs_path("micro/simple_walk.jac"),
            schedule=py_code_gen_typed,
        )
        self.assertEqual(len(mypass.errors_had), 0)
        self.assertEqual(len(mypass.warnings_had), 0)

    def test_ds_type_check_pass2(self) -> None:
        """Test conn assign on edges."""
        (mypass := JacProgram()).compile(
            self.examples_abs_path("guess_game/guess_game5.jac"),
            schedule=py_code_gen_typed,
        )
        self.assertEqual(len(mypass.errors_had), 0)
        self.assertEqual(len(mypass.warnings_had), 0)

    def test_circle_override1_type_check_pass(self) -> None:
        """Test conn assign on edges."""
        (mypass := JacProgram()).compile(
            self.examples_abs_path("manual_code/circle.jac"),
            schedule=py_code_gen_typed,
        )
        self.assertEqual(len(mypass.errors_had), 0)
        # FIXME: Figure out what to do with warning.
        # self.assertEqual(len(mypass.warnings_had), 0)

    def test_self_with_no_sig(self) -> None:  # we can get rid of this, isn't?
        """Test py ast to Jac ast conversion output."""
        captured_output = io.StringIO()
        sys.stdout = captured_output
        Jac.jac_import(self.mach, "nosigself", base_path=self.fixture_abs_path("./"))
        sys.stdout = sys.__stdout__
        stdout_value = captured_output.getvalue()
        self.assertEqual(stdout_value.count("5"), 2)

    def test_hash_init_check(self) -> None:  # we can get rid of this, isn't?
        """Test py ast to Jac ast conversion output."""
        captured_output = io.StringIO()
        sys.stdout = captured_output
        Jac.jac_import(
            self.mach, "hash_init_check", base_path=self.fixture_abs_path("./")
        )
        sys.stdout = sys.__stdout__
        stdout_value = captured_output.getvalue()
        self.assertIn("Test Passed", stdout_value)

    def test_multiline_single_tok(self) -> None:
        """Test conn assign on edges."""
        mypass = JacProgram().compile(self.fixture_abs_path("byllmissue.jac"))
<<<<<<< HEAD
        self.assertIn("2:5 - 4:8", mypass.ir_out.pp())
=======
        self.assertIn("2:5 - 4:8", mypass.pp())
>>>>>>> 5142156a

    @pytest.mark.xfail(
        reason="New schedules system is different and this test is not valid anymore"
    )
    def test_single_impl_annex(self) -> None:
        """Basic test for pass."""
        mypass = JacProgram().compile(
            self.examples_abs_path("manual_code/circle_pure.jac"),
            target=passes.JacImportPass,
        )

<<<<<<< HEAD
        self.assertEqual(mypass.ir_out.pp().count("AbilityDef - (o)Circle.(c)area"), 1)
        self.assertIsNone(mypass.ir_out.sym_tab)
=======
        self.assertEqual(mypass.pp().count("AbilityDef - (o)Circle.(c)area"), 1)
        self.assertIsNone(mypass.sym_tab)
>>>>>>> 5142156a
        mypass = JacProgram().compile(
            self.examples_abs_path("manual_code/circle_pure.jac"),
            target=passes.SymTabBuildPass,
        )
        self.assertEqual(
            len(
                [
                    i
<<<<<<< HEAD
                    for i in mypass.ir_out.sym_tab.kid_scope
=======
                    for i in mypass.sym_tab.kid_scope
>>>>>>> 5142156a
                    if i.nix_name == "circle_pure.impl"
                ]
            ),
            1,
        )

    def test_inherit_baseclass_sym(self) -> None:
        """Basic test for symtable support for inheritance."""
        mypass = JacProgram().compile(
            self.examples_abs_path("guess_game/guess_game4.jac"),
            target=passes.DefUsePass,
        )
        table = None
<<<<<<< HEAD
        for i in mypass.ir_out.sym_tab.kid_scope:
=======
        for i in mypass.sym_tab.kid_scope:
>>>>>>> 5142156a
            if i.nix_name == "GuessTheNumberGame":
                for j in i.kid_scope:
                    if j.nix_name == "play":
                        table = j
                        break
                break
        self.assertIsNotNone(table)
        self.assertIsNotNone(table.lookup("attempts"))

    def test_edge_expr_not_type(self) -> None:
        """Test importing python."""
        captured_output = io.StringIO()
        sys.stdout = captured_output
        Jac.jac_import(
            self.mach, "edgetypeissue", base_path=self.fixture_abs_path("./")
        )
        sys.stdout = sys.__stdout__
        stdout_value = captured_output.getvalue()
        self.assertIn("[x()]", stdout_value)

    def test_blank_with_entry(self) -> None:
        """Test importing python."""
        captured_output = io.StringIO()
        sys.stdout = captured_output
        Jac.jac_import(
            self.mach, "blankwithentry", base_path=self.fixture_abs_path("./")
        )
        sys.stdout = sys.__stdout__
        stdout_value = captured_output.getvalue()
        self.assertIn("i work", stdout_value)

    def test_double_import_exec(self) -> None:
        """Test importing python."""
        captured_output = io.StringIO()
        sys.stdout = captured_output
        Jac.jac_import(self.mach, "dblhello", base_path=self.fixture_abs_path("./"))
        sys.stdout = sys.__stdout__
        stdout_value = captured_output.getvalue()
        self.assertEqual(stdout_value.count("Hello World!"), 1)
        self.assertIn("im still here", stdout_value)

    def test_cls_method(self) -> None:
        """Test class method output."""
        captured_output = io.StringIO()
        sys.stdout = captured_output
        Jac.jac_import(self.mach, "cls_method", base_path=self.fixture_abs_path("./"))
        sys.stdout = sys.__stdout__
        stdout_value = captured_output.getvalue().split("\n")
        self.assertEqual("MyClass", stdout_value[0])
        self.assertEqual("Hello, World1! Hello, World2!", stdout_value[1])
        self.assertEqual("Hello, World! Hello, World22!", stdout_value[2])

    def test_list_methods(self) -> None:
        """Test list_modules, list_walkers, list_nodes, and list_edges."""
        captured_output = io.StringIO()
        sys.stdout = captured_output

        Jac.jac_import(self.mach, "foo", base_path=self.fixture_abs_path("."))

        sys.stdout = sys.__stdout__
        stdout_value = captured_output.getvalue()

        self.assertIn(
            "Module: foo",
            stdout_value,
        )
        self.assertIn(
            "Module: bar",
            stdout_value,
        )
        self.assertIn(
            "Walkers in bar:\n  - Walker: bar_walk",
            stdout_value,
        )
        self.assertIn("Nodes in bar:\n  - Node: Item", stdout_value)
        self.assertIn("Edges in bar:\n  - Edge: Link", stdout_value)
        self.assertIn("Item value: 0", stdout_value)
        self.assertIn("Created 5 items.", stdout_value)

    def test_walker_dynamic_update(self) -> None:
        """Test dynamic update of a walker during runtime."""
        session = self.fixture_abs_path("bar_walk.session")
        bar_file_path = self.fixture_abs_path("bar.jac")
        update_file_path = self.fixture_abs_path("walker_update.jac")
        captured_output = io.StringIO()
        sys.stdout = captured_output
        cli.enter(
            filename=bar_file_path,
            session=session,
            entrypoint="bar_walk",
            args=[],
        )
        sys.stdout = sys.__stdout__
        stdout_value = captured_output.getvalue()
        expected_output = "Created 5 items."
        self.assertIn(expected_output, stdout_value.split("\n"))
        # Define the new behavior to be added
        new_behavior = """
        # New behavior added during runtime
        can end with `root exit {
            "bar_walk has been updated with new behavior!" |> print;
            disengage;
            }
        }
        """

        # Backup the original file content
        with open(bar_file_path, "r") as bar_file:
            original_content = bar_file.read()

        # Update the bar.jac file with new behavior
        with open(bar_file_path, "r+") as bar_file:
            content = bar_file.read()
            last_brace_index = content.rfind("}")
            if last_brace_index != -1:
                updated_content = content[:last_brace_index] + new_behavior
                bar_file.seek(0)
                bar_file.write(updated_content)
                bar_file.truncate()

        captured_output = io.StringIO()
        sys.stdout = captured_output

        try:
            cli.run(
                filename=update_file_path,
            )
            sys.stdout = sys.__stdout__
            stdout_value = captured_output.getvalue()
            expected_output = "bar_walk has been updated with new behavior!"
            self.assertIn(expected_output, stdout_value.split("\n"))
        finally:
            # Restore the original content of bar.jac
            with open(bar_file_path, "w") as bar_file:
                bar_file.write(original_content)

    def test_dynamic_spawn_architype(self) -> None:
        """Test that the walker and node can be spawned and behaves as expected."""
        captured_output = io.StringIO()
        sys.stdout = captured_output
        cli.run(self.fixture_abs_path("dynamic_architype.jac"))

        output = captured_output.getvalue().strip()
        output_lines = output.split("\n")

        # Expected outputs for spawned entities
        expected_spawned_node = "Spawned Node:"
        expected_spawned_walker = "Spawned Walker:"
        expected_spawned_external_node = "Spawned External node:"

        # Check for the spawned messages
        self.assertTrue(
            any(expected_spawned_node in line for line in output_lines),
            f"Expected '{expected_spawned_node}' in output.",
        )
        self.assertTrue(
            any(expected_spawned_walker in line for line in output_lines),
            f"Expected '{expected_spawned_walker}' in output.",
        )
        self.assertTrue(
            any(expected_spawned_external_node in line for line in output_lines),
            f"Expected '{expected_spawned_external_node}' in output.",
        )

        # Expected values from the walker traversal
        expected_values = ["Value: 0", "Value: 1", "Value: 2", "Value: 3"]

        # Each expected value should appear twice (once for test_node, once for Item)
        for val in expected_values:
            occurrences = [line for line in output_lines if line.strip() == val]
            self.assertEqual(
                len(occurrences),
                2,
                f"Expected '{val}' to appear 2 times, but found {len(occurrences)}.",
            )

    def test_dynamic_architype_creation(self) -> None:
        """Test that the walker and node can be created dynamically."""
        captured_output = io.StringIO()
        sys.stdout = captured_output
        cli.run(self.fixture_abs_path("create_dynamic_architype.jac"))

        output = captured_output.getvalue().strip()
        # Expected outputs for spawned entities
        expected_spawned_walker = "Dynamic Node Value: 99"

        # Check for the spawned messages
        self.assertTrue(
            expected_spawned_walker in output,
            f"Expected '{expected_spawned_walker}' in output.",
        )

    def test_dynamic_architype_creation_rel_import(self) -> None:
        """Test that the walker and node can be created dynamically, with relative import."""
        captured_output = io.StringIO()
        sys.stdout = captured_output
        cli.run(self.fixture_abs_path("arch_rel_import_creation.jac"))

        output = captured_output.getvalue().strip().splitlines()
        # Expected outputs for spawned entities
        expected_values = ["DynamicWalker Started", "UtilityNode Data: 42"]
        for val in expected_values:
            # Check for the spawned messages
            self.assertTrue(
                val in output,
                f"Expected '{val}' in output.",
            )

    def test_object_ref_interface(self) -> None:
        """Test class method output."""
        captured_output = io.StringIO()
        sys.stdout = captured_output
        cli.run(self.fixture_abs_path("objref.jac"))
        sys.stdout = sys.__stdout__
        stdout_value = captured_output.getvalue().split("\n")
        self.assertEqual(len(stdout_value[0]), 32)
        self.assertEqual("MyNode(value=0)", stdout_value[1])
        self.assertEqual("valid: True", stdout_value[2])

    def test_match_multi_ex(self) -> None:
        """Test match case with multiple expressions."""
        captured_output = io.StringIO()
        sys.stdout = captured_output
        Jac.jac_import(
            self.mach, "match_multi_ex", base_path=self.fixture_abs_path("./")
        )
        sys.stdout = sys.__stdout__
        stdout_value = captured_output.getvalue().split("\n")
        self.assertEqual("Ten", stdout_value[0])
        self.assertEqual("ten", stdout_value[1])

    def test_entry_exit(self) -> None:
        """Test entry and exit behavior of walker."""
        captured_output = io.StringIO()
        sys.stdout = captured_output
        Jac.jac_import(self.mach, "entry_exit", base_path=self.fixture_abs_path("./"))
        sys.stdout = sys.__stdout__
        stdout_value = captured_output.getvalue().split("\n")
        self.assertIn("Entering at the beginning of walker:  Root()", stdout_value[0])
        self.assertIn("entry_count=1, exit_count=1", str(stdout_value[12]))
        self.assertIn(
            "Exiting at the end of walker:  test_node(value=", stdout_value[11]
        )

    def test_visit_order(self) -> None:
        """Test entry and exit behavior of walker."""
        captured_output = io.StringIO()
        sys.stdout = captured_output
        Jac.jac_import(self.mach, "visit_order", base_path=self.fixture_abs_path("./"))
        sys.stdout = sys.__stdout__
        stdout_value = captured_output.getvalue()
        self.assertEqual("[MyNode(Name='End'), MyNode(Name='Middle')]\n", stdout_value)

    def test_global_multivar(self) -> None:
        """Test supporting multiple global variable in a statement."""
        captured_output = io.StringIO()
        sys.stdout = captured_output
        Jac.jac_import(
            self.mach, "glob_multivar_statement", base_path=self.fixture_abs_path("./")
        )
        sys.stdout = sys.__stdout__
        stdout_value = captured_output.getvalue().split("\n")
        self.assertIn("Hello World !", stdout_value[0])
        self.assertIn("Welcome to Jaseci!", stdout_value[1])

    def test_architype_def(self) -> None:
        """Test architype definition bug."""
        captured_output = io.StringIO()
        sys.stdout = captured_output
        Jac.jac_import(
            self.mach, "architype_def_bug", base_path=self.fixture_abs_path("./")
        )
        sys.stdout = sys.__stdout__
        stdout_value = captured_output.getvalue().split("\n")
        self.assertIn("MyWalker", stdout_value[0])
        self.assertIn("MyNode", stdout_value[1])

    def test_visit_sequence(self) -> None:
        """Test conn assign on edges."""
        captured_output = io.StringIO()
        sys.stdout = captured_output
        Jac.jac_import(
            self.mach, "visit_sequence", base_path=self.fixture_abs_path("./")
        )
        sys.stdout = sys.__stdout__
        self.assertEqual(
            "walker entry\nwalker enter to root\n"
            "a-1\na-2\na-3\na-4\na-5\na-6\n"
            "b-1\nb-2\nb-3\nb-4\nb-5\nb-6\n"
            "c-1\nc-2\nc-3\nc-4\nc-5\nc-6\n"
            "walker exit\n",
            captured_output.getvalue(),
        )

    def test_nested_impls(self) -> None:
        """Test complex nested impls."""
        captured_output = io.StringIO()
        sys.stdout = captured_output
        Jac.jac_import(self.mach, "nested_impls", base_path=self.fixture_abs_path("./"))
        sys.stdout = sys.__stdout__
        stdout_value = captured_output.getvalue().split("\n")
        self.assertIn("Hello,from bar in kk", stdout_value[0])
        self.assertIn("Greeting: Hello, World!", stdout_value[1])
        self.assertIn("Repeated: Hello", stdout_value[2])
        self.assertIn("Hello, World!", stdout_value[3])
        self.assertIn("Last message:!", stdout_value[4])
        self.assertIn("Final message:!", stdout_value[5])

    def test_connect_traverse_syntax(self) -> None:
        """Test connect traverse syntax."""
        captured_output = io.StringIO()
        sys.stdout = captured_output
        Jac.jac_import(
            self.mach, "connect_traverse_syntax", base_path=self.fixture_abs_path("./")
        )
        sys.stdout = sys.__stdout__
        stdout_value = captured_output.getvalue().split("\n")
        self.assertIn("A(val=5), A(val=10)", stdout_value[0])
        self.assertIn("[Root(), A(val=20)]", stdout_value[1])
        self.assertIn(
            "A(val=5), A(val=10)", stdout_value[2]
        )  # Remove after dropping deprecated syntax support
        self.assertIn(
            "[Root(), A(val=20)]", stdout_value[3]
        )  # Remove after dropping deprecated syntax support<|MERGE_RESOLUTION|>--- conflicted
+++ resolved
@@ -195,11 +195,7 @@
         prog = JacProgram().compile_from_str("with entry {print(4-5-4);}", "test.jac")
         captured_output = io.StringIO()
         sys.stdout = captured_output
-<<<<<<< HEAD
-        exec(compile(prog.ir_out.gen.py_ast[0], "test.py", "exec"))
-=======
         exec(compile(prog.gen.py_ast[0], "test.py", "exec"))
->>>>>>> 5142156a
         sys.stdout = sys.__stdout__
         stdout_value = captured_output.getvalue()
         self.assertEqual(stdout_value, "-5\n")
@@ -540,15 +536,8 @@
     def test_annotation_tuple_issue(self) -> None:
         """Test conn assign on edges."""
         mypass = JacProgram().compile(self.fixture_abs_path("./slice_vals.jac"))
-<<<<<<< HEAD
-        self.assertIn("Annotated[Str, INT, BLAH]", mypass.ir_out.gen.py)
-        self.assertIn(
-            "tuple[int, Optional[type], Optional[tuple]]", mypass.ir_out.gen.py
-        )
-=======
         self.assertIn("Annotated[Str, INT, BLAH]", mypass.gen.py)
         self.assertIn("tuple[int, Optional[type], Optional[tuple]]", mypass.gen.py)
->>>>>>> 5142156a
 
     def test_impl_decl_resolution_fix(self) -> None:
         """Test walking through edges and nodes."""
@@ -609,26 +598,15 @@
                         parsed_ast, orig_src=uni.Source(file_source, file_name)
                     ),
                     prog=JacProgram(),
-<<<<<<< HEAD
-                )
-=======
                 ).ir_out
->>>>>>> 5142156a
             except Exception as e:
                 return f"Error While Jac to Py AST conversion: {e}"
 
         (prog := JacProgram()).compile_from_str(
-<<<<<<< HEAD
-            source_str=py_ast_build_pass.ir_out.unparse(),
-            file_path=file_name[:-3] + ".jac",
-            schedule=py_code_gen_typed,
-        ).ir_out
-=======
             source_str=py_ast_build_pass.unparse(),
             file_path=file_name[:-3] + ".jac",
             schedule=py_code_gen_typed,
         )
->>>>>>> 5142156a
 
         architype_count = 0
         for mod in prog.mod.hub.values():
@@ -696,26 +674,15 @@
                         orig_src=uni.Source(file_source, file_name),
                     ),
                     prog=JacProgram(),
-<<<<<<< HEAD
-                )
-=======
                 ).ir_out
->>>>>>> 5142156a
             except Exception as e:
                 return f"Error While Jac to Py AST conversion: {e}"
 
             (prog := JacProgram()).compile_from_str(
-<<<<<<< HEAD
-                source_str=py_ast_build_pass.ir_out.unparse(),
-                file_path=file_name[:-3] + ".jac",
-                schedule=py_code_gen_typed,
-            ).ir_out
-=======
                 source_str=py_ast_build_pass.unparse(),
                 file_path=file_name[:-3] + ".jac",
                 schedule=py_code_gen_typed,
             )
->>>>>>> 5142156a
 
         architype_count = 0
         for mod in prog.mod.hub.values():
@@ -767,11 +734,7 @@
             file_source = f.read()
         (prog := JacProgram()).compile_from_str(
             source_str=file_source, file_path=file_name, schedule=py_code_gen_typed
-<<<<<<< HEAD
-        ).ir_out
-=======
-        )
->>>>>>> 5142156a
+        )
 
         architype_count = sum(
             len(mod.get_all_sub_nodes(uni.Architype))
@@ -849,11 +812,7 @@
 
     def test_py_kw_as_name_disallowed(self) -> None:
         """Basic precedence test."""
-<<<<<<< HEAD
-        prog = JacProgram().compile_from_str(
-=======
         (prog := JacProgram()).compile_from_str(
->>>>>>> 5142156a
             "with entry {print.is.not.True(4-5-4);}", "test.jac"
         )
         self.assertIn("Python keyword is used as name", str(prog.errors_had[0].msg))
@@ -861,19 +820,11 @@
     def test_double_format_issue(self) -> None:
         """Basic precedence test."""
         prog = JacProgram().compile_from_str("with entry {print(hello);}", "test.jac")
-<<<<<<< HEAD
-        prog.ir_out.unparse()
-        before = prog.ir_out.format()
-        prog.ir_out.format()
-        prog.ir_out.format()
-        after = prog.ir_out.format()
-=======
         prog.unparse()
         before = prog.format()
         prog.format()
         prog.format()
         after = prog.format()
->>>>>>> 5142156a
         self.assertEqual(before, after)
 
     def test_type_fuse_expr(self) -> None:
@@ -983,21 +934,10 @@
             settings.print_py_raised_ast = True
             with open(file_path) as f:
                 file_source = f.read()
-<<<<<<< HEAD
-            ir = (
-                JacProgram()
-                .compile_from_str(
-                    source_str=file_source,
-                    file_path=file_path,
-                    schedule=py_code_gen_typed,
-                )
-                .ir_out
-=======
             ir = JacProgram().compile_from_str(
                 source_str=file_source,
                 file_path=file_path,
                 schedule=py_code_gen_typed,
->>>>>>> 5142156a
             )
             gen_ast = ir.pp()
             if module_path == "random":
@@ -1030,17 +970,8 @@
         settings.print_py_raised_ast = True
         with open(file_name, "r") as f:
             file_source = f.read()
-<<<<<<< HEAD
-        ir = (
-            (prog := JacProgram())
-            .compile_from_str(
-                source_str=file_source, file_path=file_name, schedule=py_code_gen_typed
-            )
-            .ir_out
-=======
         ir = (prog := JacProgram()).compile_from_str(
             source_str=file_source, file_path=file_name, schedule=py_code_gen_typed
->>>>>>> 5142156a
         )
         jac_ast = ir.pp()
         self.assertIn(" |   +-- String - 'Loop completed normally{}'", jac_ast)
@@ -1119,11 +1050,7 @@
     def test_multiline_single_tok(self) -> None:
         """Test conn assign on edges."""
         mypass = JacProgram().compile(self.fixture_abs_path("byllmissue.jac"))
-<<<<<<< HEAD
-        self.assertIn("2:5 - 4:8", mypass.ir_out.pp())
-=======
         self.assertIn("2:5 - 4:8", mypass.pp())
->>>>>>> 5142156a
 
     @pytest.mark.xfail(
         reason="New schedules system is different and this test is not valid anymore"
@@ -1135,13 +1062,8 @@
             target=passes.JacImportPass,
         )
 
-<<<<<<< HEAD
-        self.assertEqual(mypass.ir_out.pp().count("AbilityDef - (o)Circle.(c)area"), 1)
-        self.assertIsNone(mypass.ir_out.sym_tab)
-=======
         self.assertEqual(mypass.pp().count("AbilityDef - (o)Circle.(c)area"), 1)
         self.assertIsNone(mypass.sym_tab)
->>>>>>> 5142156a
         mypass = JacProgram().compile(
             self.examples_abs_path("manual_code/circle_pure.jac"),
             target=passes.SymTabBuildPass,
@@ -1150,11 +1072,7 @@
             len(
                 [
                     i
-<<<<<<< HEAD
-                    for i in mypass.ir_out.sym_tab.kid_scope
-=======
                     for i in mypass.sym_tab.kid_scope
->>>>>>> 5142156a
                     if i.nix_name == "circle_pure.impl"
                 ]
             ),
@@ -1168,11 +1086,7 @@
             target=passes.DefUsePass,
         )
         table = None
-<<<<<<< HEAD
-        for i in mypass.ir_out.sym_tab.kid_scope:
-=======
         for i in mypass.sym_tab.kid_scope:
->>>>>>> 5142156a
             if i.nix_name == "GuessTheNumberGame":
                 for j in i.kid_scope:
                     if j.nix_name == "play":
