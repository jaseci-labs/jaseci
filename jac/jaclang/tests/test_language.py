--- conflicted
+++ resolved
@@ -526,13 +526,8 @@
             ).ir_out.unparse()
         self.assertIn("def greet2(**kwargs: Any)", output)
         self.assertEqual(output.count("with entry {"), 14)
-<<<<<<< HEAD
-        self.assertIn("assert x == 5 , 'x should be equal to 5';", output)
-        self.assertIn("if not x == y {", output)
-=======
-        self.assertIn("assert (x == 5) , 'x should be equal to 5' ;", output)
+        self.assertIn("assert (x == 5) , 'x should be equal to 5';", output)
         self.assertIn("if not (x == y) {", output)
->>>>>>> 449dabba
         self.assertIn("def greet2(**kwargs: Any) {", output)
         self.assertIn("squares_dict = { x : (x ** 2) for x in numbers };", output)
         self.assertIn(
