--- conflicted
+++ resolved
@@ -34,21 +34,6 @@
 
     def format_file(filename: str) -> None:
         code_gen_format = JacProgram.jac_file_formatter(filename)
-<<<<<<< HEAD
-        if code_gen_format.errors_had:
-            print(
-                f"Errors occurred while formatting the file {filename}.",
-                file=sys.stderr,
-            )
-        elif to_screen:
-            print(code_gen_format.ir_out.gen.jac)
-        elif outfile:
-            with open(outfile, "w") as f:
-                f.write(code_gen_format.ir_out.gen.jac)
-        else:
-            with open(filename, "w") as f:
-                f.write(code_gen_format.ir_out.gen.jac)
-=======
         if to_screen:
             print(code_gen_format)
         elif outfile:
@@ -57,7 +42,6 @@
         else:
             with open(filename, "w") as f:
                 f.write(code_gen_format)
->>>>>>> 5142156a
 
     if path.endswith(".jac"):
         if os.path.exists(path):
@@ -372,11 +356,7 @@
     base = base if base else "./"
     mod = mod[:-4]
     if filename.endswith(".jac"):
-<<<<<<< HEAD
-        bytecode = JacProgram().compile(filename).ir_out.gen.py_bytecode
-=======
         bytecode = JacProgram().compile(filename).gen.py_bytecode
->>>>>>> 5142156a
         if bytecode:
             code = marshal.loads(bytecode)
             if db.has_breakpoint(bytecode):
@@ -482,11 +462,7 @@
     """
     if filename.endswith(".jac"):
         with open(filename, "r"):
-<<<<<<< HEAD
-            code = JacProgram().compile(file_path=filename).ir_out.gen.py
-=======
             code = JacProgram().compile(file_path=filename).gen.py
->>>>>>> 5142156a
         print(code)
     else:
         print("Not a .jac file.", file=sys.stderr)
