--- conflicted
+++ resolved
@@ -93,21 +93,7 @@
     jctx = ExecutionContext.create(session=session)
 
     if filename.endswith(".jac"):
-<<<<<<< HEAD
-        jac_import(
-            target=mod,
-            base_path=base,
-            cachable=cache,
-            override_name="__main__" if main else None,
-        )
-    elif filename.endswith(".jir"):
-        with open(filename, "rb") as f:
-            JacMachine(base).attach_program(
-                JacProgram(mod_bundle=pickle.load(f), bytecode=None, sem_ir=None)
-            )
-=======
         try:
->>>>>>> 28921802
             jac_import(
                 target=mod,
                 base_path=base,
@@ -120,7 +106,7 @@
         try:
             with open(filename, "rb") as f:
                 JacMachine(base).attach_program(
-                    JacProgram(mod_bundle=pickle.load(f), bytecode=None)
+                    JacProgram(mod_bundle=pickle.load(f), bytecode=None, sem_ir=None)
                 )
                 jac_import(
                     target=mod,
