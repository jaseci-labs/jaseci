--- conflicted
+++ resolved
@@ -58,12 +58,7 @@
     WalkerArchetype,
 )
 from jaclang.runtimelib.gins import GinSThread
-<<<<<<< HEAD
 from jaclang.runtimelib.memory import Memory, Shelf, ShelfStorage
-=======
-from jaclang.runtimelib.machinestate import ExecutionContext, JacMachineState
-from jaclang.runtimelib.memory import Shelf, ShelfStorage
->>>>>>> c7731845
 from jaclang.runtimelib.utils import (
     all_issubclass,
     collect_node_connections,
