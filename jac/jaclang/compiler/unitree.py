"""Abstract class for IR Passes for Jac."""

from __future__ import annotations

import ast as ast3
import builtins
import os
from copy import copy
from dataclasses import dataclass
from hashlib import md5
from types import EllipsisType
from typing import (
    Any,
    Callable,
    Generic,
    Optional,
    Sequence,
    Type,
    TypeVar,
)


from jaclang.compiler import TOKEN_MAP
from jaclang.compiler.codeinfo import CodeGenTarget, CodeLocInfo
from jaclang.compiler.constant import (
    Constants as Con,
    EdgeDir,
    JacSemTokenModifier as SemTokMod,
    JacSemTokenType as SemTokType,
    SymbolType,
)
from jaclang.compiler.constant import DELIM_MAP, SymbolAccess, Tokens as Tok
from jaclang.compiler.jtyping.types.janytype import JAnyType
from jaclang.compiler.jtyping.types.jtype import JType
from jaclang.utils import resolve_relative_path
from jaclang.utils.treeprinter import (
    print_ast_tree,
    print_symtab_tree,
    printgraph_ast_tree,
    printgraph_symtab_tree,
)


class UniNode:
    """Abstract syntax tree node for Jac."""

    def __init__(self, kid: Sequence[UniNode]) -> None:
        """Initialize ast."""
        self.parent: Optional[UniNode] = None
        self.kid: list[UniNode] = [x.set_parent(self) for x in kid]
        self._sub_node_tab: dict[type, list[UniNode]] = {}
        self.construct_sub_node_tab()
        self._in_mod_nodes: list[UniNode] = []
        self.gen: CodeGenTarget = CodeGenTarget()
        self.loc: CodeLocInfo = CodeLocInfo(*self.resolve_tok_range())

    def construct_sub_node_tab(self) -> None:
        """Construct sub node table."""
        for i in self.kid:
            if not i:
                continue
            for k, v in i._sub_node_tab.items():
                if k in self._sub_node_tab:
                    self._sub_node_tab[k].extend(v)
                else:
                    self._sub_node_tab[k] = copy(v)
            if type(i) in self._sub_node_tab:
                self._sub_node_tab[type(i)].append(i)
            else:
                self._sub_node_tab[type(i)] = [i]

    @property
    def sym_tab(self) -> UniScopeNode:
        """Get symbol table."""
        return (
            self
            if isinstance(self, UniScopeNode)
            else self.parent_of_type(UniScopeNode)
        )

    def add_kids_left(
        self,
        nodes: Sequence[UniNode],
        pos_update: bool = True,
        parent_update: bool = False,
    ) -> UniNode:
        """Add kid left."""
        self.kid = [*nodes, *self.kid]
        if pos_update:
            for i in nodes:
                i.parent = self
            self.loc.update_first_token(self.kid[0].loc.first_tok)
        elif parent_update:
            for i in nodes:
                i.parent = self
        return self

    def add_kids_right(
        self,
        nodes: Sequence[UniNode],
        pos_update: bool = True,
        parent_update: bool = False,
    ) -> UniNode:
        """Add kid right."""
        self.kid = [*self.kid, *nodes]
        if pos_update:
            for i in nodes:
                i.parent = self
            self.loc.update_last_token(self.kid[-1].loc.last_tok)
        elif parent_update:
            for i in nodes:
                i.parent = self
        return self

    def insert_kids_at_pos(
        self, nodes: Sequence[UniNode], pos: int, pos_update: bool = True
    ) -> UniNode:
        """Insert kids at position."""
        self.kid = [*self.kid[:pos], *nodes, *self.kid[pos:]]
        if pos_update:
            for i in nodes:
                i.parent = self
            self.loc.update_token_range(*self.resolve_tok_range())
        return self

    def set_kids(self, nodes: Sequence[UniNode]) -> UniNode:
        """Set kids."""
        self.kid = [*nodes]
        for i in nodes:
            i.parent = self
        self.loc.update_token_range(*self.resolve_tok_range())
        return self

    def set_parent(self, parent: UniNode) -> UniNode:
        """Set parent."""
        self.parent = parent
        return self

    def resolve_tok_range(self) -> tuple[Token, Token]:
        if len(self.kid):
            return (
                self.kid[0].loc.first_tok,
                self.kid[-1].loc.last_tok,
            )
        elif isinstance(self, Token):
            return (self, self)
        else:
            raise ValueError(f"Empty kid for Token {type(self).__name__}")

    def gen_token(self, name: Tok, value: Optional[str] = None) -> Token:
        value = (
            value
            if value
            else (
                DELIM_MAP[name]
                if name in DELIM_MAP
                else TOKEN_MAP[name.value] if name.value in TOKEN_MAP else name.value
            )
        )
        return Token(
            name=name,
            value=value,
            orig_src=self.loc.orig_src,
            col_start=self.loc.col_start,
            col_end=0,
            line=self.loc.first_line,
            end_line=self.loc.last_line,
            pos_start=0,
            pos_end=0,
        )

    def get_all_sub_nodes(self, typ: Type[T], brute_force: bool = True) -> list[T]:
        """Get all sub nodes of type."""
        from jaclang.compiler.passes import UniPass

        return UniPass.get_all_sub_nodes(node=self, typ=typ, brute_force=brute_force)

    def find_parent_of_type(self, typ: Type[T]) -> Optional[T]:
        """Get parent of type."""
        from jaclang.compiler.passes import UniPass

        return UniPass.find_parent_of_type(node=self, typ=typ)

    def parent_of_type(self, typ: Type[T]) -> T:
        ret = self.find_parent_of_type(typ)
        if isinstance(ret, typ):
            return ret
        else:
            raise ValueError(f"Parent of type {typ} not found from {type(self)}.")

    def to_dict(self) -> dict[str, str]:
        """Return dict representation of node."""
        ret = {
            "node": str(type(self).__name__),
            "kid": str([x.to_dict() for x in self.kid if x]),
            "line": str(self.loc.first_line),
            "col": str(self.loc.col_start),
        }
        if isinstance(self, Token):
            ret["name"] = self.name
            ret["value"] = self.value
        return ret

    def pp(self, depth: Optional[int] = None) -> str:
        """Print ast."""
        return print_ast_tree(self, max_depth=depth)

    def printgraph(self) -> str:
        """Print ast."""
        return printgraph_ast_tree(self)

    def flatten(self) -> list[UniNode]:
        """Flatten ast."""
        ret = [self]
        for k in self.kid:
            ret += k.flatten()
        return ret

    def normalize(self, deep: bool = False) -> bool:
        return False

    def unparse(self) -> str:
        valid = self.normalize()
        res = " ".join([i.unparse() for i in self.kid])
        if not valid:
            raise NotImplementedError(f"Node {type(self).__name__} is not valid.")
        return res


# Symbols can have mulitple definitions but resolves decl to be the
# first such definition in a given scope.
class Symbol:
    """Symbol."""

    def __init__(
        self,
        defn: NameAtom,
        access: SymbolAccess,
        parent_tab: UniScopeNode,
    ) -> None:
        """Initialize."""
        self.defn: list[NameAtom] = [defn]
        self.uses: list[NameAtom] = []
        defn.sym = self
        self.access: SymbolAccess = access
        self.parent_tab = parent_tab
        self.jtype: JType = JAnyType()

    @property
    def decl(self) -> NameAtom:
        """Get decl."""
        return self.defn[0]

    @property
    def sym_name(self) -> str:
        """Get name."""
        return self.decl.sym_name

    @property
    def sym_type(self) -> SymbolType:
        """Get sym_type."""
        return self.decl.sym_category

    @property
    def sym_dotted_name(self) -> str:
        """Return a full path of the symbol."""
        out = [self.defn[0].sym_name]
        current_tab: UniScopeNode | None = self.parent_tab
        while current_tab is not None:
            out.append(current_tab.scope_name)
            current_tab = current_tab.parent_scope
        out.reverse()
        return ".".join(out)

    @property
    def fetch_sym_tab(self) -> Optional[UniScopeNode]:
        """Get symbol table."""
        return self.parent_tab.find_scope(self.sym_name)

    def add_defn(self, node: NameAtom) -> None:
        """Add defn."""
        self.defn.append(node)
        node.sym = self

    def add_use(self, node: NameAtom) -> None:
        """Add use."""
        self.uses.append(node)
        node.sym = self

    def __repr__(self) -> str:
        """Repr."""
        return f"Symbol({self.sym_name}, {self.sym_type}, {self.access}, {self.defn})"


class UniScopeNode(UniNode):
    """Symbol Table."""

    def __init__(
        self,
        name: str,
        parent_scope: Optional[UniScopeNode] = None,
    ) -> None:
        """Initialize."""
        self.scope_name = name
        self.parent_scope = parent_scope
        self.kid_scope: list[UniScopeNode] = []
        self.names_in_scope: dict[str, Symbol] = {}
        self.inherited_scope: list[InheritedSymbolTable] = []

    def get_type(self) -> SymbolType:
        """Get type."""
        if isinstance(self, AstSymbolNode):
            return self.sym_category
        return SymbolType.VAR

    def get_parent(self) -> Optional[UniScopeNode]:
        """Get parent."""
        return self.parent_scope

    def lookup(self, name: str, deep: bool = True) -> Optional[Symbol]:
        """Lookup a variable in the symbol table."""
        if name in self.names_in_scope:
            return self.names_in_scope[name]
        for i in self.inherited_scope:
            found = i.lookup(name, deep=False)
            if found:
                return found
        if deep and self.parent_scope:
            return self.parent_scope.lookup(name, deep)
        return None

    def insert(
        self,
        node: AstSymbolNode,
        access_spec: Optional[AstAccessNode] | SymbolAccess = None,
        single: bool = False,
        force_overwrite: bool = False,
    ) -> Optional[UniNode]:
        """Set a variable in the symbol table.

        Returns original symbol as collision if single check fails, none otherwise.
        Also updates node.sym to create pointer to symbol.
        """
        collision = (
            self.names_in_scope[node.sym_name].defn[-1]
            if single and node.sym_name in self.names_in_scope
            else None
        )
        if force_overwrite or node.sym_name not in self.names_in_scope:
            self.names_in_scope[node.sym_name] = Symbol(
                defn=node.name_spec,
                access=(
                    access_spec
                    if isinstance(access_spec, SymbolAccess)
                    else access_spec.access_type if access_spec else SymbolAccess.PUBLIC
                ),
                parent_tab=self,
            )
        else:
            self.names_in_scope[node.sym_name].add_defn(node.name_spec)
        node.name_spec.sym = self.names_in_scope[node.sym_name]
        return collision

    def find_scope(self, name: str) -> Optional[UniScopeNode]:
        """Find a scope in the symbol table."""
        for k in self.kid_scope:
            if k.scope_name == name:
                return k
        for k2 in self.inherited_scope:
            if k2.base_symbol_table.scope_name == name:
                return k2.base_symbol_table
        return None

    def link_kid_scope(self, key_node: UniScopeNode) -> UniScopeNode:
        """Push a new scope onto the symbol table."""
        key_node.parent_scope = self
        self.kid_scope.append(key_node)
        return self.kid_scope[-1]

    def inherit_sym_tab(self, target_sym_tab: UniScopeNode) -> None:
        """Inherit symbol table."""
        for i in target_sym_tab.names_in_scope.values():
            self.def_insert(i.decl, access_spec=i.access)

    def def_insert(
        self,
        node: AstSymbolNode,
        access_spec: Optional[AstAccessNode] | SymbolAccess = None,
        single_decl: Optional[str] = None,
        force_overwrite: bool = False,
    ) -> Optional[Symbol]:
        """Insert into symbol table."""
        if node.sym and self == node.sym.parent_tab:
            return node.sym
        self.insert(
            node=node,
            single=single_decl is not None,
            access_spec=access_spec,
            force_overwrite=force_overwrite,
        )
        self.update_py_ctx_for_def(node)
        return node.sym

    def chain_def_insert(self, node_list: list[AstSymbolNode]) -> None:
        """Link chain of containing names to symbol."""
        if not node_list:
            return
        cur_sym_tab: UniScopeNode | None = node_list[0].sym_tab
        node_list[-1].name_spec.py_ctx_func = ast3.Store
        if isinstance(node_list[-1].name_spec, AstSymbolNode):
            node_list[-1].name_spec.py_ctx_func = ast3.Store

        node_list = node_list[:-1]  # Just performs lookup mappings of pre assign chain
        for i in node_list:
            cur_sym_tab = (
                lookup.decl.sym_tab
                if (
                    lookup := self.use_lookup(
                        i,
                        sym_table=cur_sym_tab,
                    )
                )
                else None
            )

    def use_lookup(
        self,
        node: AstSymbolNode,
        sym_table: Optional[UniScopeNode] = None,
    ) -> Optional[Symbol]:
        """Link to symbol."""
        if node.sym:
            return node.sym
        if not sym_table:
            sym_table = node.sym_tab
        if sym_table:
            lookup = sym_table.lookup(name=node.sym_name, deep=True)
            lookup.add_use(node.name_spec) if lookup else None
        return node.sym

    def chain_use_lookup(self, node_list: Sequence[AstSymbolNode]) -> None:
        """Link chain of containing names to symbol."""
        if not node_list:
            return
        cur_sym_tab: UniScopeNode | None = node_list[0].sym_tab
        for i in node_list:
            if cur_sym_tab is None:
                break
            lookup = self.use_lookup(i, sym_table=cur_sym_tab)
            if lookup:
                cur_sym_tab = lookup.decl.sym_tab

                # check if the symbol table name is not the same as symbol name
                # then try to find a child scope with the same name
                # This is used to get the scope in case of
                #      import math;
                #      b = math.floor(1.7);
                if cur_sym_tab.scope_name != i.sym_name:
                    t = cur_sym_tab.find_scope(i.sym_name)
                    if t:
                        cur_sym_tab = t
            else:
                cur_sym_tab = None

    def update_py_ctx_for_def(self, node: AstSymbolNode) -> None:
        """Update python context for definition."""
        node.name_spec.py_ctx_func = ast3.Store
        if isinstance(node, (TupleVal, ListVal)) and node.values:
            # Handling of UnaryExpr case for item is only necessary for
            # the generation of Starred nodes in the AST for examples
            # like `(a, *b) = (1, 2, 3, 4)`.
            def fix(item: TupleVal | ListVal | UnaryExpr) -> None:
                if isinstance(item, UnaryExpr):
                    if isinstance(item.operand, AstSymbolNode):
                        item.operand.name_spec.py_ctx_func = ast3.Store
                elif isinstance(item, (TupleVal, ListVal)):
                    for i in item.values:
                        if isinstance(i, AstSymbolNode):
                            i.name_spec.py_ctx_func = ast3.Store
                        elif isinstance(i, AtomTrailer):
                            self.chain_def_insert(i.as_attr_list)
                        if isinstance(i, (TupleVal, ListVal, UnaryExpr)):
                            fix(i)

            fix(node)

    def inherit_baseclasses_sym(self, node: Archetype | Enum) -> None:
        """Inherit base classes symbol tables."""
        if node.base_classes:
            for base_cls in node.base_classes:
                if (
                    isinstance(base_cls, AstSymbolNode)
                    and (found := self.use_lookup(base_cls))
                    and found
                ):
                    found_tab = found.decl.sym_tab
                    inher_sym_tab = InheritedSymbolTable(
                        base_symbol_table=found_tab, load_all_symbols=True, symbols=[]
                    )
                    self.inherited_scope.append(inher_sym_tab)
                    base_cls.name_spec.name_of = found.decl.name_of

    def sym_pp(self, depth: Optional[int] = None) -> str:
        """Pretty print."""
        return print_symtab_tree(root=self, depth=depth)

    def sym_printgraph(self) -> str:
        """Generate dot graph for sym table."""
        return printgraph_symtab_tree(self)

    def __repr__(self) -> str:
        """Repr."""
        out = f"{self.scope_name} {super().__repr__()}:\n"
        for k, v in self.names_in_scope.items():
            out += f"    {k}: {v}\n"
        return out


class InheritedSymbolTable:
    """Inherited symbol table."""

    def __init__(
        self,
        base_symbol_table: UniScopeNode,
        load_all_symbols: bool = False,  # This is needed for python imports
        symbols: Optional[list[str]] = None,
    ) -> None:
        """Initialize."""
        self.base_symbol_table: UniScopeNode = base_symbol_table
        self.load_all_symbols: bool = load_all_symbols
        self.symbols: list[str] = symbols if symbols else []

    def lookup(self, name: str, deep: bool = False) -> Optional[Symbol]:
        """Lookup a variable in the symbol table."""
        if self.load_all_symbols:
            return self.base_symbol_table.lookup(name, deep)
        else:
            if name in self.symbols:
                return self.base_symbol_table.lookup(name, deep)
            else:
                return None


class AstSymbolNode(UniNode):
    """Nodes that have link to a symbol in symbol table."""

    def __init__(
        self, sym_name: str, name_spec: NameAtom, sym_category: SymbolType
    ) -> None:
        self.name_spec = name_spec
        self.name_spec.name_of = self
        self.name_spec._sym_name = sym_name
        self.name_spec._sym_category = sym_category

    @property
    def sym(self) -> Optional[Symbol]:
        return self.name_spec.sym

    @property
    def sym_name(self) -> str:
        return self.name_spec.sym_name

    @property
    def sym_category(self) -> SymbolType:
        return self.name_spec.sym_category

    @property
    def py_ctx_func(self) -> Type[ast3.AST]:
        return self.name_spec.py_ctx_func

    @property
    def expr_type(self) -> str:
        return self.name_spec.expr_type

    @property
    def type_sym_tab(self) -> Optional[UniScopeNode]:
        """Get type symbol table."""
        return self.name_spec.type_sym_tab


class AstSymbolStubNode(AstSymbolNode):
    """Nodes that have link to a symbol in symbol table."""

    def __init__(self, sym_type: SymbolType) -> None:
        AstSymbolNode.__init__(
            self,
            sym_name=f"[{self.__class__.__name__}]",
            name_spec=Name.gen_stub_from_node(self, f"[{self.__class__.__name__}]"),
            sym_category=sym_type,
        )


class AstAccessNode(UniNode):
    """Nodes that have access."""

    def __init__(self, access: Optional[SubTag[Token]]) -> None:
        self.access: Optional[SubTag[Token]] = access

    @property
    def access_type(self) -> SymbolAccess:
        return (
            SymbolAccess.PRIVATE
            if self.access and self.access.tag.name == Tok.KW_PRIV
            else (
                SymbolAccess.PROTECTED
                if self.access and self.access.tag.name == Tok.KW_PROT
                else SymbolAccess.PUBLIC
            )
        )


T = TypeVar("T", bound=UniNode)


class AstDocNode(UniNode):
    """Nodes that have access."""

    def __init__(self, doc: Optional[String]) -> None:
        self.doc: Optional[String] = doc


class AstAsyncNode(UniNode):
    """Nodes that have access."""

    def __init__(self, is_async: bool) -> None:
        self.is_async: bool = is_async


class AstElseBodyNode(UniNode):
    """Nodes that have access."""

    def __init__(self, else_body: Optional[ElseStmt | ElseIf]) -> None:
        self.else_body: Optional[ElseStmt | ElseIf] = else_body


class AstTypedVarNode(UniNode):
    """Nodes that have access."""

    def __init__(self, type_tag: Optional[SubTag[Expr]]) -> None:
        self.type_tag: Optional[SubTag[Expr]] = type_tag


class WalkerStmtOnlyNode(UniNode):
    """WalkerStmtOnlyNode node type for Jac Ast."""

    def __init__(self) -> None:
        self.from_walker: bool = False


class UniCFGNode(UniNode):
    """BasicBlockStmt node type for Jac Uniir."""

    def __init__(self) -> None:
        """Initialize basic block statement node."""
        self.bb_in: list[UniCFGNode] = []
        self.bb_out: list[UniCFGNode] = []

    def get_head(self) -> UniCFGNode:
        """Get head by walking up the CFG iteratively."""
        node = self
        while (
            node.bb_in
            and len(node.bb_in) == 1
            and not isinstance(node.bb_in[0], (InForStmt, IterForStmt, WhileStmt))
            and node.bb_in[0].bb_out
            and len(node.bb_in[0].bb_out) == 1
        ):
            node = node.bb_in[0]
        return node

    def get_tail(self) -> UniCFGNode:
        """Get tail by walking down the CFG iteratively."""
        node = self
        while (
            node.bb_out
            and len(node.bb_out) == 1
            and not isinstance(node.bb_out[0], (InForStmt, IterForStmt, WhileStmt))
            and node.bb_out[0].bb_in
            and len(node.bb_out[0].bb_in) == 1
        ):
            node = node.bb_out[0]
        return node


class Expr(UniNode):
    """Expression is a combination of values, variables operators and fuctions that are evaluated to produce a value.

    1. Literal Expressions.
    2. Binary Operations.
    3. Unary Operations.
    4. Ternary Operations.
    5. Attribute Access.
    6. Subscript.
    7. Call Expression.
    8. List Value.
    9. Dictionary Value.
    10. Set Value.
    11. Generator Expression.
    12. Lambda Expression.
    13. Conditional Expression.
    14. Yield Expression.
    etc.

    An expression can be assigned to a variable, passed to a function, or
    retuurend from a function.

    Examples:
        "hello world"         # literal.
        <expr>(<expr>, ...);  # call.
        <expr>.NAME           # attribute.
        <expr>[<expr>]        # subscript.
        <expr> if <expr> else <expr>  # ternary.
    """

    def __init__(self) -> None:
        self._sym_type: str = "NoType"
        self._type_sym_tab: Optional[UniScopeNode] = None

    @property
    def expr_type(self) -> str:
        return self._sym_type

    @expr_type.setter
    def expr_type(self, sym_type: str) -> None:
        self._sym_type = sym_type

    @property
    def type_sym_tab(self) -> Optional[UniScopeNode]:
        """Get type symbol table."""
        return self._type_sym_tab

    @type_sym_tab.setter
    def type_sym_tab(self, type_sym_tab: UniScopeNode) -> None:
        """Set type symbol table."""
        self._type_sym_tab = type_sym_tab


class AtomExpr(Expr, AstSymbolStubNode):
    """AtomExpr node type for Jac Ast."""


class ElementStmt(AstDocNode):
    """ElementStmt node type for Jac Ast."""


class ArchBlockStmt(UniNode):
    """ArchBlockStmt node type for Jac Ast."""


class EnumBlockStmt(UniNode):
    """EnumBlockStmt node type for Jac Ast."""

    def __init__(self, is_enum_stmt: bool) -> None:
        self.is_enum_stmt = is_enum_stmt


class CodeBlockStmt(UniCFGNode):
    """CodeBlockStmt node type for Jac Ast."""

    def __init__(self) -> None:
        """Initialize code block statement node."""
        UniCFGNode.__init__(self)


class AstImplNeedingNode(AstSymbolNode, Generic[T]):
    """AstImplNeedingNode node type for Jac Ast."""

    def __init__(self, body: Optional[T]) -> None:
        self.body = body

    @property
    def needs_impl(self) -> bool:
        return self.body is None


class NameAtom(AtomExpr, EnumBlockStmt):
    """NameAtom node type for Jac Ast."""

    def __init__(self, is_enum_stmt: bool) -> None:
        self.name_of: AstSymbolNode = self
        self._sym: Optional[Symbol] = None
        self._sym_name: str = ""
        self._sym_category: SymbolType = SymbolType.UNKNOWN
        self._py_ctx_func: Type[ast3.expr_context] = ast3.Load
        AtomExpr.__init__(self)
        EnumBlockStmt.__init__(self, is_enum_stmt=is_enum_stmt)

    @property
    def sym(self) -> Optional[Symbol]:
        return self._sym

    @sym.setter
    def sym(self, sym: Symbol) -> None:
        self._sym = sym

    @property
    def sym_name(self) -> str:
        return self._sym_name

    @property
    def sym_category(self) -> SymbolType:
        return self._sym_category

    @property
    def clean_type(self) -> str:
        ret_type = self.expr_type.replace("builtins.", "").replace("NoType", "")
        return ret_type

    @property
    def py_ctx_func(self) -> Type[ast3.expr_context]:
        """Get python context function."""
        return self._py_ctx_func

    @py_ctx_func.setter
    def py_ctx_func(self, py_ctx_func: Type[ast3.expr_context]) -> None:
        """Set python context function."""
        self._py_ctx_func = py_ctx_func

    @property
    def sem_token(self) -> Optional[tuple[SemTokType, SemTokMod]]:
        """Resolve semantic token."""
        if isinstance(self.name_of, BuiltinType):
            return SemTokType.CLASS, SemTokMod.DECLARATION
        name_of = (
            self.sym.decl.name_of
            if self.sym and not isinstance(self.sym.decl.name_of, Name)
            else self.name_of
        )
        if isinstance(name_of, ModulePath):
            return SemTokType.NAMESPACE, SemTokMod.DEFINITION
        if isinstance(name_of, Archetype):
            return SemTokType.CLASS, SemTokMod.DECLARATION
        if isinstance(name_of, Enum):
            return SemTokType.ENUM, SemTokMod.DECLARATION
        if isinstance(name_of, Ability) and name_of.is_method:
            return SemTokType.METHOD, SemTokMod.DECLARATION
        if isinstance(name_of, (Ability, Test)):
            return SemTokType.FUNCTION, SemTokMod.DECLARATION
        if isinstance(name_of, ParamVar):
            return SemTokType.PARAMETER, SemTokMod.DECLARATION
        if self.sym and self.sym_name.isupper():
            return SemTokType.VARIABLE, SemTokMod.READONLY
        if (
            self.sym
            and self.sym.decl.name_of == self.sym.decl
            and self.sym_name in dir(builtins)
            and callable(getattr(builtins, self.sym_name))
        ):
            return SemTokType.FUNCTION, SemTokMod.DEFINITION
        if self.sym:
            return SemTokType.PROPERTY, SemTokMod.DEFINITION
        return None


class ArchSpec(ElementStmt, CodeBlockStmt, AstSymbolNode, AstDocNode):
    """ArchSpec node type for Jac Ast."""

    def __init__(
        self, decorators: Sequence[Expr] | None, is_async: bool = False
    ) -> None:
        self.decorators = decorators
        self.is_async = is_async
        CodeBlockStmt.__init__(self)


class MatchPattern(UniNode):
    """MatchPattern node type for Jac Ast."""


class SubTag(UniNode, Generic[T]):
    """SubTag node type for Jac Ast."""

    def __init__(
        self,
        tag: T,
        kid: Sequence[UniNode],
    ) -> None:
        self.tag: T = tag
        UniNode.__init__(self, kid=kid)

    def normalize(self, deep: bool = False) -> bool:
        res = self.tag.normalize() if deep else True
        self.set_kids(nodes=[self.gen_token(Tok.COLON), self.tag])
        return res


# AST Mid Level Node Types
# --------------------------
class Module(AstDocNode, UniScopeNode):
    """Whole Program node type for Jac Ast."""

    def __init__(
        self,
        name: str,
        source: Source,
        doc: Optional[String],
        body: Sequence[ElementStmt | String | EmptyToken],
        terminals: list[Token],
        kid: Sequence[UniNode],
        stub_only: bool = False,
    ) -> None:
        self.name = name
        self.source = source
        self.body = body
        self.stub_only = stub_only
        self.impl_mod: list[Module] = []
        self.test_mod: list[Module] = []
        self.src_terminals: list[Token] = terminals
        self.is_raised_from_py: bool = False

        UniNode.__init__(self, kid=kid)
        AstDocNode.__init__(self, doc=doc)
        UniScopeNode.__init__(self, name=self.name)

    @property
    def annexable_by(self) -> Optional[str]:
        """Get annexable by."""
        if not self.stub_only and (
            self.loc.mod_path.endswith(".impl.jac")
            or self.loc.mod_path.endswith(".test.jac")
        ):
            head_mod_name = self.name.split(".")[0]
            potential_path = os.path.join(
                os.path.dirname(self.loc.mod_path),
                f"{head_mod_name}.jac",
            )
            if os.path.exists(potential_path) and potential_path != self.loc.mod_path:
                return potential_path
            annex_dir = os.path.split(os.path.dirname(self.loc.mod_path))[-1]
            if annex_dir.endswith(".impl") or annex_dir.endswith(".test"):
                head_mod_name = os.path.split(os.path.dirname(self.loc.mod_path))[
                    -1
                ].split(".")[0]
                potential_path = os.path.join(
                    os.path.dirname(os.path.dirname(self.loc.mod_path)),
                    f"{head_mod_name}.jac",
                )
                if (
                    os.path.exists(potential_path)
                    and potential_path != self.loc.mod_path
                ):
                    return potential_path
        return None

    def normalize(self, deep: bool = False) -> bool:
        res = True
        if deep:
            res = self.doc.normalize() if self.doc else True
            for i in self.body:
                res = res and i.normalize()
        new_kid: list[UniNode] = []
        if self.doc:
            new_kid.append(self.doc)
        new_kid.extend(self.body)
        self.set_kids(nodes=new_kid if len(new_kid) else [EmptyToken()])
        return res

    def format(self) -> str:
        """Get all sub nodes of type."""
        from jaclang.compiler.passes.tool import DocIRGenPass, JacFormatPass
        from jaclang.compiler.program import JacProgram

        return JacFormatPass(
            ir_in=DocIRGenPass(
                ir_in=self,
                prog=JacProgram(),
            ).ir_out,
            prog=JacProgram(),
        ).ir_out.gen.jac

    def unparse(self) -> str:
        super().unparse()
        return self.format()

    @staticmethod
    def make_stub(
        inject_name: Optional[str] = None, inject_src: Optional[Source] = None
    ) -> Module:
        """Create a stub module."""
        return Module(
            name=inject_name or "",
            source=inject_src or Source("", ""),
            doc=None,
            body=[],
            terminals=[],
            stub_only=True,
            kid=[EmptyToken()],
        )

    @staticmethod
    def get_href_path(node: UniNode) -> str:
        """Return the full path of the module that contains this node."""
        parent = node.find_parent_of_type(Module)
        mod_list: list[Module | Archetype] = []
        if isinstance(node, (Module, Archetype)):
            mod_list.append(node)
        while parent is not None:
            mod_list.append(parent)
            parent = parent.find_parent_of_type(Module)
        mod_list.reverse()
        return ".".join(
            p.name if isinstance(p, Module) else p.name.sym_name for p in mod_list
        )


class ProgramModule(UniNode):
    """Whole Program node type for Jac Ast."""

    def __init__(self, main_mod: Optional[Module] = None) -> None:
        """Initialize whole program node."""
        self.main = main_mod if main_mod else Module.make_stub()
        UniNode.__init__(self, kid=[self.main])
        self.hub: dict[str, Module] = {self.loc.mod_path: main_mod} if main_mod else {}


class GlobalVars(ElementStmt, AstAccessNode):
    """GlobalVars node type for Jac Ast."""

    def __init__(
        self,
        access: Optional[SubTag[Token]],
        assignments: Sequence[Assignment],
        is_frozen: bool,
        kid: Sequence[UniNode],
        doc: Optional[String] = None,
    ) -> None:
        self.assignments = assignments
        self.is_frozen = is_frozen
        UniNode.__init__(self, kid=kid)
        AstAccessNode.__init__(self, access=access)
        AstDocNode.__init__(self, doc=doc)

    def normalize(self, deep: bool = False) -> bool:
        res = True
        if deep:
            res = self.access.normalize(deep) if self.access else True
            for assign in self.assignments:
                res = res and assign.normalize(deep)
            res = res and self.doc.normalize(deep) if self.doc else res
        new_kid: list[UniNode] = []
        if self.doc:
            new_kid.append(self.doc)
        if self.is_frozen:
            new_kid.append(self.gen_token(Tok.KW_LET))
        else:
            new_kid.append(self.gen_token(Tok.KW_GLOBAL))
        if self.access:
            new_kid.append(self.access)
        for i, assign in enumerate(self.assignments):
            new_kid.append(assign)
            if i < len(self.assignments) - 1:
                new_kid.append(self.gen_token(Tok.COMMA))
        self.set_kids(nodes=new_kid)
        return res


class Test(AstSymbolNode, ElementStmt, UniScopeNode):
    """Test node type for Jac Ast."""

    TEST_COUNT = 0

    def __init__(
        self,
        name: Name | Token,
        body: Sequence[CodeBlockStmt],
        kid: Sequence[UniNode],
        doc: Optional[String] = None,
    ) -> None:
        Test.TEST_COUNT += 1 if isinstance(name, Token) else 0
        self.name: Name = (  # for auto generated test names
            name
            if isinstance(name, Name)
            else Name(
                orig_src=name.orig_src,
                name=Tok.NAME.value,
                value=f"_jac_gen_{Test.TEST_COUNT}",
                col_start=name.loc.col_start,
                col_end=name.loc.col_end,
                line=name.loc.first_line,
                end_line=name.loc.last_line,
                pos_start=name.pos_start,
                pos_end=name.pos_end,
            )
        )
        self.name.parent = self
        self.name._sym_name = (
            f"test_{self.name.value}"
            if not self.name.value.startswith("test_")
            else self.name.value
        )
        self.body: list[CodeBlockStmt] = list(body)
        UniNode.__init__(self, kid=kid)
        if self.name not in self.kid:
            self.insert_kids_at_pos([self.name], pos=1, pos_update=False)
        AstSymbolNode.__init__(
            self,
            sym_name=self.name.sym_name,
            name_spec=self.name,
            sym_category=SymbolType.TEST,
        )
        AstDocNode.__init__(self, doc=doc)
        UniScopeNode.__init__(self, name=self.sym_name)

    def normalize(self, deep: bool = False) -> bool:
        res = True
        if deep:
            res = self.name.normalize(deep)
            for stmt in self.body:
                res = res and stmt.normalize(deep)
            res = res and self.doc.normalize(deep) if self.doc else res
        new_kid: list[UniNode] = []
        if self.doc:
            new_kid.append(self.doc)
        new_kid.append(self.gen_token(Tok.KW_TEST))
        new_kid.append(self.name)
        new_kid.append(self.gen_token(Tok.LBRACE))
        for stmt in self.body:
            new_kid.append(stmt)
        new_kid.append(self.gen_token(Tok.RBRACE))
        self.set_kids(nodes=new_kid)
        return res


class ModuleCode(ElementStmt, ArchBlockStmt, EnumBlockStmt):
    """ModuleCode node type for Jac Ast."""

    def __init__(
        self,
        name: Optional[Name],
        body: Sequence[CodeBlockStmt],
        kid: Sequence[UniNode],
        is_enum_stmt: bool = False,
        doc: Optional[String] = None,
    ) -> None:
        self.name = name
        self.body = body
        UniNode.__init__(self, kid=kid)
        AstDocNode.__init__(self, doc=doc)
        EnumBlockStmt.__init__(self, is_enum_stmt=is_enum_stmt)

    def normalize(self, deep: bool = False) -> bool:
        res = True
        if deep:
            res = self.name.normalize(deep) if self.name else res
            for stmt in self.body:
                res = res and stmt.normalize(deep)
            res = res and self.doc.normalize(deep) if self.doc else res
        new_kid: list[UniNode] = []
        if self.doc:
            new_kid.append(self.doc)
        new_kid.append(self.gen_token(Tok.KW_WITH))
        new_kid.append(self.gen_token(Tok.KW_ENTRY))
        if self.name:
            new_kid.append(self.gen_token(Tok.COLON))
            new_kid.append(self.name)
        new_kid.append(self.gen_token(Tok.LBRACE))
        for stmt in self.body:
            new_kid.append(stmt)
        new_kid.append(self.gen_token(Tok.RBRACE))
        self.set_kids(nodes=new_kid)
        return res


class PyInlineCode(ElementStmt, ArchBlockStmt, EnumBlockStmt, CodeBlockStmt):
    """PyInlineCode node type for Jac Ast."""

    def __init__(
        self,
        code: Token,
        kid: Sequence[UniNode],
        is_enum_stmt: bool = False,
        doc: Optional[String] = None,
    ) -> None:
        self.code = code
        UniNode.__init__(self, kid=kid)
        AstDocNode.__init__(self, doc=doc)
        CodeBlockStmt.__init__(self)
        EnumBlockStmt.__init__(self, is_enum_stmt=is_enum_stmt)

    def normalize(self, deep: bool = False) -> bool:
        res = True
        if deep:
            res = self.code.normalize(deep)
            res = res and self.doc.normalize(deep) if self.doc else res
        new_kid: list[UniNode] = []
        if self.doc:
            new_kid.append(self.doc)
        new_kid.append(self.code)
        self.set_kids(nodes=new_kid)
        return res


class Import(ElementStmt, CodeBlockStmt):
    """Import node type for Jac Ast."""

    def __init__(
        self,
        from_loc: Optional[ModulePath],
        items: Sequence[ModuleItem] | Sequence[ModulePath],
        is_absorb: bool,  # For includes
        kid: Sequence[UniNode],
        doc: Optional[String] = None,
    ) -> None:
        self.hint = None
        self.from_loc = from_loc
        self.items = items
        self.is_absorb = is_absorb
        UniNode.__init__(self, kid=kid)
        AstDocNode.__init__(self, doc=doc)
        CodeBlockStmt.__init__(self)

    @property
    def is_py(self) -> bool:
        """Check if import is python."""
        if self.hint and self.hint.tag.value == "py":
            return True
        if not self.hint:
            return not self.__jac_detected
        return False

    @property
    def is_jac(self) -> bool:
        """Check if import is jac."""
        if self.hint and self.hint.tag.value == "jac":
            return True
        if not self.hint:
            return self.__jac_detected
        return False

    @property
    def __jac_detected(self) -> bool:
        """Check if import is jac."""
        if self.from_loc:
            if self.from_loc.resolve_relative_path().endswith(".jac"):
                return True
            if os.path.isdir(self.from_loc.resolve_relative_path()):
                if os.path.exists(
                    os.path.join(self.from_loc.resolve_relative_path(), "__init__.jac")
                ):
                    return True
                for i in self.items:
                    if isinstance(
                        i, ModuleItem
                    ) and self.from_loc.resolve_relative_path(i.name.value).endswith(
                        ".jac"
                    ):
                        return True
        return any(
            isinstance(i, ModulePath) and i.resolve_relative_path().endswith(".jac")
            for i in self.items
        )

    def normalize(self, deep: bool = False) -> bool:
        res = True
        if deep:
            res = self.hint.normalize(deep) if self.hint else res
            res = res and self.from_loc.normalize(deep) if self.from_loc else res
            for item in self.items:
                res = res and item.normalize(deep)
            res = res and self.doc.normalize(deep) if self.doc else res
        new_kid: list[UniNode] = []
        if self.doc:
            new_kid.append(self.doc)
        if self.is_absorb:
            new_kid.append(self.gen_token(Tok.KW_INCLUDE))
        else:
            new_kid.append(self.gen_token(Tok.KW_IMPORT))
        if self.from_loc:
            new_kid.append(self.gen_token(Tok.KW_FROM))
            new_kid.append(self.from_loc)
            new_kid.append(self.gen_token(Tok.LBRACE))
        for idx, itm in enumerate(self.items):
            new_kid.append(itm)
            if idx < len(self.items) - 1:
                new_kid.append(self.gen_token(Tok.COMMA))
        if self.from_loc:
            new_kid.append(self.gen_token(Tok.RBRACE))
        else:
            new_kid.append(self.gen_token(Tok.SEMI))
        self.set_kids(nodes=new_kid)
        return res


class ModulePath(AstSymbolNode):
    """ModulePath node type for Jac Ast."""

    def __init__(
        self,
        path: Optional[Sequence[Name]],
        level: int,
        alias: Optional[Name],
        kid: Sequence[UniNode],
    ) -> None:
        self.path = path
        self.level = level
        self.alias = alias
        self.abs_path: Optional[str] = None

        name_spec = alias if alias else path[0] if path else None

        UniNode.__init__(self, kid=kid)
        if not name_spec:
            pkg_name = self.loc.mod_path
            for _ in range(self.level):
                pkg_name = os.path.dirname(pkg_name)
            pkg_name = pkg_name.split(os.sep)[-1]
            name_spec = Name.gen_stub_from_node(self, pkg_name)
            self.level += 1
        if not isinstance(name_spec, Name):
            raise ValueError("ModulePath should have a name spec. Impossible.")
        AstSymbolNode.__init__(
            self,
            sym_name=name_spec.sym_name,
            name_spec=name_spec,
            sym_category=SymbolType.MODULE,
        )

    @property
    def dot_path_str(self) -> str:
        """Get path string."""
        return ("." * self.level) + ".".join(
            [p.value for p in self.path] if self.path else [self.name_spec.sym_name]
        )

    def normalize(self, deep: bool = False) -> bool:
        res = True
        if deep:
            if self.path:
                for item in self.path:
                    res = res and item.normalize(deep)
            res = res and self.alias.normalize(deep) if self.alias else res
        new_kid: list[UniNode] = []
        for _ in range(self.level):
            new_kid.append(self.gen_token(Tok.DOT))
        if self.path:
            for idx, item in enumerate(self.path):
                new_kid.append(item)
                if idx < len(self.path) - 1:
                    new_kid.append(self.gen_token(Tok.DOT))
        if self.alias:
            new_kid.append(self.gen_token(Tok.KW_AS))
            new_kid.append(self.alias)
        self.set_kids(nodes=new_kid)
        return res

    def resolve_relative_path(self, target_item: Optional[str] = None) -> str:
        """Convert an import target string into a relative file path."""
        target = self.dot_path_str + (f".{target_item}" if target_item else "")
        return resolve_relative_path(target, self.loc.mod_path)


class ModuleItem(AstSymbolNode):
    """ModuleItem node type for Jac Ast."""

    def __init__(
        self,
        name: Name,
        alias: Optional[Name],
        kid: Sequence[UniNode],
    ) -> None:
        self.name = name
        self.alias = alias
        UniNode.__init__(self, kid=kid)
        AstSymbolNode.__init__(
            self,
            sym_name=alias.sym_name if alias else name.sym_name,
            name_spec=alias if alias else name,
            sym_category=SymbolType.MOD_VAR,
        )
        self.abs_path: Optional[str] = None

    @property
    def from_parent(self) -> Import:
        """Get import parent."""
        if (
            not self.parent
            or not self.parent.parent
            or not isinstance(self.parent.parent, Import)
        ):
            raise ValueError("Import parent not found. Not Possible.")
        return self.parent.parent

    @property
    def from_mod_path(self) -> ModulePath:
        """Get relevant module path."""
        if not self.from_parent.from_loc:
            raise ValueError("Module items should have module path. Not Possible.")
        return self.from_parent.from_loc

    def normalize(self, deep: bool = False) -> bool:
        res = True
        if deep:
            res = res and self.name.normalize(deep)
            res = res and self.alias.normalize(deep) if self.alias else res
        new_kid: list[UniNode] = [self.name]
        if self.alias:
            new_kid.append(self.gen_token(Tok.KW_AS))
            new_kid.append(self.alias)
        self.set_kids(nodes=new_kid)
        return res


class Archetype(
    ArchSpec,
    AstAccessNode,
    ArchBlockStmt,
    AstImplNeedingNode,
    UniScopeNode,
    UniCFGNode,
):
    """ObjectArch node type for Jac Ast."""

    def __init__(
        self,
        name: Name,
        arch_type: Token,
        access: Optional[SubTag[Token]],
        base_classes: Sequence[Expr] | None,
        body: Sequence[ArchBlockStmt] | ImplDef | None,
        kid: Sequence[UniNode],
        doc: Optional[String] = None,
        decorators: Sequence[Expr] | None = None,
    ) -> None:
        self.name = name
        self.arch_type = arch_type
        self.base_classes: list[Expr] = list(base_classes) if base_classes else []
        UniNode.__init__(self, kid=kid)
        AstSymbolNode.__init__(
            self,
            sym_name=name.value,
            name_spec=name,
            sym_category=(
                SymbolType.OBJECT_ARCH
                if arch_type.name == Tok.KW_OBJECT
                else (
                    SymbolType.NODE_ARCH
                    if arch_type.name == Tok.KW_NODE
                    else (
                        SymbolType.EDGE_ARCH
                        if arch_type.name == Tok.KW_EDGE
                        else (
                            SymbolType.WALKER_ARCH
                            if arch_type.name == Tok.KW_WALKER
                            else SymbolType.TYPE
                        )
                    )
                )
            ),
        )
        AstImplNeedingNode.__init__(self, body=body)
        AstAccessNode.__init__(self, access=access)
        AstDocNode.__init__(self, doc=doc)
        ArchSpec.__init__(self, decorators=decorators)
        UniScopeNode.__init__(self, name=self.sym_name)
        CodeBlockStmt.__init__(self)

    @property
    def is_abstract(self) -> bool:
        body = (
            list(self.body)
            if isinstance(self.body, Sequence)
            else (
                list(self.body.body)
                if isinstance(self.body, ImplDef)
                and isinstance(self.body.body, Sequence)
                else []
            )
        )
        return any(isinstance(i, Ability) and i.is_abstract for i in body)

    def normalize(self, deep: bool = False) -> bool:
        res = True
        if deep:
            res = self.name.normalize(deep)
            res = res and self.arch_type.normalize(deep)
            res = res and self.access.normalize(deep) if self.access else res
            for base in self.base_classes:
                res = res and base.normalize(deep)
            if isinstance(self.body, ImplDef):
                res = res and self.body.normalize(deep)
            elif isinstance(self.body, Sequence):
                for stmt in self.body:
                    res = res and stmt.normalize(deep)
            else:
                res = res and self.body.normalize(deep) if self.body else res
            res = res and self.doc.normalize(deep) if self.doc else res
            for dec in self.decorators or []:
                res = res and dec.normalize(deep)
        new_kid: list[UniNode] = []
        if self.doc:
            new_kid.append(self.doc)
        if self.decorators:
            new_kid.append(self.gen_token(Tok.DECOR_OP))
            for idx, dec in enumerate(self.decorators):
                new_kid.append(dec)
                if idx < len(self.decorators) - 1:
                    new_kid.append(self.gen_token(Tok.DECOR_OP))
        if self.is_async:
            new_kid.append(self.gen_token(Tok.KW_ASYNC))
        new_kid.append(self.arch_type)
        if self.access:
            new_kid.append(self.access)
        new_kid.append(self.name)
        if self.base_classes:
            new_kid.append(self.gen_token(Tok.LPAREN))
            for idx, base in enumerate(self.base_classes):
                new_kid.append(base)
                if idx < len(self.base_classes) - 1:
                    new_kid.append(self.gen_token(Tok.COMMA))
            new_kid.append(self.gen_token(Tok.RPAREN))
        if self.body:
            if isinstance(self.body, ImplDef):
                new_kid.append(self.gen_token(Tok.SEMI))
            else:
                new_kid.append(self.gen_token(Tok.LBRACE))
                for stmt in self.body:
                    new_kid.append(stmt)
                new_kid.append(self.gen_token(Tok.RBRACE))
        else:
            new_kid.append(self.gen_token(Tok.SEMI))
        self.set_kids(nodes=new_kid)
        return res


class ImplDef(CodeBlockStmt, ElementStmt, ArchBlockStmt, AstSymbolNode, UniScopeNode):
    """AstImplOnlyNode node type for Jac Ast."""

    def __init__(
        self,
        decorators: Optional[Sequence[Expr]],
        target: Sequence[NameAtom],
        spec: Sequence[Expr] | FuncSignature | EventSignature | None,
        body: Sequence[CodeBlockStmt] | Sequence[EnumBlockStmt] | FuncCall,
        kid: Sequence[UniNode],
        doc: Optional[String] = None,
        decl_link: Optional[UniNode] = None,
    ) -> None:
        self.decorators = decorators
        self.target = target
        self.spec = list(spec) if isinstance(spec, Sequence) else spec
        self.body = body
        self.doc = doc
        self.decl_link = decl_link
        UniNode.__init__(self, kid=kid)
        AstSymbolNode.__init__(
            self,
            sym_name="impl." + ".".join([x.sym_name for x in self.target]),
            name_spec=self.create_impl_name_node(),
            sym_category=SymbolType.IMPL,
        )
        CodeBlockStmt.__init__(self)
        UniScopeNode.__init__(self, name=self.sym_name)

    def create_impl_name_node(self) -> Name:
        ret = Name(
            orig_src=self.target[-1].loc.orig_src,
            name=Tok.NAME.value,
            value="impl." + ".".join([x.sym_name for x in self.target]),
            col_start=self.target[0].loc.col_start,
            col_end=self.target[-1].loc.col_end,
            line=self.target[0].loc.first_line,
            end_line=self.target[-1].loc.last_line,
            pos_start=self.target[0].loc.pos_start,
            pos_end=self.target[-1].loc.pos_end,
        )
        ret.parent = self
        return ret

    def normalize(self, deep: bool = False) -> bool:
        res = True
        if deep:
            for item in self.target:
                res = res and item.normalize(deep)
            if isinstance(self.spec, Sequence):
                for sp in self.spec:
                    res = res and sp.normalize(deep)
            else:
                res = res and self.spec.normalize(deep) if self.spec else res
            if isinstance(self.body, FuncCall):
                res = res and self.body.normalize(deep)
            else:
                for stmt in self.body:
                    res = res and stmt.normalize(deep)
            res = res and self.doc.normalize(deep) if self.doc else res
            if self.decorators:
                for dec in self.decorators:
                    res = res and dec.normalize(deep)
        new_kid: list[UniNode] = []
        if self.doc:
            new_kid.append(self.doc)
        if self.decorators:
            new_kid.append(self.gen_token(Tok.DECOR_OP))
            for i, dec in enumerate(self.decorators):
                new_kid.append(dec)
                if i < len(self.decorators) - 1:
                    new_kid.append(self.gen_token(Tok.DECOR_OP))
        new_kid.append(self.gen_token(Tok.KW_IMPL))
        for idx, item in enumerate(self.target):
            new_kid.append(item)
            if idx < len(self.target) - 1:
                new_kid.append(self.gen_token(Tok.DOT))
        if self.spec:
            if isinstance(self.spec, Sequence):
                new_kid.append(self.gen_token(Tok.LPAREN))
                for idx, sp in enumerate(self.spec):
                    new_kid.append(sp)
                    if idx < len(self.spec) - 1:
                        new_kid.append(self.gen_token(Tok.COMMA))
                new_kid.append(self.gen_token(Tok.RPAREN))
            else:
                new_kid.append(self.spec)
        if isinstance(self.body, FuncCall):
            new_kid.append(self.body)
        else:
            new_kid.append(self.gen_token(Tok.LBRACE))
            prev_stmt = None
            for stmt in self.body:
                if isinstance(prev_stmt, EnumBlockStmt) and prev_stmt.is_enum_stmt:
                    new_kid.append(self.gen_token(Tok.COMMA))
                new_kid.append(stmt)
                prev_stmt = stmt
            new_kid.append(self.gen_token(Tok.RBRACE))
        self.set_kids(nodes=new_kid)
        return res


class Enum(ArchSpec, AstAccessNode, AstImplNeedingNode, ArchBlockStmt, UniScopeNode):
    """Enum node type for Jac Ast."""

    def __init__(
        self,
        name: Name,
        access: Optional[SubTag[Token]],
        base_classes: Sequence[Expr] | None,
        body: Sequence[EnumBlockStmt] | ImplDef | None,
        kid: Sequence[UniNode],
        doc: Optional[String] = None,
        decorators: Sequence[Expr] | None = None,
    ) -> None:
        self.name = name
        self.base_classes: list[Expr] = list(base_classes) if base_classes else []
        UniNode.__init__(self, kid=kid)
        AstSymbolNode.__init__(
            self,
            sym_name=name.value,
            name_spec=name,
            sym_category=SymbolType.ENUM_ARCH,
        )
        AstImplNeedingNode.__init__(self, body=body)
        AstAccessNode.__init__(self, access=access)
        AstDocNode.__init__(self, doc=doc)
        ArchSpec.__init__(self, decorators=decorators)
        UniScopeNode.__init__(self, name=self.sym_name)

    def normalize(self, deep: bool = False) -> bool:
        res = True
        if deep:
            res = self.name.normalize(deep)
            res = res and self.access.normalize(deep) if self.access else res
            for base in self.base_classes:
                res = res and base.normalize(deep)
            if isinstance(self.body, ImplDef):
                res = res and self.body.normalize(deep)
            elif isinstance(self.body, Sequence):
                for stmt in self.body:
                    res = res and stmt.normalize(deep)
            else:
                res = res and self.body.normalize(deep) if self.body else res
            res = res and self.doc.normalize(deep) if self.doc else res
            for dec in self.decorators or []:
                res = res and dec.normalize(deep)
        new_kid: list[UniNode] = []
        if self.decorators:
            new_kid.append(self.gen_token(Tok.DECOR_OP))
            for idx, dec in enumerate(self.decorators):
                new_kid.append(dec)
                if idx < len(self.decorators) - 1:
                    new_kid.append(self.gen_token(Tok.DECOR_OP))
        if self.doc:
            new_kid.append(self.doc)
        new_kid.append(self.gen_token(Tok.KW_ENUM))
        if self.access:
            new_kid.append(self.access)
        new_kid.append(self.name)
        if self.base_classes:
            new_kid.append(self.gen_token(Tok.COLON))
            for idx, base in enumerate(self.base_classes):
                new_kid.append(base)
                if idx < len(self.base_classes) - 1:
                    new_kid.append(self.gen_token(Tok.COMMA))
            new_kid.append(self.gen_token(Tok.COLON))
        if self.body:
            if isinstance(self.body, ImplDef):
                new_kid.append(self.gen_token(Tok.SEMI))
            else:
                new_kid.append(self.gen_token(Tok.LBRACE))
                prev_stmt = None
                for stmt in self.body:
                    if isinstance(prev_stmt, EnumBlockStmt) and prev_stmt.is_enum_stmt:
                        new_kid.append(self.gen_token(Tok.COMMA))
                    new_kid.append(stmt)
                    prev_stmt = stmt
                new_kid.append(self.gen_token(Tok.RBRACE))
        else:
            new_kid.append(self.gen_token(Tok.SEMI))
        self.set_kids(nodes=new_kid)
        return res


class Ability(
    AstAccessNode,
    ElementStmt,
    AstAsyncNode,
    ArchBlockStmt,
    CodeBlockStmt,
    AstImplNeedingNode,
    UniScopeNode,
):
    """Ability node type for Jac Ast."""

    def __init__(
        self,
        name_ref: NameAtom,
        is_async: bool,
        is_override: bool,
        is_static: bool,
        is_abstract: bool,
        access: Optional[SubTag[Token]],
        signature: FuncSignature | EventSignature | None,
        body: Sequence[CodeBlockStmt] | ImplDef | FuncCall | None,
        kid: Sequence[UniNode],
        doc: Optional[String] = None,
        decorators: Sequence[Expr] | None = None,
    ) -> None:
        self.name_ref = name_ref
        self.is_override = is_override
        self.is_static = is_static
        self.is_abstract = is_abstract
        self.decorators = decorators
        self.signature = signature

        UniNode.__init__(self, kid=kid)
        AstImplNeedingNode.__init__(self, body=body)
        AstSymbolNode.__init__(
            self,
            sym_name=self.py_resolve_name(),
            name_spec=name_ref,
            sym_category=SymbolType.ABILITY,
        )
        AstAccessNode.__init__(self, access=access)
        AstDocNode.__init__(self, doc=doc)
        AstAsyncNode.__init__(self, is_async=is_async)
        UniScopeNode.__init__(self, name=self.sym_name)
        CodeBlockStmt.__init__(self)

    @property
    def is_method(self) -> bool:
        return self.method_owner is not None

    @property
    def is_def(self) -> bool:
        return not self.signature or isinstance(self.signature, FuncSignature)

    @property
    def method_owner(self) -> Optional[Archetype | Enum]:
        found = (
            self.parent
            if self.parent and isinstance(self.parent, (Archetype, Enum))
            else None
        ) or (
            self.parent.decl_link
            if self.parent
            and isinstance(self.parent, ImplDef)
            and isinstance(self.parent.decl_link, (Archetype, Enum))
            else None
        )
        return found

    @property
    def is_genai_ability(self) -> bool:
        return isinstance(self.body, FuncCall)

    def py_resolve_name(self) -> str:
        if isinstance(self.name_ref, Name):
            return self.name_ref.value
        elif isinstance(self.name_ref, SpecialVarRef):
            return self.name_ref.py_resolve_name()
        else:
            raise NotImplementedError

    def normalize(self, deep: bool = False) -> bool:
        res = True
        if deep:
            res = self.name_ref.normalize(deep)
            res = res and self.access.normalize(deep) if self.access else res
            res = res and self.signature.normalize(deep) if self.signature else res
            if isinstance(self.body, ImplDef):
                res = res and self.body.normalize(deep)
            elif isinstance(self.body, Sequence):
                for stmt in self.body:
                    res = res and stmt.normalize(deep)
            else:
                res = res and self.body.normalize(deep) if self.body else res
            for dec in self.decorators or []:
                res = res and dec.normalize(deep)
            res = res and self.doc.normalize(deep) if self.doc else res
        new_kid: list[UniNode] = []
        if self.doc:
            new_kid.append(self.doc)
        if self.decorators:
            new_kid.append(self.gen_token(Tok.DECOR_OP))
            for idx, dec in enumerate(self.decorators):
                new_kid.append(dec)
                if idx < len(self.decorators) - 1:
                    new_kid.append(self.gen_token(Tok.DECOR_OP))
            new_kid.append(self.gen_token(Tok.WS))
        if self.is_async:
            new_kid.append(self.gen_token(Tok.KW_ASYNC))
        if self.is_override:
            new_kid.append(self.gen_token(Tok.KW_OVERRIDE))
        if self.is_static:
            new_kid.append(self.gen_token(Tok.KW_STATIC))
        new_kid.append(
            self.gen_token(Tok.KW_CAN)
            if not self.is_def
            else self.gen_token(Tok.KW_DEF)
        )
        if self.access:
            new_kid.append(self.access)
        new_kid.append(self.name_ref)
        if self.signature:
            new_kid.append(self.signature)
        if self.is_genai_ability:
            new_kid.append(self.gen_token(Tok.KW_BY))
        if self.is_abstract:
            new_kid.append(self.gen_token(Tok.KW_ABSTRACT))
        if self.body is not None:
            if isinstance(self.body, ImplDef):
                new_kid.append(self.gen_token(Tok.SEMI))
            elif isinstance(self.body, Sequence):
                new_kid.append(self.gen_token(Tok.LBRACE))
                for stmt in self.body:
                    new_kid.append(stmt)
                new_kid.append(self.gen_token(Tok.RBRACE))
            else:
                new_kid.append(self.body)
                if self.is_genai_ability:
                    new_kid.append(self.gen_token(Tok.SEMI))
        else:
            new_kid.append(self.gen_token(Tok.SEMI))
        self.set_kids(nodes=new_kid)
        return res


class FuncSignature(UniNode):
    """FuncSignature node type for Jac Ast."""

    def __init__(
        self,
        params: Sequence[ParamVar] | None,
        return_type: Optional[Expr],
        kid: Sequence[UniNode],
    ) -> None:
        self.params: list[ParamVar] = list(params) if params else []
        self.return_type = return_type
        UniNode.__init__(self, kid=kid)

    def normalize(self, deep: bool = False) -> bool:
        res = True
        is_lambda = self.parent and isinstance(self.parent, LambdaExpr)
        if deep:
            for prm in self.params:
                res = res and prm.normalize(deep)
            res = res and self.return_type.normalize(deep) if self.return_type else res
        new_kid: list[UniNode] = [self.gen_token(Tok.LPAREN)] if not is_lambda else []
        for idx, prm in enumerate(self.params):
            new_kid.append(prm)
            if idx < len(self.params) - 1:
                new_kid.append(self.gen_token(Tok.COMMA))
        if not is_lambda:
            new_kid.append(self.gen_token(Tok.RPAREN))
        if self.return_type:
            new_kid.append(self.gen_token(Tok.RETURN_HINT))
            new_kid.append(self.return_type)
        self.set_kids(nodes=new_kid)
        return res

    @property
    def is_static(self) -> bool:
        return (isinstance(self.parent, Ability) and self.parent.is_static) or (
            isinstance(self.parent, ImplDef)
            and isinstance(self.parent.decl_link, Ability)
            and self.parent.decl_link.is_static
        )

    @property
    def is_in_py_class(self) -> bool:
        is_archi = self.find_parent_of_type(Archetype)
        is_class = is_archi is not None and is_archi.arch_type.name == Tok.KW_CLASS

        return (
            isinstance(self.parent, Ability)
            and self.parent.is_method is not None
            and is_class
        ) or (
            isinstance(self.parent, ImplDef)
            and isinstance(self.parent.decl_link, Ability)
            and self.parent.decl_link.is_method
            and is_class
        )


class EventSignature(WalkerStmtOnlyNode):
    """EventSignature node type for Jac Ast."""

    def __init__(
        self,
        event: Token,
        arch_tag_info: Optional[Expr],
        kid: Sequence[UniNode],
    ) -> None:
        self.event = event
        self.arch_tag_info = arch_tag_info
        UniNode.__init__(self, kid=kid)
        WalkerStmtOnlyNode.__init__(self)

    def normalize(self, deep: bool = False) -> bool:
        res = True
        if deep:
            res = self.event.normalize(deep)
            res = (
                res and self.arch_tag_info.normalize(deep)
                if self.arch_tag_info
                else res
            )
        new_kid: list[UniNode] = [self.gen_token(Tok.KW_WITH)]
        if self.arch_tag_info:
            new_kid.append(self.arch_tag_info)
        new_kid.append(self.event)
        self.set_kids(nodes=new_kid)
        return res


class ParamVar(AstSymbolNode, AstTypedVarNode):
    """ParamVar node type for Jac Ast."""

    def __init__(
        self,
        name: Name,
        unpack: Optional[Token],
        type_tag: SubTag[Expr],
        value: Optional[Expr],
        kid: Sequence[UniNode],
    ) -> None:
        self.name = name
        self.unpack = unpack
        self.value = value
        UniNode.__init__(self, kid=kid)
        AstSymbolNode.__init__(
            self,
            sym_name=name.value,
            name_spec=name,
            sym_category=SymbolType.VAR,
        )
        AstTypedVarNode.__init__(self, type_tag=type_tag)

    def normalize(self, deep: bool = True) -> bool:
        res = True
        if deep:
            res = self.name.normalize(deep)
            res = res and self.unpack.normalize(deep) if self.unpack else res
            res = res and self.type_tag.normalize(deep) if self.type_tag else res
            res = res and self.value.normalize(deep) if self.value else res
        new_kid: list[UniNode] = []
        if self.unpack:
            new_kid.append(self.unpack)
        new_kid.append(self.name)
        if self.type_tag:
            new_kid.append(self.type_tag)
        if self.value:
            new_kid.append(self.gen_token(Tok.EQ))
            new_kid.append(self.value)
        self.set_kids(nodes=new_kid)
        return res


# TODO: Must deal with codeblockstmt here, should only be in ArchBocks
# but had to do this for impls to work, probably should do checks in the
# static analysis phase
class ArchHas(AstAccessNode, AstDocNode, ArchBlockStmt, CodeBlockStmt):
    """ArchHas node type for Jac Ast."""

    def __init__(
        self,
        is_static: bool,
        access: Optional[SubTag[Token]],
        vars: Sequence[HasVar],
        is_frozen: bool,
        kid: Sequence[UniNode],
        doc: Optional[String] = None,
    ) -> None:
        self.is_static = is_static
        self.vars: list[HasVar] = list(vars)
        self.is_frozen = is_frozen
        UniNode.__init__(self, kid=kid)
        AstAccessNode.__init__(self, access=access)
        AstDocNode.__init__(self, doc=doc)
        CodeBlockStmt.__init__(self)

    def normalize(self, deep: bool = False) -> bool:
        res = True
        if deep:
            res = self.access.normalize(deep) if self.access else res
            for var in self.vars:
                res = res and var.normalize(deep)
            res = res and self.doc.normalize(deep) if self.doc else res
        new_kid: list[UniNode] = []
        if self.doc:
            new_kid.append(self.doc)
        if self.is_static:
            new_kid.append(self.gen_token(Tok.KW_STATIC))
        (
            new_kid.append(self.gen_token(Tok.KW_LET))
            if self.is_frozen
            else new_kid.append(self.gen_token(Tok.KW_HAS))
        )
        if self.access:
            new_kid.append(self.access)
        for i, var in enumerate(self.vars):
            new_kid.append(var)
            if i < len(self.vars) - 1:
                new_kid.append(self.gen_token(Tok.COMMA))
        new_kid.append(self.gen_token(Tok.SEMI))
        self.set_kids(nodes=new_kid)
        return res


class HasVar(AstSymbolNode, AstTypedVarNode):
    """HasVar node type for Jac Ast."""

    def __init__(
        self,
        name: Name,
        type_tag: SubTag[Expr],
        value: Optional[Expr],
        defer: bool,
        kid: Sequence[UniNode],
    ) -> None:
        self.name = name
        self.value = value
        self.defer = defer
        UniNode.__init__(self, kid=kid)
        AstSymbolNode.__init__(
            self,
            sym_name=name.value,
            name_spec=name,
            sym_category=SymbolType.HAS_VAR,
        )
        AstTypedVarNode.__init__(self, type_tag=type_tag)

    def normalize(self, deep: bool = False) -> bool:
        res = True
        if deep:
            res = self.name.normalize(deep)
            res = res and self.type_tag.normalize(deep) if self.type_tag else res
            res = res and self.value.normalize(deep) if self.value else res
        new_kid: list[UniNode] = [self.name]
        if self.type_tag:
            new_kid.append(self.type_tag)
        if self.value:
            new_kid.append(self.gen_token(Tok.EQ))
            new_kid.append(self.value)
        if self.defer:
            new_kid.append(self.gen_token(Tok.KW_BY))
            new_kid.append(self.gen_token(Tok.KW_POST_INIT))
        self.set_kids(nodes=new_kid)
        return res


class TypedCtxBlock(CodeBlockStmt, UniScopeNode):
    """TypedCtxBlock node type for Jac Ast."""

    def __init__(
        self,
        type_ctx: Expr,
        body: Sequence[CodeBlockStmt],
        kid: Sequence[UniNode],
    ) -> None:
        self.type_ctx = type_ctx
        self.body = body
        UniNode.__init__(self, kid=kid)
        UniScopeNode.__init__(self, name=f"{self.__class__.__name__}")
        CodeBlockStmt.__init__(self)

    def normalize(self, deep: bool = False) -> bool:
        res = True
        if deep:
            res = self.type_ctx.normalize(deep)
            for stmt in self.body:
                res = res and stmt.normalize(deep)
        new_kid: list[UniNode] = [
            self.gen_token(Tok.RETURN_HINT),
            self.type_ctx,
            self.gen_token(Tok.LBRACE),
        ]
        for stmt in self.body:
            new_kid.append(stmt)
        new_kid.append(self.gen_token(Tok.RBRACE))
        self.set_kids(nodes=new_kid)
        return res


class IfStmt(CodeBlockStmt, AstElseBodyNode, UniScopeNode):
    """IfStmt node type for Jac Ast."""

    def __init__(
        self,
        condition: Expr,
        body: Sequence[CodeBlockStmt],
        else_body: Optional[ElseStmt | ElseIf],
        kid: Sequence[UniNode],
    ) -> None:
        self.condition = condition
        self.body: list[CodeBlockStmt] = list(body)
        UniNode.__init__(self, kid=kid)
        AstElseBodyNode.__init__(self, else_body=else_body)
        UniScopeNode.__init__(self, name=f"{self.__class__.__name__}")
        CodeBlockStmt.__init__(self)

    def normalize(self, deep: bool = False) -> bool:
        res = True
        if deep:
            res = self.condition.normalize(deep)
            for stmt in self.body:
                res = res and stmt.normalize(deep)
            res = res and self.else_body.normalize(deep) if self.else_body else res
        new_kid: list[UniNode] = [
            self.gen_token(Tok.KW_IF),
            self.condition,
            self.gen_token(Tok.LBRACE),
        ]
        for stmt in self.body:
            new_kid.append(stmt)
        new_kid.append(self.gen_token(Tok.RBRACE))
        if self.else_body:
            new_kid.append(self.else_body)
        self.set_kids(nodes=new_kid)
        return res


class ElseIf(IfStmt):
    """ElseIf node type for Jac Ast."""

    def normalize(self, deep: bool = False) -> bool:
        res = True
        if deep:
            res = self.condition.normalize(deep)
            for stmt in self.body:
                res = res and stmt.normalize(deep)
            res = res and self.else_body.normalize(deep) if self.else_body else res
        new_kid: list[UniNode] = [
            self.gen_token(Tok.KW_ELIF),
            self.condition,
            self.gen_token(Tok.LBRACE),
        ]
        for stmt in self.body:
            new_kid.append(stmt)
        new_kid.append(self.gen_token(Tok.RBRACE))
        if self.else_body:
            new_kid.append(self.else_body)
        self.set_kids(nodes=new_kid)
        return res


class ElseStmt(UniScopeNode):
    """ElseStmt node type for Jac Ast."""

    def __init__(
        self,
        body: Sequence[CodeBlockStmt],
        kid: Sequence[UniNode],
    ) -> None:
        self.body: list[CodeBlockStmt] = list(body)
        UniNode.__init__(self, kid=kid)
        UniScopeNode.__init__(self, name=f"{self.__class__.__name__}")

    def normalize(self, deep: bool = False) -> bool:
        res = True
        if deep:
            for stmt in self.body:
                res = res and stmt.normalize(deep)
        new_kid: list[UniNode] = [
            self.gen_token(Tok.KW_ELSE),
            self.gen_token(Tok.LBRACE),
        ]
        for stmt in self.body:
            new_kid.append(stmt)
        new_kid.append(self.gen_token(Tok.RBRACE))
        self.set_kids(nodes=new_kid)
        return res


class ExprStmt(CodeBlockStmt):
    """ExprStmt node type for Jac Ast."""

    def __init__(
        self,
        expr: Expr,
        in_fstring: bool,
        kid: Sequence[UniNode],
    ) -> None:
        self.expr = expr
        self.in_fstring = in_fstring
        UniNode.__init__(self, kid=kid)
        CodeBlockStmt.__init__(self)

    def normalize(self, deep: bool = True) -> bool:
        if deep:
            res = self.expr.normalize(deep)
        new_kid: list[UniNode] = []
        if self.in_fstring:
            new_kid.append(self.expr)
        else:
            new_kid.append(self.expr)
            new_kid.append(self.gen_token(Tok.SEMI))
        self.set_kids(nodes=new_kid)
        return res and self.expr is not None


class TryStmt(AstElseBodyNode, CodeBlockStmt, UniScopeNode):
    """TryStmt node type for Jac Ast."""

    def __init__(
        self,
        body: Sequence[CodeBlockStmt],
        excepts: Sequence[Except],
        else_body: Optional[ElseStmt],
        finally_body: Optional[FinallyStmt],
        kid: Sequence[UniNode],
    ) -> None:
        self.body: list[CodeBlockStmt] = list(body)
        self.excepts: list[Except] = list(excepts)
        self.finally_body = finally_body
        UniNode.__init__(self, kid=kid)
        AstElseBodyNode.__init__(self, else_body=else_body)
        UniScopeNode.__init__(self, name=f"{self.__class__.__name__}")
        CodeBlockStmt.__init__(self)

    def normalize(self, deep: bool = False) -> bool:
        res = True
        if deep:
            for stmt in self.body:
                res = res and stmt.normalize(deep)
            for exc in self.excepts:
                res = res and exc.normalize(deep)
            res = res and self.else_body.normalize(deep) if self.else_body else res
            res = (
                res and self.finally_body.normalize(deep) if self.finally_body else res
            )
        new_kid: list[UniNode] = [
            self.gen_token(Tok.KW_TRY),
            self.gen_token(Tok.LBRACE),
        ]
        for stmt in self.body:
            new_kid.append(stmt)
        new_kid.append(self.gen_token(Tok.RBRACE))
        for exc in self.excepts:
            new_kid.append(exc)
        if self.else_body:
            new_kid.append(self.else_body)
        if self.finally_body:
            new_kid.append(self.finally_body)
        self.set_kids(nodes=new_kid)
        return res


class Except(CodeBlockStmt, UniScopeNode):
    """Except node type for Jac Ast."""

    def __init__(
        self,
        ex_type: Expr,
        name: Optional[Name],
        body: Sequence[CodeBlockStmt],
        kid: Sequence[UniNode],
    ) -> None:
        self.ex_type = ex_type
        self.name = name
        self.body: list[CodeBlockStmt] = list(body)
        UniNode.__init__(self, kid=kid)
        UniScopeNode.__init__(self, name=f"{self.__class__.__name__}")
        CodeBlockStmt.__init__(self)

    def normalize(self, deep: bool = False) -> bool:
        res = True
        if deep:
            res = self.ex_type.normalize(deep)
            res = res and self.name.normalize(deep) if self.name else res
            for stmt in self.body:
                res = res and stmt.normalize(deep)
        new_kid: list[UniNode] = [
            self.gen_token(Tok.KW_EXCEPT),
            self.ex_type,
        ]
        if self.name:
            new_kid.append(self.gen_token(Tok.KW_AS))
            new_kid.append(self.name)
        new_kid.append(self.gen_token(Tok.LBRACE))
        for stmt in self.body:
            new_kid.append(stmt)
        new_kid.append(self.gen_token(Tok.RBRACE))
        self.set_kids(nodes=new_kid)
        return res


class FinallyStmt(CodeBlockStmt, UniScopeNode):
    """FinallyStmt node type for Jac Ast."""

    def __init__(
        self,
        body: Sequence[CodeBlockStmt],
        kid: Sequence[UniNode],
    ) -> None:
        self.body: list[CodeBlockStmt] = list(body)
        UniNode.__init__(self, kid=kid)
        UniScopeNode.__init__(self, name=f"{self.__class__.__name__}")
        CodeBlockStmt.__init__(self)

    def normalize(self, deep: bool = False) -> bool:
        res = True
        if deep:
            for stmt in self.body:
                res = res and stmt.normalize(deep)
        new_kid: list[UniNode] = [
            self.gen_token(Tok.KW_FINALLY),
            self.gen_token(Tok.LBRACE),
        ]
        for stmt in self.body:
            new_kid.append(stmt)
        new_kid.append(self.gen_token(Tok.RBRACE))
        self.set_kids(nodes=new_kid)
        return res


class IterForStmt(AstAsyncNode, AstElseBodyNode, CodeBlockStmt, UniScopeNode):
    """IterForStmt node type for Jac Ast."""

    def __init__(
        self,
        iter: Assignment,
        is_async: bool,
        condition: Expr,
        count_by: Assignment,
        body: Sequence[CodeBlockStmt],
        else_body: Optional[ElseStmt],
        kid: Sequence[UniNode],
    ) -> None:
        self.iter = iter
        self.condition = condition
        self.count_by = count_by
        self.body: list[CodeBlockStmt] = list(body)
        UniNode.__init__(self, kid=kid)
        AstAsyncNode.__init__(self, is_async=is_async)
        AstElseBodyNode.__init__(self, else_body=else_body)
        UniScopeNode.__init__(self, name=f"{self.__class__.__name__}")
        CodeBlockStmt.__init__(self)

    def normalize(self, deep: bool = False) -> bool:
        res = True
        if deep:
            res = self.iter.normalize(deep)
            res = self.condition.normalize(deep)
            res = self.count_by.normalize(deep)
            for stmt in self.body:
                res = res and stmt.normalize(deep)
            res = res and self.else_body.normalize(deep) if self.else_body else res
        new_kid: list[UniNode] = []
        if self.is_async:
            new_kid.append(self.gen_token(Tok.KW_ASYNC))
        new_kid.append(self.gen_token(Tok.KW_FOR))
        new_kid.append(self.iter)
        new_kid.append(self.gen_token(Tok.KW_TO))
        new_kid.append(self.condition)
        new_kid.append(self.gen_token(Tok.KW_BY))
        new_kid.append(self.count_by)
        new_kid.append(self.gen_token(Tok.LBRACE))
        for stmt in self.body:
            new_kid.append(stmt)
        new_kid.append(self.gen_token(Tok.RBRACE))
        if self.else_body:
            new_kid.append(self.else_body)
        self.set_kids(nodes=new_kid)
        return res


class InForStmt(AstAsyncNode, AstElseBodyNode, CodeBlockStmt, UniScopeNode):
    """InForStmt node type for Jac Ast."""

    def __init__(
        self,
        target: Expr,
        is_async: bool,
        collection: Expr,
        body: Sequence[CodeBlockStmt],
        else_body: Optional[ElseStmt],
        kid: Sequence[UniNode],
    ) -> None:
        self.target = target
        self.collection = collection
        self.body: list[CodeBlockStmt] = list(body)
        UniNode.__init__(self, kid=kid)
        AstAsyncNode.__init__(self, is_async=is_async)
        AstElseBodyNode.__init__(self, else_body=else_body)
        UniScopeNode.__init__(self, name=f"{self.__class__.__name__}")
        CodeBlockStmt.__init__(self)

    def normalize(self, deep: bool = False) -> bool:
        res = True
        if deep:
            res = res and self.target.normalize(deep)
            res = res and self.collection.normalize(deep)
            for stmt in self.body:
                res = res and stmt.normalize(deep)
            res = res and self.else_body.normalize(deep) if self.else_body else res
        new_kid: list[UniNode] = []
        if self.is_async:
            new_kid.append(self.gen_token(Tok.KW_ASYNC))
        new_kid.append(self.gen_token(Tok.KW_FOR))
        new_kid.append(self.target)
        new_kid.append(self.gen_token(Tok.KW_IN))
        new_kid.append(self.collection)

        new_kid.append(self.gen_token(Tok.LBRACE))
        for stmt in self.body:
            new_kid.append(stmt)
        new_kid.append(self.gen_token(Tok.RBRACE))
        if self.else_body:
            new_kid.append(self.else_body)
        self.set_kids(nodes=new_kid)
        return res


class WhileStmt(CodeBlockStmt, UniScopeNode):
    """WhileStmt node type for Jac Ast."""

    def __init__(
        self,
        condition: Expr,
        body: Sequence[CodeBlockStmt],
        kid: Sequence[UniNode],
    ) -> None:
        self.condition = condition
        self.body: list[CodeBlockStmt] = list(body)
        UniNode.__init__(self, kid=kid)
        UniScopeNode.__init__(self, name=f"{self.__class__.__name__}")
        CodeBlockStmt.__init__(self)

    def normalize(self, deep: bool = False) -> bool:
        res = True
        if deep:
            res = self.condition.normalize(deep)
            for stmt in self.body:
                res = res and stmt.normalize(deep)
        new_kid: list[UniNode] = [
            self.gen_token(Tok.KW_WHILE),
            self.condition,
            self.gen_token(Tok.LBRACE),
        ]
        for stmt in self.body:
            new_kid.append(stmt)
        new_kid.append(self.gen_token(Tok.RBRACE))
        self.set_kids(nodes=new_kid)
        return res


class WithStmt(AstAsyncNode, CodeBlockStmt, UniScopeNode):
    """WithStmt node type for Jac Ast."""

    def __init__(
        self,
        is_async: bool,
        exprs: Sequence[ExprAsItem],
        body: Sequence[CodeBlockStmt],
        kid: Sequence[UniNode],
    ) -> None:
        self.exprs = exprs
        self.body: list[CodeBlockStmt] = list(body)
        UniNode.__init__(self, kid=kid)
        AstAsyncNode.__init__(self, is_async=is_async)
        UniScopeNode.__init__(self, name=f"{self.__class__.__name__}")
        CodeBlockStmt.__init__(self)

    def normalize(self, deep: bool = False) -> bool:
        res = True
        if deep:
            for item in self.exprs:
                res = res and item.normalize(deep)
            for stmt in self.body:
                res = res and stmt.normalize(deep)
        new_kid: list[UniNode] = []
        if self.is_async:
            new_kid.append(self.gen_token(Tok.KW_ASYNC))
        new_kid.append(self.gen_token(Tok.KW_WITH))
        for idx, item in enumerate(self.exprs):
            new_kid.append(item)
            if idx < len(self.exprs) - 1:
                new_kid.append(self.gen_token(Tok.COMMA))
        new_kid.append(self.gen_token(Tok.LBRACE))
        for stmt in self.body:
            new_kid.append(stmt)
        new_kid.append(self.gen_token(Tok.RBRACE))
        self.set_kids(nodes=new_kid)
        return res


class ExprAsItem(UniNode):
    """ExprAsItem node type for Jac Ast."""

    def __init__(
        self,
        expr: Expr,
        alias: Optional[Expr],
        kid: Sequence[UniNode],
    ) -> None:
        self.expr = expr
        self.alias = alias
        UniNode.__init__(self, kid=kid)

    def normalize(self, deep: bool = True) -> bool:
        res = True
        if deep:
            res = self.expr.normalize(deep)
            res = res and self.alias.normalize(deep) if self.alias else res
        new_kid: list[UniNode] = [self.expr]
        if self.alias:
            new_kid.append(self.gen_token(Tok.KW_AS))
            new_kid.append(self.alias)
        self.set_kids(nodes=new_kid)
        return res


class RaiseStmt(CodeBlockStmt):
    """RaiseStmt node type for Jac Ast."""

    def __init__(
        self,
        cause: Optional[Expr],
        from_target: Optional[Expr],
        kid: Sequence[UniNode],
    ) -> None:
        self.cause = cause
        self.from_target = from_target
        UniNode.__init__(self, kid=kid)
        CodeBlockStmt.__init__(self)

    def normalize(self, deep: bool = False) -> bool:
        res = True
        if deep:
            res = res and self.cause.normalize(deep) if self.cause else res
            res = res and self.from_target.normalize(deep) if self.from_target else res
        new_kid: list[UniNode] = [self.gen_token(Tok.KW_RAISE)]
        if self.cause:
            new_kid.append(self.cause)
        if self.from_target:
            new_kid.append(self.gen_token(Tok.KW_FROM))
            new_kid.append(self.from_target)
        new_kid.append(self.gen_token(Tok.SEMI))
        self.set_kids(nodes=new_kid)
        return res


class AssertStmt(CodeBlockStmt):
    """AssertStmt node type for Jac Ast."""

    def __init__(
        self,
        condition: Expr,
        error_msg: Optional[Expr],
        kid: Sequence[UniNode],
    ) -> None:
        self.condition = condition
        self.error_msg = error_msg
        UniNode.__init__(self, kid=kid)
        CodeBlockStmt.__init__(self)

    def normalize(self, deep: bool = False) -> bool:
        res = True
        if deep:
            res = self.condition.normalize(deep)
            res = res and self.error_msg.normalize(deep) if self.error_msg else res
        new_kid: list[UniNode] = [
            self.gen_token(Tok.KW_ASSERT),
            self.condition,
        ]
        if self.error_msg:
            new_kid.append(self.gen_token(Tok.COMMA))
            new_kid.append(self.error_msg)
        new_kid.append(self.gen_token(Tok.SEMI))
        self.set_kids(nodes=new_kid)
        return res


class CheckStmt(CodeBlockStmt):
    """CheckStmt node type for Jac Ast."""

    def __init__(
        self,
        target: Expr,
        kid: Sequence[UniNode],
    ) -> None:
        self.target = target
        UniNode.__init__(self, kid=kid)
        CodeBlockStmt.__init__(self)

    def normalize(self, deep: bool = False) -> bool:
        res = True
        if deep:
            res = self.target.normalize(deep)
        new_kid: list[UniNode] = [
            self.gen_token(Tok.KW_CHECK),
            self.target,
            self.gen_token(Tok.SEMI),
        ]
        self.set_kids(nodes=new_kid)
        return res


class CtrlStmt(CodeBlockStmt):
    """CtrlStmt node type for Jac Ast."""

    def __init__(
        self,
        ctrl: Token,
        kid: Sequence[UniNode],
    ) -> None:
        self.ctrl = ctrl
        UniNode.__init__(self, kid=kid)
        CodeBlockStmt.__init__(self)

    def normalize(self, deep: bool = False) -> bool:
        res = True
        if deep:
            res = self.ctrl.normalize(deep)
        new_kid: list[UniNode] = [self.ctrl, self.gen_token(Tok.SEMI)]
        self.set_kids(nodes=new_kid)
        return res


class DeleteStmt(CodeBlockStmt):
    """DeleteStmt node type for Jac Ast."""

    def __init__(
        self,
        target: Expr,
        kid: Sequence[UniNode],
    ) -> None:
        self.target = target
        UniNode.__init__(self, kid=kid)
        CodeBlockStmt.__init__(self)

    @property
    def py_ast_targets(self) -> list[ast3.AST]:
        """Get Python AST targets (without setting ctx)."""
        return (
            [i.gen.py_ast[0] for i in self.target.values]
            if isinstance(self.target, TupleVal) and self.target.values
            else self.target.gen.py_ast
        )

    def normalize(self, deep: bool = False) -> bool:
        res = True
        if deep:
            res = self.target.normalize(deep)
        new_kid: list[UniNode] = [
            self.gen_token(Tok.KW_DELETE),
            self.target,
            self.gen_token(Tok.SEMI),
        ]
        self.set_kids(nodes=new_kid)
        return res


class ReportStmt(CodeBlockStmt):
    """ReportStmt node type for Jac Ast."""

    def __init__(
        self,
        expr: Expr,
        kid: Sequence[UniNode],
    ) -> None:
        self.expr = expr
        UniNode.__init__(self, kid=kid)
        CodeBlockStmt.__init__(self)

    def normalize(self, deep: bool = False) -> bool:
        res = True
        if deep:
            res = self.expr.normalize(deep)
        new_kid: list[UniNode] = [
            self.gen_token(Tok.KW_REPORT),
            self.expr,
            self.gen_token(Tok.SEMI),
        ]
        self.set_kids(nodes=new_kid)
        return res


class ReturnStmt(CodeBlockStmt):
    """ReturnStmt node type for Jac Ast."""

    def __init__(
        self,
        expr: Optional[Expr],
        kid: Sequence[UniNode],
    ) -> None:
        self.expr = expr
        UniNode.__init__(self, kid=kid)
        CodeBlockStmt.__init__(self)

    def normalize(self, deep: bool = False) -> bool:
        res = True
        if deep:
            res = self.expr.normalize(deep) if self.expr else res
        new_kid: list[UniNode] = [
            self.gen_token(Tok.KW_RETURN),
        ]
        if self.expr:
            new_kid.append(self.expr)
        new_kid.append(self.gen_token(Tok.SEMI))
        self.set_kids(nodes=new_kid)
        return res


class IgnoreStmt(WalkerStmtOnlyNode, CodeBlockStmt):
    """IgnoreStmt node type for Jac Ast."""

    def __init__(
        self,
        target: Expr,
        kid: Sequence[UniNode],
    ) -> None:
        self.target = target
        UniNode.__init__(self, kid=kid)
        WalkerStmtOnlyNode.__init__(self)
        CodeBlockStmt.__init__(self)

    def normalize(self, deep: bool = False) -> bool:
        res = True
        if deep:
            res = self.target.normalize(deep)
        new_kid: list[UniNode] = [
            self.gen_token(Tok.KW_IGNORE),
            self.target,
            self.gen_token(Tok.SEMI),
        ]
        self.set_kids(nodes=new_kid)
        return res


class VisitStmt(WalkerStmtOnlyNode, AstElseBodyNode, CodeBlockStmt):
    """VisitStmt node type for Jac Ast."""

    def __init__(
        self,
        insert_loc: Optional[Expr],
        target: Expr,
        else_body: Optional[ElseStmt],
        kid: Sequence[UniNode],
    ) -> None:
        self.insert_loc = insert_loc
        self.target = target
        UniNode.__init__(self, kid=kid)
        WalkerStmtOnlyNode.__init__(self)
        AstElseBodyNode.__init__(self, else_body=else_body)
        CodeBlockStmt.__init__(self)

    def normalize(self, deep: bool = False) -> bool:
        res = True
        if deep:
            res = self.insert_loc.normalize(deep) if self.insert_loc else res
            res = self.target.normalize(deep)
            res = res and self.else_body.normalize(deep) if self.else_body else res
        new_kid: list[UniNode] = []
        new_kid.append(self.gen_token(Tok.KW_VISIT))
        if self.insert_loc:
            new_kid.append(self.gen_token(Tok.COLON))
            new_kid.append(self.insert_loc)
            new_kid.append(self.gen_token(Tok.COLON))
        new_kid.append(self.target)
        if self.else_body:
            new_kid.append(self.else_body)
        else:
            new_kid.append(self.gen_token(Tok.SEMI))
        self.set_kids(nodes=new_kid)
        return res


class DisengageStmt(WalkerStmtOnlyNode, CodeBlockStmt):
    """DisengageStmt node type for Jac Ast."""

    def __init__(
        self,
        kid: Sequence[UniNode],
    ) -> None:
        """Initialize disengage statement node."""
        UniNode.__init__(self, kid=kid)
        WalkerStmtOnlyNode.__init__(self)
        CodeBlockStmt.__init__(self)

    def normalize(self, deep: bool = False) -> bool:
        """Normalize disengage statement node."""
        new_kid: list[UniNode] = [
            self.gen_token(Tok.KW_DISENGAGE),
            self.gen_token(Tok.SEMI),
        ]
        self.set_kids(nodes=new_kid)
        return True


class AwaitExpr(Expr):
    """AwaitExpr node type for Jac Ast."""

    def __init__(
        self,
        target: Expr,
        kid: Sequence[UniNode],
    ) -> None:
        self.target = target
        UniNode.__init__(self, kid=kid)
        Expr.__init__(self)

    def normalize(self, deep: bool = False) -> bool:
        res = True
        if deep:
            res = self.target.normalize(deep)
        new_kid: list[UniNode] = [
            self.gen_token(Tok.KW_AWAIT),
            self.target,
        ]
        self.set_kids(nodes=new_kid)
        return res


class GlobalStmt(CodeBlockStmt):
    """GlobalStmt node type for Jac Ast."""

    def __init__(
        self,
        target: Sequence[NameAtom],
        kid: Sequence[UniNode],
    ) -> None:
        self.target: list[NameAtom] = list(target)
        UniNode.__init__(self, kid=kid)
        CodeBlockStmt.__init__(self)

    def normalize(self, deep: bool = False) -> bool:
        res = True
        if deep:
            for item in self.target:
                res = res and item.normalize(deep)
        new_kid: list[UniNode] = [self.gen_token(Tok.GLOBAL_OP)]
        for idx, item in enumerate(self.target):
            new_kid.append(item)
            if idx < len(self.target) - 1:
                new_kid.append(self.gen_token(Tok.COMMA))
        new_kid.append(self.gen_token(Tok.SEMI))
        self.set_kids(nodes=new_kid)
        return res


class NonLocalStmt(GlobalStmt):
    """NonLocalStmt node type for Jac Ast."""

    def normalize(self, deep: bool = False) -> bool:
        res = True
        if deep:
            for item in self.target:
                res = res and item.normalize(deep)
        new_kid: list[UniNode] = [self.gen_token(Tok.NONLOCAL_OP)]
        for idx, item in enumerate(self.target):
            new_kid.append(item)
            if idx < len(self.target) - 1:
                new_kid.append(self.gen_token(Tok.COMMA))
        new_kid.append(self.gen_token(Tok.SEMI))
        self.set_kids(nodes=new_kid)
        return res


class Assignment(AstTypedVarNode, EnumBlockStmt, CodeBlockStmt):
    """Assignment node type for Jac Ast."""

    def __init__(
        self,
        target: Sequence[Expr],
        value: Optional[Expr | YieldExpr],
        type_tag: Optional[SubTag[Expr]],
        kid: Sequence[UniNode],
        mutable: bool = True,
        aug_op: Optional[Token] = None,
        is_enum_stmt: bool = False,
    ) -> None:
        self.target: list[Expr] = list(target)
        self.value = value
        self.mutable = mutable
        self.aug_op = aug_op
        UniNode.__init__(self, kid=kid)
        AstTypedVarNode.__init__(self, type_tag=type_tag)
        CodeBlockStmt.__init__(self)
        EnumBlockStmt.__init__(self, is_enum_stmt=is_enum_stmt)

    def normalize(self, deep: bool = True) -> bool:
        res = True
        if deep:
            for t in self.target:
                res = res and t.normalize(deep)
            res = res and self.value.normalize(deep) if self.value else res
            res = res and self.type_tag.normalize(deep) if self.type_tag else res
            res = res and self.aug_op.normalize(deep) if self.aug_op else res
        new_kid: list[UniNode] = []
        for idx, targ in enumerate(self.target):
            new_kid.append(targ)
            if idx < len(self.target) - 1:
                new_kid.append(self.gen_token(Tok.EQ))
        if self.type_tag:
            new_kid.append(self.type_tag)
        if self.aug_op:
            new_kid.append(self.aug_op)
        if self.value:
            if not self.aug_op:
                new_kid.append(self.gen_token(Tok.EQ))
            new_kid.append(self.value)
        if isinstance(self.parent, GlobalVars):
            if self.parent.assignments.index(self) == len(self.parent.assignments) - 1:
                new_kid.append(self.gen_token(Tok.SEMI))
        elif (not self.is_enum_stmt) and not (
            isinstance(self.parent, IterForStmt)
            and self in [self.parent.iter, self.parent.count_by]
        ):
            new_kid.append(self.gen_token(Tok.SEMI))
        self.set_kids(nodes=new_kid)
        return res


class ConcurrentExpr(Expr):
    """ConcurrentExpr node type for Jac Ast."""

    def __init__(
        self,
        tok: Optional[Token],
        target: Expr,
        kid: Sequence[UniNode],
    ) -> None:
        UniNode.__init__(self, kid=kid)
        Expr.__init__(self)
        self.tok = tok
        self.target = target

    def normalize(self, deep: bool = False) -> bool:
        res = True
        if deep:
            res = self.target.normalize(deep)
            res = res and self.target.normalize(deep) if self.target else res
        new_kid: list[UniNode] = []
        if isinstance(self.tok, Token) and self.tok.value == "flow":
            new_kid.append(self.gen_token(Tok.KW_FLOW))
        elif isinstance(self.tok, Token) and self.tok.value == "wait":
            new_kid.append(self.gen_token(Tok.KW_WAIT))
        new_kid.append(self.target)
        self.set_kids(nodes=new_kid)
        return res


class BinaryExpr(Expr):
    """BinaryExpr node type for Jac Ast."""

    def __init__(
        self,
        left: Expr,
        right: Expr,
        op: Token | DisconnectOp | ConnectOp,
        kid: Sequence[UniNode],
    ) -> None:
        self.left = left
        self.right = right
        self.op = op
        UniNode.__init__(self, kid=kid)
        Expr.__init__(self)

    def normalize(self, deep: bool = False) -> bool:
        res = True
        if deep:
            res = self.left.normalize(deep)
            res = res and self.right.normalize(deep) if self.right else res
            res = res and self.op.normalize(deep) if self.op else res
        new_kid: list[UniNode] = [self.left, self.op, self.right]
        self.set_kids(nodes=new_kid)
        return res


class CompareExpr(Expr):
    """CompareExpr node type for Jac Ast."""

    def __init__(
        self,
        left: Expr,
        rights: list[Expr],
        ops: list[Token],
        kid: Sequence[UniNode],
    ) -> None:
        self.left = left
        self.rights = rights
        self.ops = ops
        UniNode.__init__(self, kid=kid)
        Expr.__init__(self)

    def normalize(self, deep: bool = False) -> bool:
        res = True
        if deep:
            res = self.left.normalize(deep)
            for right in self.rights:
                res = res and right.normalize(deep)
            for op in self.ops:
                res = res and op.normalize(deep)
        new_kid: list[UniNode] = [self.left]
        for i, right in enumerate(self.rights):
            new_kid.append(self.ops[i])
            new_kid.append(right)
        self.set_kids(nodes=new_kid)
        return res


class BoolExpr(Expr):
    """BoolExpr node type for Jac Ast."""

    def __init__(
        self,
        op: Token,
        values: list[Expr],
        kid: Sequence[UniNode],
    ) -> None:
        self.values = values
        self.op = op
        UniNode.__init__(self, kid=kid)
        Expr.__init__(self)

    def normalize(self, deep: bool = False) -> bool:
        res = True
        if deep:
            for value in self.values:
                res = res and value.normalize(deep)
            res = res and self.op.normalize(deep) if self.op else res
        new_kid: list[UniNode] = []
        for i, value in enumerate(self.values):
            if i > 0:
                new_kid.append(self.op)
            new_kid.append(value)
        self.set_kids(nodes=new_kid)
        return res


class LambdaExpr(Expr, UniScopeNode):
    """LambdaExpr node type for Jac Ast."""

    def __init__(
        self,
        body: Expr,
        kid: Sequence[UniNode],
        signature: Optional[FuncSignature] = None,
    ) -> None:
        self.signature = signature
        self.body = body
        UniNode.__init__(self, kid=kid)
        Expr.__init__(self)
        UniScopeNode.__init__(self, name=f"{self.__class__.__name__}")

    def normalize(self, deep: bool = False) -> bool:
        res = True
        if deep:
            res = self.signature.normalize(deep) if self.signature else res
            res = res and self.body.normalize(deep)
        new_kid: list[UniNode] = [self.gen_token(Tok.KW_LAMBDA)]
        if self.signature:
            new_kid.append(self.signature)
        new_kid += [self.gen_token(Tok.COLON), self.body]
        self.set_kids(nodes=new_kid)
        return res


class UnaryExpr(Expr):
    """UnaryExpr node type for Jac Ast."""

    def __init__(
        self,
        operand: Expr,
        op: Token,
        kid: Sequence[UniNode],
    ) -> None:
        self.operand = operand
        self.op = op
        UniNode.__init__(self, kid=kid)
        Expr.__init__(self)

    def normalize(self, deep: bool = False) -> bool:
        res = True
        if deep:
            res = self.operand.normalize(deep)
            res = res and self.op.normalize(deep) if self.op else res
        new_kid: list[UniNode] = [self.op, self.operand]
        self.set_kids(nodes=new_kid)
        return res


class IfElseExpr(Expr):
    """IfElseExpr node type for Jac Ast."""

    def __init__(
        self,
        condition: Expr,
        value: Expr,
        else_value: Expr,
        kid: Sequence[UniNode],
    ) -> None:
        self.condition = condition
        self.value = value
        self.else_value = else_value
        UniNode.__init__(self, kid=kid)
        Expr.__init__(self)

    def normalize(self, deep: bool = False) -> bool:
        res = True
        if deep:
            res = self.condition.normalize(deep)
            res = res and self.value.normalize(deep)
            res = res and self.else_value.normalize(deep)
        new_kid: list[UniNode] = [
            self.value,
            self.gen_token(Tok.KW_IF),
            self.condition,
            self.gen_token(Tok.KW_ELSE),
            self.else_value,
        ]
        self.set_kids(nodes=new_kid)
        return res


class MultiString(AtomExpr):
    """MultiString node type for Jac Ast."""

    def __init__(
        self,
        strings: Sequence[String | FString],
        kid: Sequence[UniNode],
    ) -> None:
        self.strings = strings
        UniNode.__init__(self, kid=kid)
        Expr.__init__(self)
        AstSymbolStubNode.__init__(self, sym_type=SymbolType.STRING)

    def normalize(self, deep: bool = False) -> bool:
        res = True
        if deep:
            for string in self.strings:
                res = res and string.normalize(deep)
        new_kid: list[UniNode] = []
        for string in self.strings:
            new_kid.append(string)
        self.set_kids(nodes=new_kid)
        return res


class FString(AtomExpr):
    """FString node type for Jac Ast."""

    def __init__(
        self,
        parts: Sequence[String | ExprStmt],
        kid: Sequence[UniNode],
    ) -> None:
        self.parts: list[String | ExprStmt] = list(parts)
        UniNode.__init__(self, kid=kid)
        Expr.__init__(self)
        AstSymbolStubNode.__init__(self, sym_type=SymbolType.STRING)

    def normalize(self, deep: bool = False) -> bool:
        res = True
        if deep:
            for part in self.parts:
                res = res and part.normalize(deep)
        new_kid: list[UniNode] = []
        is_single_quote = (
            isinstance(self.kid[0], Token) and self.kid[0].name == Tok.FSTR_SQ_START
        )
        if is_single_quote:
            new_kid.append(self.gen_token(Tok.FSTR_SQ_START))
        else:
            new_kid.append(self.gen_token(Tok.FSTR_START))
        for i in self.parts:
            if isinstance(i, String):
                i.value = (
                    "{{" if i.value == "{" else "}}" if i.value == "}" else i.value
                )
                new_kid.append(i)
            else:
                new_kid.append(self.gen_token(Tok.LBRACE))
                new_kid.append(i)
                new_kid.append(self.gen_token(Tok.RBRACE))
        if is_single_quote:
            new_kid.append(self.gen_token(Tok.FSTR_SQ_END))
        else:
            new_kid.append(self.gen_token(Tok.FSTR_END))
        self.set_kids(nodes=new_kid)
        return res


class ListVal(AtomExpr):
    """ListVal node type for Jac Ast."""

    def __init__(
        self,
        values: Sequence[Expr],
        kid: Sequence[UniNode],
    ) -> None:
        self.values = values
        UniNode.__init__(self, kid=kid)
        Expr.__init__(self)
        AstSymbolStubNode.__init__(self, sym_type=SymbolType.SEQUENCE)

    def normalize(self, deep: bool = False) -> bool:
        res = True
        if deep:
            for i in self.values:
                res = res and i.normalize(deep)
        new_kid: list[UniNode] = [self.gen_token(Tok.LSQUARE)]
        for idx, val in enumerate(self.values):
            new_kid.append(val)
            if idx < len(self.values) - 1:
                new_kid.append(self.gen_token(Tok.COMMA))
        new_kid.append(self.gen_token(Tok.RSQUARE))
        self.set_kids(nodes=new_kid)
        return res


class SetVal(AtomExpr):
    """SetVal node type for Jac Ast."""

    def __init__(
        self,
        values: Sequence[Expr] | None,
        kid: Sequence[UniNode],
    ) -> None:
        self.values: list[Expr] = list(values) if values else []
        UniNode.__init__(self, kid=kid)
        Expr.__init__(self)
        AstSymbolStubNode.__init__(self, sym_type=SymbolType.SEQUENCE)

    def normalize(self, deep: bool = False) -> bool:
        res = True
        if deep:
            for i in self.values:
                res = res and i.normalize(deep)
        new_kid: list[UniNode] = [self.gen_token(Tok.LBRACE)]
        for idx, val in enumerate(self.values):
            new_kid.append(val)
            if idx < len(self.values) - 1:
                new_kid.append(self.gen_token(Tok.COMMA))
        new_kid.append(self.gen_token(Tok.RBRACE))
        self.set_kids(nodes=new_kid)
        return res


class TupleVal(AtomExpr):
    """TupleVal node type for Jac Ast."""

    def __init__(
        self,
        values: Sequence[Expr | KWPair],
        kid: Sequence[UniNode],
    ) -> None:
        self.values = list(values)
        UniNode.__init__(self, kid=kid)
        Expr.__init__(self)
        AstSymbolStubNode.__init__(self, sym_type=SymbolType.SEQUENCE)

    def normalize(self, deep: bool = False) -> bool:
        res = True
        if deep:
            for i in self.values:
                res = res and i.normalize(deep)
        in_ret_type = (
            self.parent
            and isinstance(self.parent, IndexSlice)
            and self.parent
            and isinstance(self.parent.parent, AtomTrailer)
            and self.parent.parent
            and isinstance(self.parent.parent.parent, FuncSignature)
        )
        new_kid: list[UniNode] = (
            [
                self.gen_token(Tok.LPAREN),
            ]
            if not in_ret_type
            else []
        )
        for idx, i in enumerate(self.values):
            new_kid.append(i)
            if idx < len(self.values) - 1:
                new_kid.append(self.gen_token(Tok.COMMA))
        if len(self.values) == 1:
            new_kid.append(self.gen_token(Tok.COMMA))
        if not in_ret_type:
            new_kid.append(self.gen_token(Tok.RPAREN))
        self.set_kids(nodes=new_kid)
        return res


class DictVal(AtomExpr):
    """DictVal node type for Jac Ast."""

    def __init__(
        self,
        kv_pairs: Sequence[KVPair],
        kid: Sequence[UniNode],
    ) -> None:
        self.kv_pairs = kv_pairs
        UniNode.__init__(self, kid=kid)
        Expr.__init__(self)
        AstSymbolStubNode.__init__(self, sym_type=SymbolType.SEQUENCE)

    def normalize(self, deep: bool = False) -> bool:
        res = True
        if deep:
            for kv_pair in self.kv_pairs:
                res = res and kv_pair.normalize(deep)
        new_kid: list[UniNode] = [
            self.gen_token(Tok.LBRACE),
        ]
        for i, kv_pair in enumerate(self.kv_pairs):
            new_kid.append(kv_pair)
            if i < len(self.kv_pairs) - 1:
                new_kid.append(self.gen_token(Tok.COMMA))
        new_kid.append(self.gen_token(Tok.RBRACE))
        self.set_kids(nodes=new_kid)
        return res


class KVPair(UniNode):
    """KVPair node type for Jac Ast."""

    def __init__(
        self,
        key: Optional[Expr],  # is **key if blank
        value: Expr,
        kid: Sequence[UniNode],
    ) -> None:
        self.key = key
        self.value = value
        UniNode.__init__(self, kid=kid)

    def normalize(self, deep: bool = False) -> bool:
        res = True
        if deep:
            res = self.key.normalize(deep) if self.key else res
            res = res and self.value.normalize(deep)
        new_kid: list[UniNode] = []
        if self.key:
            new_kid.append(self.key)
            new_kid.append(self.gen_token(Tok.COLON))
        else:
            new_kid.append(self.gen_token(Tok.STAR_POW))
        new_kid.append(self.value)
        self.set_kids(nodes=new_kid)
        return res


class KWPair(UniNode):
    """KWPair node type for Jac Ast."""

    def __init__(
        self,
        key: Optional[NameAtom],  # is **value if blank
        value: Expr,
        kid: Sequence[UniNode],
    ) -> None:
        self.key = key
        self.value = value
        UniNode.__init__(self, kid=kid)

    def normalize(self, deep: bool = False) -> bool:
        res = True
        if deep:
            res = self.key.normalize(deep) if self.key else res
            res = res and self.value.normalize(deep)
        new_kid: list[UniNode] = []
        if self.key:
            new_kid.append(self.key)
            new_kid.append(self.gen_token(Tok.EQ))
        else:
            new_kid.append(self.gen_token(Tok.STAR_POW))
        new_kid.append(self.value)
        self.set_kids(nodes=new_kid)
        return res


class InnerCompr(AstAsyncNode, UniScopeNode):
    """InnerCompr node type for Jac Ast."""

    def __init__(
        self,
        is_async: bool,
        target: Expr,
        collection: Expr,
        conditional: Optional[list[Expr]],
        kid: Sequence[UniNode],
    ) -> None:
        self.target = target
        self.collection = collection
        self.conditional = conditional
        UniNode.__init__(self, kid=kid)
        AstAsyncNode.__init__(self, is_async=is_async)
        UniScopeNode.__init__(self, name=f"{self.__class__.__name__}")

    def normalize(self, deep: bool = False) -> bool:
        res = True
        if deep:
            res = self.target.normalize(deep)
            res = res and self.collection.normalize(deep)
            for cond in self.conditional if self.conditional else []:
                res = res and cond.normalize(deep)
        new_kid: list[UniNode] = []
        if self.is_async:
            new_kid.append(self.gen_token(Tok.KW_ASYNC))
        new_kid.append(self.gen_token(Tok.KW_FOR))
        new_kid.append(self.target)
        new_kid.append(self.gen_token(Tok.KW_IN))
        new_kid.append(self.collection)
        for cond in self.conditional if self.conditional else []:
            new_kid.append(self.gen_token(Tok.KW_IF))
            new_kid.append(cond)
        self.set_kids(nodes=new_kid)
        return res


class ListCompr(AtomExpr):
    """ListCompr node type for Jac Ast."""

    def __init__(
        self,
        out_expr: Expr,
        compr: list[InnerCompr],
        kid: Sequence[UniNode],
    ) -> None:
        self.out_expr = out_expr
        self.compr = compr
        UniNode.__init__(self, kid=kid)
        Expr.__init__(self)
        AstSymbolStubNode.__init__(self, sym_type=SymbolType.SEQUENCE)

    def normalize(self, deep: bool = False) -> bool:
        res = True
        if deep:
            res = self.out_expr.normalize(deep)
            for comp in self.compr:
                res = res and comp.normalize(deep)
        new_kid: list[UniNode] = [
            self.gen_token(Tok.LSQUARE),
            self.out_expr,
        ]
        for comp in self.compr:
            new_kid.append(comp)
        new_kid.append(self.gen_token(Tok.RSQUARE))
        self.set_kids(nodes=new_kid)
        return res


class GenCompr(ListCompr):
    """GenCompr node type for Jac Ast."""

    def normalize(self, deep: bool = False) -> bool:
        res = True
        if deep:
            res = self.out_expr.normalize(deep)
            for comp in self.compr:
                res = res and comp.normalize(deep)
        new_kid: list[UniNode] = [
            self.gen_token(Tok.LPAREN),
            self.out_expr,
        ]
        for comp in self.compr:
            new_kid.append(comp)
        new_kid.append(self.gen_token(Tok.RPAREN))
        self.set_kids(nodes=new_kid)
        return res


class SetCompr(ListCompr):
    """SetCompr node type for Jac Ast."""

    def normalize(self, deep: bool = False) -> bool:
        res = True
        if deep:
            res = self.out_expr.normalize(deep)
            for comp in self.compr:
                res = res and comp.normalize(deep)
        new_kid: list[UniNode] = [
            self.gen_token(Tok.LBRACE),
            self.out_expr,
        ]
        for comp in self.compr:
            new_kid.append(comp)
        new_kid.append(self.gen_token(Tok.RBRACE))
        self.set_kids(nodes=new_kid)
        return res


class DictCompr(AtomExpr, UniScopeNode):
    """DictCompr node type for Jac Ast."""

    def __init__(
        self,
        kv_pair: KVPair,
        compr: list[InnerCompr],
        kid: Sequence[UniNode],
    ) -> None:
        self.kv_pair = kv_pair
        self.compr = compr
        UniNode.__init__(self, kid=kid)
        Expr.__init__(self)
        AstSymbolStubNode.__init__(self, sym_type=SymbolType.SEQUENCE)
        UniScopeNode.__init__(self, name=f"{self.__class__.__name__}")

    def normalize(self, deep: bool = False) -> bool:
        res = True
        res = self.kv_pair.normalize(deep)
        for comp in self.compr:
            res = res and comp.normalize(deep)
        new_kid: list[UniNode] = [
            self.gen_token(Tok.LBRACE),
            self.kv_pair,
        ]
        for comp in self.compr:
            new_kid.append(comp)
        new_kid.append(self.gen_token(Tok.RBRACE))
        self.set_kids(nodes=new_kid)
        return res


class AtomTrailer(Expr):
    """AtomTrailer node type for Jac Ast."""

    def __init__(
        self,
        target: Expr,
        right: AtomExpr | Expr,
        is_attr: bool,
        is_null_ok: bool,
        kid: Sequence[UniNode],
        is_genai: bool = False,
    ) -> None:
        self.target = target
        self.right = right
        self.is_attr = is_attr
        self.is_null_ok = is_null_ok
        self.is_genai = is_genai
        UniNode.__init__(self, kid=kid)
        Expr.__init__(self)

    def normalize(self, deep: bool = True) -> bool:
        res = True
        if deep:
            res = self.target.normalize(deep)
            res = res and self.right.normalize(deep) if self.right else res
        new_kid: list[UniNode] = [self.target]
        if self.is_null_ok:
            new_kid.append(self.gen_token(Tok.NULL_OK))
        if self.is_attr:
            new_kid.append(self.gen_token(Tok.DOT))
        if self.right:
            new_kid.append(self.right)
        self.set_kids(nodes=new_kid)
        return res

    @property
    def as_attr_list(self) -> list[AstSymbolNode]:
        left = self.right if isinstance(self.right, AtomTrailer) else self.target
        right = self.target if isinstance(self.right, AtomTrailer) else self.right
        trag_list: list[AstSymbolNode] = (
            [right] if isinstance(right, AstSymbolNode) else []
        )
        while isinstance(left, AtomTrailer) and left.is_attr:
            if isinstance(left.right, AstSymbolNode):
                trag_list.insert(0, left.right)
            left = left.target
        if isinstance(left, AstSymbolNode):
            trag_list.insert(0, left)
        return trag_list

    @property
    def to_list(self) -> list[Expr]:
        nodes: list[Expr] = []
        if isinstance(self.target, AtomTrailer):
            nodes += self.target.to_list
        else:
            nodes.append(self.target)
        if isinstance(self.right, AtomTrailer):
            nodes += self.right.to_list
        else:
            nodes.append(self.right)
        return nodes


class AtomUnit(Expr):
    """AtomUnit node type for Jac Ast."""

    def __init__(
        self,
        value: Expr | YieldExpr,
        kid: Sequence[UniNode],
    ) -> None:
        self.value = value
        UniNode.__init__(self, kid=kid)
        Expr.__init__(self)

    def normalize(self, deep: bool = True) -> bool:
        res = True
        if deep:
            res = self.value.normalize(deep)
        new_kid: list[UniNode] = []
        new_kid.append(self.gen_token(Tok.LPAREN))
        new_kid.append(self.value)
        new_kid.append(self.gen_token(Tok.RPAREN))
        self.set_kids(nodes=new_kid)
        return res


class YieldExpr(Expr):
    """YieldExpr node type for Jac Ast."""

    def __init__(
        self,
        expr: Optional[Expr],
        with_from: bool,
        kid: Sequence[UniNode],
    ) -> None:
        self.expr = expr
        self.with_from = with_from
        UniNode.__init__(self, kid=kid)
        Expr.__init__(self)

    def normalize(self, deep: bool = False) -> bool:
        res = True
        if deep:
            res = self.expr.normalize(deep) if self.expr else res
        new_kid: list[UniNode] = [self.gen_token(Tok.KW_YIELD)]
        if self.with_from:
            new_kid.append(self.gen_token(Tok.KW_FROM))
        if self.expr:
            new_kid.append(self.expr)
        new_kid.append(self.gen_token(Tok.SEMI))
        self.set_kids(nodes=new_kid)
        return res


class FuncCall(Expr):
    """FuncCall node type for Jac Ast."""

    def __init__(
        self,
        target: Expr,
        params: Sequence[Expr | KWPair] | None,
        genai_call: Optional[FuncCall],
        kid: Sequence[UniNode],
    ) -> None:
        self.target = target
        self.params = list(params) if params else []
        self.genai_call = genai_call
        UniNode.__init__(self, kid=kid)
        Expr.__init__(self)

    def normalize(self, deep: bool = True) -> bool:
        res = True
        if deep:
            res = self.target.normalize(deep)
            for prm in self.params:
                res = res and prm.normalize(deep)
        new_kids = [self.target, self.gen_token(Tok.LPAREN, "(")]
        for i, prm in enumerate(self.params):
            new_kids.append(prm)
            if i < len(self.params) - 1:
                new_kids.append(self.gen_token(Tok.COMMA))
        if self.genai_call:
            new_kids.append(self.gen_token(Tok.KW_BY))
            new_kids.append(self.genai_call)
        new_kids.append(self.gen_token(Tok.RPAREN, ")"))
        self.set_kids(nodes=new_kids)
        return res


class IndexSlice(AtomExpr):
    """IndexSlice node type for Jac Ast."""

    @dataclass
    class Slice:
        """Slice node type for Jac Ast."""

        start: Optional[Expr]
        stop: Optional[Expr]
        step: Optional[Expr]

    def __init__(
        self,
        slices: list[Slice],
        is_range: bool,
        kid: Sequence[UniNode],
    ) -> None:
        self.slices = slices
        self.is_range = is_range
        UniNode.__init__(self, kid=kid)
        Expr.__init__(self)
        AstSymbolStubNode.__init__(self, sym_type=SymbolType.SEQUENCE)

    def normalize(self, deep: bool = True) -> bool:
        res = True
        if deep:
            for slice in self.slices:
                res = slice.start.normalize(deep) if slice.start else res
                res = res and slice.stop.normalize(deep) if slice.stop else res
                res = res and slice.step.normalize(deep) if slice.step else res
        new_kid: list[UniNode] = []
        new_kid.append(self.gen_token(Tok.LSQUARE))
        if self.is_range:
            for i, slice in enumerate(self.slices):
                if i > 0:
                    new_kid.append(self.gen_token(Tok.COMMA))
                if slice.start:
                    new_kid.append(slice.start)
                new_kid.append(self.gen_token(Tok.COLON))
                if slice.stop:
                    new_kid.append(slice.stop)
                if slice.step:
                    new_kid.append(self.gen_token(Tok.COLON))
                    new_kid.append(slice.step)
        elif len(self.slices) == 1 and self.slices[0].start:
            new_kid.append(self.slices[0].start)
        else:
            res = False
        new_kid.append(self.gen_token(Tok.RSQUARE))
        self.set_kids(nodes=new_kid)
        return res


class TypeRef(AtomExpr):
    """ArchRef node type for Jac Ast."""

    def __init__(
        self,
        target: NameAtom,
        kid: Sequence[UniNode],
    ) -> None:
        self.target = target
        UniNode.__init__(self, kid=kid)
        Expr.__init__(self)
        AstSymbolNode.__init__(
            self,
            sym_name=target.sym_name,
            name_spec=target,
            sym_category=SymbolType.TYPE,
        )

    def normalize(self, deep: bool = False) -> bool:
        res = True
        if deep:
            res = self.target.normalize(deep)
        new_kid: list[UniNode] = [self.gen_token(Tok.TYPE_OP), self.target]
        self.set_kids(nodes=new_kid)
        return res


class EdgeRefTrailer(Expr):
    """EdgeRefTrailer node type for Jac Ast."""

    def __init__(
        self,
        chain: list[Expr | FilterCompr],
        edges_only: bool,
        kid: Sequence[UniNode],
    ) -> None:
        self.chain = chain
        self.edges_only = edges_only
        UniNode.__init__(self, kid=kid)
        Expr.__init__(self)

    def normalize(self, deep: bool = True) -> bool:
        res = True
        for expr in self.chain:
            res = res and expr.normalize(deep)
        new_kid: list[UniNode] = []
        new_kid.append(self.gen_token(Tok.LSQUARE))
        if self.edges_only:
            new_kid.append(self.gen_token(Tok.KW_EDGE))
        new_kid.extend(self.chain)
        new_kid.append(self.gen_token(Tok.RSQUARE))
        self.set_kids(nodes=new_kid)
        return res


class EdgeOpRef(WalkerStmtOnlyNode, AtomExpr):
    """EdgeOpRef node type for Jac Ast."""

    def __init__(
        self,
        filter_cond: Optional[FilterCompr],
        edge_dir: EdgeDir,
        kid: Sequence[UniNode],
    ) -> None:
        self.filter_cond = filter_cond
        self.edge_dir = edge_dir
        UniNode.__init__(self, kid=kid)
        Expr.__init__(self)
        WalkerStmtOnlyNode.__init__(self)
        AstSymbolStubNode.__init__(self, sym_type=SymbolType.SEQUENCE)

    def normalize(self, deep: bool = False) -> bool:
        res = True
        if deep:
            res = self.filter_cond.normalize(deep) if self.filter_cond else res
        new_kid: list[UniNode] = []
        if self.edge_dir == EdgeDir.IN:
            if not self.filter_cond:
                new_kid.append(self.gen_token(Tok.ARROW_L))
            else:
                new_kid.append(self.gen_token(Tok.ARROW_L_P1))
                new_kid.append(self.filter_cond)
                new_kid.append(self.gen_token(Tok.ARROW_L_P2))
        elif self.edge_dir == EdgeDir.OUT:
            if not self.filter_cond:
                new_kid.append(self.gen_token(Tok.ARROW_R))
            else:
                new_kid.append(self.gen_token(Tok.ARROW_R_P1))
                new_kid.append(self.filter_cond)
                new_kid.append(self.gen_token(Tok.ARROW_R_P2))
        else:
            if not self.filter_cond:
                new_kid.append(self.gen_token(Tok.ARROW_BI))
            else:
                new_kid.append(self.gen_token(Tok.ARROW_L_P1))
                new_kid.append(self.filter_cond)
                new_kid.append(self.gen_token(Tok.ARROW_R_P2))
        self.set_kids(nodes=new_kid)
        return res


class DisconnectOp(WalkerStmtOnlyNode):
    """DisconnectOp node type for Jac Ast."""

    def __init__(
        self,
        edge_spec: EdgeOpRef,
        kid: Sequence[UniNode],
    ) -> None:
        self.edge_spec = edge_spec
        UniNode.__init__(self, kid=kid)
        WalkerStmtOnlyNode.__init__(self)

    def normalize(self, deep: bool = False) -> bool:
        res = True
        if deep:
            res = self.edge_spec.normalize(deep)
        new_kid: list[UniNode] = [self.gen_token(Tok.KW_DELETE), self.edge_spec]
        self.set_kids(nodes=new_kid)
        return res


class ConnectOp(UniNode):
    """ConnectOpRef node type for Jac Ast."""

    def __init__(
        self,
        conn_type: Optional[Expr],
        conn_assign: Optional[AssignCompr],
        edge_dir: EdgeDir,
        kid: Sequence[UniNode],
    ) -> None:
        self.conn_type = conn_type
        self.conn_assign = conn_assign
        self.edge_dir = edge_dir
        UniNode.__init__(self, kid=kid)

    def normalize(self, deep: bool = False) -> bool:
        res = True
        if deep:
            res = self.conn_type.normalize(deep) if self.conn_type else res
            res = res and self.conn_assign.normalize(deep) if self.conn_assign else res
        new_kid: list[UniNode] = []
        if self.edge_dir == EdgeDir.IN:
            if not self.conn_assign and not self.conn_type:
                new_kid.append(self.gen_token(Tok.CARROW_L))
            else:
                new_kid.append(self.gen_token(Tok.CARROW_L_P1))
                if self.conn_type:
                    new_kid.append(self.conn_type)
                if self.conn_assign:
                    new_kid.append(self.gen_token(Tok.COLON))
                    new_kid.append(self.conn_assign)
                new_kid.append(self.gen_token(Tok.CARROW_L_P2))
        elif self.edge_dir == EdgeDir.OUT:
            if not self.conn_assign and not self.conn_type:
                new_kid.append(self.gen_token(Tok.CARROW_R))
            else:
                new_kid.append(self.gen_token(Tok.CARROW_R_P1))
                if self.conn_type:
                    new_kid.append(self.conn_type)
                if self.conn_assign:
                    new_kid.append(self.gen_token(Tok.COLON))
                    new_kid.append(self.conn_assign)
                new_kid.append(self.gen_token(Tok.CARROW_R_P2))
        else:
            if not self.conn_assign and not self.conn_type:
                new_kid.append(self.gen_token(Tok.CARROW_BI))
            else:
                new_kid.append(self.gen_token(Tok.CARROW_L_P1))
                if self.conn_type:
                    new_kid.append(self.conn_type)
                if self.conn_assign:
                    new_kid.append(self.gen_token(Tok.COLON))
                    new_kid.append(self.conn_assign)
                new_kid.append(self.gen_token(Tok.CARROW_R_P2))
        self.set_kids(nodes=new_kid)
        return res


class FilterCompr(AtomExpr):
    """FilterCompr node type for Jac Ast."""

    def __init__(
        self,
        f_type: Optional[Expr],
        compares: Sequence[CompareExpr],
        kid: Sequence[UniNode],
    ) -> None:
        self.f_type = f_type
        self.compares = list(compares)
        UniNode.__init__(self, kid=kid)
        Expr.__init__(self)
        AstSymbolStubNode.__init__(self, sym_type=SymbolType.SEQUENCE)

    def normalize(self, deep: bool = False) -> bool:
        res = True
        if deep:
            res = self.f_type.normalize(deep) if self.f_type else res
            for comp in self.compares:
                res = res and comp.normalize(deep)
        new_kid: list[UniNode] = []
        if not isinstance(self.parent, EdgeOpRef):
            new_kid.append(self.gen_token(Tok.LPAREN))
            if self.f_type:
                new_kid.append(self.gen_token(Tok.TYPE_OP))
            new_kid.append(self.gen_token(Tok.NULL_OK))
        if self.f_type:
            new_kid.append(self.f_type)
        if self.compares:
            if self.f_type:
                new_kid.append(self.gen_token(Tok.COLON))
            for i, comp in enumerate(self.compares):
                new_kid.append(comp)
                if i < len(self.compares) - 1:
                    new_kid.append(self.gen_token(Tok.COMMA))
        if not isinstance(self.parent, EdgeOpRef):
            new_kid.append(self.gen_token(Tok.RPAREN))
        self.set_kids(nodes=new_kid)
        return res


class AssignCompr(AtomExpr):
    """AssignCompr node type for Jac Ast."""

    def __init__(
        self,
        assigns: Sequence[KWPair],
        kid: Sequence[UniNode],
    ) -> None:
        self.assigns = list(assigns)
        UniNode.__init__(self, kid=kid)
        Expr.__init__(self)
        AstSymbolStubNode.__init__(self, sym_type=SymbolType.SEQUENCE)

    def normalize(self, deep: bool = False) -> bool:
        res = True
        if deep:
            for assign in self.assigns:
                res = res and assign.normalize(deep)
        new_kid: list[UniNode] = []
        if isinstance(self.parent, ConnectOp):
            for i, assign in enumerate(self.assigns):
                new_kid.append(assign)
                if i < len(self.assigns) - 1:
                    new_kid.append(self.gen_token(Tok.COMMA))
        else:
            new_kid.append(self.gen_token(Tok.LPAREN))
            new_kid.append(self.gen_token(Tok.EQ))
            for i, assign in enumerate(self.assigns):
                new_kid.append(assign)
                if i < len(self.assigns) - 1:
                    new_kid.append(self.gen_token(Tok.COMMA))
            new_kid.append(self.gen_token(Tok.RPAREN))
        self.set_kids(nodes=new_kid)
        return res


# Match Nodes
# ------------


class MatchStmt(CodeBlockStmt):
    """MatchStmt node type for Jac Ast."""

    def __init__(
        self,
        target: Expr,
        cases: list[MatchCase],
        kid: Sequence[UniNode],
    ) -> None:
        self.target = target
        self.cases = cases
        UniNode.__init__(self, kid=kid)
        CodeBlockStmt.__init__(self)

    def normalize(self, deep: bool = False) -> bool:
        res = True
        if deep:
            res = self.target.normalize(deep)
            for case in self.cases:
                res = res and case.normalize(deep)
        new_kid: list[UniNode] = [
            self.gen_token(Tok.KW_MATCH),
            self.target,
        ]
        new_kid.append(self.gen_token(Tok.LBRACE))
        for case in self.cases:
            new_kid.append(case)
        new_kid.append(self.gen_token(Tok.RBRACE))

        self.set_kids(nodes=new_kid)
        return res


class MatchCase(UniScopeNode):
    """MatchCase node type for Jac Ast."""

    def __init__(
        self,
        pattern: MatchPattern,
        guard: Optional[Expr],
        body: list[CodeBlockStmt],
        kid: Sequence[UniNode],
    ) -> None:
        self.pattern = pattern
        self.guard = guard
        self.body = body
        UniNode.__init__(self, kid=kid)
        UniScopeNode.__init__(self, name=f"{self.__class__.__name__}")

    def normalize(self, deep: bool = False) -> bool:
        res = True
        if deep:
            res = self.pattern.normalize(deep)
            res = res and self.guard.normalize(deep) if self.guard else res
            for stmt in self.body:
                res = res and stmt.normalize(deep)
        new_kid: list[UniNode] = [self.gen_token(Tok.KW_CASE), self.pattern]
        if self.guard:
            new_kid.append(self.gen_token(Tok.KW_IF))
            new_kid.append(self.guard)
        new_kid.append(self.gen_token(Tok.COLON))
        if self.body:
            new_kid.extend([*self.body])
        self.set_kids(nodes=new_kid)
        return res


class MatchOr(MatchPattern):
    """MatchOr node type for Jac Ast."""

    def __init__(
        self,
        patterns: list[MatchPattern],
        kid: Sequence[UniNode],
    ) -> None:
        self.patterns = patterns
        UniNode.__init__(self, kid=kid)

    def normalize(self, deep: bool = False) -> bool:
        res = True
        if deep:
            for pattern in self.patterns:
                res = res and pattern.normalize(deep)
        new_kid: list[UniNode] = []
        for pattern in self.patterns:
            new_kid.append(pattern)
            new_kid.append(self.gen_token(Tok.KW_OR))
        new_kid.pop()
        self.set_kids(nodes=new_kid)
        return res


class MatchAs(MatchPattern):
    """MatchAs node type for Jac Ast."""

    def __init__(
        self,
        name: NameAtom,
        pattern: Optional[MatchPattern],
        kid: Sequence[UniNode],
    ) -> None:
        self.name = name
        self.pattern = pattern
        UniNode.__init__(self, kid=kid)

    def normalize(self, deep: bool = False) -> bool:
        res = True
        if deep:
            res = self.name.normalize(deep)
            res = res and self.pattern.normalize(deep) if self.pattern else res
        new_kid: list[UniNode] = []
        if self.pattern:
            new_kid.append(self.pattern)
            new_kid.append(self.gen_token(Tok.KW_AS))
        new_kid.append(self.name)
        self.set_kids(nodes=new_kid)
        return res


class MatchWild(MatchPattern):
    """MatchWild node type for Jac Ast."""

    def normalize(self, deep: bool = False) -> bool:
        """Normalize match wild card node."""
        UniNode.set_kids(
            self,
            nodes=[
                Name(
                    orig_src=self.loc.orig_src,
                    name=Tok.NAME,
                    value="_",
                    col_start=self.loc.col_start,
                    col_end=self.loc.col_end,
                    line=self.loc.first_line,
                    end_line=self.loc.last_line,
                    pos_start=self.loc.pos_start,
                    pos_end=self.loc.pos_end,
                )
            ],
        )
        return True


class MatchValue(MatchPattern):
    """MatchValue node type for Jac Ast."""

    def __init__(
        self,
        value: Expr,
        kid: Sequence[UniNode],
    ) -> None:
        self.value = value
        UniNode.__init__(self, kid=kid)

    def normalize(self, deep: bool = False) -> bool:
        res = True
        if deep:
            res = self.value.normalize(deep)
        self.set_kids(nodes=[self.value])
        return res


class MatchSingleton(MatchPattern):
    """MatchSingleton node type for Jac Ast."""

    def __init__(
        self,
        value: Bool | Null,
        kid: Sequence[UniNode],
    ) -> None:
        self.value = value
        UniNode.__init__(self, kid=kid)

    def normalize(self, deep: bool = False) -> bool:
        res = True
        self.set_kids(nodes=[self.value])
        return res


class MatchSequence(MatchPattern):
    """MatchSequence node type for Jac Ast."""

    def __init__(
        self,
        values: list[MatchPattern],
        kid: Sequence[UniNode],
    ) -> None:
        self.values = values
        UniNode.__init__(self, kid=kid)

    def normalize(self, deep: bool = False) -> bool:
        res = True
        if deep:
            for value in self.values:
                res = res and value.normalize(deep)
        new_kid: list[UniNode] = [self.gen_token(Tok.LSQUARE)]
        for value in self.values:
            new_kid.append(value)
            new_kid.append(self.gen_token(Tok.COMMA))
        new_kid.pop()
        new_kid.append(self.gen_token(Tok.RSQUARE))
        self.set_kids(nodes=new_kid)
        return res


class MatchMapping(MatchPattern):
    """MatchMapping node type for Jac Ast."""

    def __init__(
        self,
        values: list[MatchKVPair | MatchStar],
        kid: Sequence[UniNode],
    ) -> None:
        self.values = values
        UniNode.__init__(self, kid=kid)

    def normalize(self, deep: bool = False) -> bool:
        res = True
        if deep:
            for value in self.values:
                res = res and value.normalize(deep)
        new_kid: list[UniNode] = [self.gen_token(Tok.LBRACE)]
        for value in self.values:
            new_kid.append(value)
            new_kid.append(self.gen_token(Tok.COMMA))
        new_kid.pop()
        new_kid.append(self.gen_token(Tok.RBRACE))
        self.set_kids(nodes=new_kid)
        return res


class MatchKVPair(MatchPattern):
    """MatchKVPair node type for Jac Ast."""

    def __init__(
        self,
        key: MatchPattern | NameAtom | AtomExpr,
        value: MatchPattern,
        kid: Sequence[UniNode],
    ) -> None:
        self.key = key
        self.value = value
        UniNode.__init__(self, kid=kid)

    def normalize(self, deep: bool = False) -> bool:
        res = True
        if deep:
            res = (
                self.key.normalize(deep) if isinstance(self.key, MatchPattern) else True
            )
            res = res and self.value.normalize(deep)
        op = Tok.EQ if isinstance(self.key, Name) else Tok.COLON
        new_kid: list[UniNode] = [self.key, self.gen_token(op), self.value]
        self.set_kids(nodes=new_kid)
        return res


class MatchStar(MatchPattern):
    """MatchStar node type for Jac Ast."""

    def __init__(
        self,
        name: NameAtom,
        is_list: bool,
        kid: Sequence[UniNode],
    ) -> None:
        self.name = name
        self.is_list = is_list
        UniNode.__init__(self, kid=kid)

    def normalize(self, deep: bool = False) -> bool:
        res = True
        if deep:
            res = self.name.normalize(deep)
        new_kid: list[UniNode] = [
            self.gen_token(Tok.STAR_MUL if self.is_list else Tok.STAR_POW)
        ]
        new_kid.append(self.name)
        self.set_kids(nodes=new_kid)
        return res


class MatchArch(MatchPattern):
    """MatchArch node type for Jac Ast."""

    def __init__(
        self,
        name: AtomTrailer | NameAtom,
        arg_patterns: Sequence[MatchPattern] | None,
        kw_patterns: Sequence[MatchKVPair] | None,
        kid: Sequence[UniNode],
    ) -> None:
        self.name = name
        self.arg_patterns = list(arg_patterns) if arg_patterns else None
        self.kw_patterns = list(kw_patterns) if kw_patterns else None
        UniNode.__init__(self, kid=kid)

    def normalize(self, deep: bool = False) -> bool:
        res = True
        if deep:
            res = self.name.normalize(deep)
            for arg in self.arg_patterns or []:
                res = res and arg.normalize(deep)
            for kw in self.kw_patterns or []:
                res = res and kw.normalize(deep)
        new_kid: list[UniNode] = [self.name]
        new_kid.append(self.gen_token(Tok.LPAREN))
        if self.arg_patterns:
            for idx, arg in enumerate(self.arg_patterns):
                new_kid.append(arg)
                if idx < len(self.arg_patterns) - 1:
                    new_kid.append(self.gen_token(Tok.COMMA))
            if self.kw_patterns:
                new_kid.append(self.gen_token(Tok.COMMA))
        if self.kw_patterns:
            for idx, kw in enumerate(self.kw_patterns):
                new_kid.append(kw)
                if idx < len(self.kw_patterns) - 1:
                    new_kid.append(self.gen_token(Tok.COMMA))
        new_kid.append(self.gen_token(Tok.RPAREN))
        self.set_kids(nodes=new_kid)
        return res


# AST Terminal Node Types
# --------------------------
class Token(UniNode):
    """Token node type for Jac Ast."""

    def __init__(
        self,
        orig_src: Source,
        name: str,
        value: str,
        line: int,
        end_line: int,
        col_start: int,
        col_end: int,
        pos_start: int,
        pos_end: int,
    ) -> None:
        self.orig_src = orig_src
        self.name = name
        self.value = value
        self.line_no = line
        self.end_line = end_line
        self.c_start = col_start
        self.c_end = col_end
        self.pos_start = pos_start
        self.pos_end = pos_end
        UniNode.__init__(self, kid=[])

    def __repr__(self) -> str:
        return f"Token({self.name}, {self.value}, {self.loc})"

    def normalize(self, deep: bool = True) -> bool:
        return bool(self.value and self.name)

    def unparse(self) -> str:
        return self.value


class Name(Token, NameAtom):
    """Name node type for Jac Ast."""

    def __init__(
        self,
        orig_src: Source,
        name: str,
        value: str,
        line: int,
        end_line: int,
        col_start: int,
        col_end: int,
        pos_start: int,
        pos_end: int,
        is_enum_stmt: bool = False,
        is_kwesc: bool = False,
    ) -> None:
        self.is_kwesc = is_kwesc
        Token.__init__(
            self,
            orig_src=orig_src,
            name=name,
            value=value,
            line=line,
            end_line=end_line,
            col_start=col_start,
            col_end=col_end,
            pos_start=pos_start,
            pos_end=pos_end,
        )
        NameAtom.__init__(self, is_enum_stmt=is_enum_stmt)
        AstSymbolNode.__init__(
            self,
            sym_name=value,
            name_spec=self,
            sym_category=SymbolType.VAR,
        )

    def unparse(self) -> str:
        super().unparse()
        return (f"<>{self.value}" if self.is_kwesc else self.value) + (
            ",\n" if self.is_enum_stmt else ""
        )

    @staticmethod
    def gen_stub_from_node(
        node: AstSymbolNode, name_str: str, set_name_of: Optional[AstSymbolNode] = None
    ) -> Name:
        """Generate name from node."""
        ret = Name(
            orig_src=node.loc.orig_src,
            name=Tok.NAME.value,
            value=name_str,
            col_start=node.loc.col_start,
            col_end=node.loc.col_end,
            line=node.loc.first_line,
            end_line=node.loc.last_line,
            pos_start=node.loc.pos_start,
            pos_end=node.loc.pos_end,
        )
        ret.parent = node.parent
        ret.name_of = set_name_of if set_name_of else ret
        return ret


class SpecialVarRef(Name):
    """SpecialVarRef node type for Jac Ast."""

    def __init__(
        self,
        var: Name,
        is_enum_stmt: bool = False,
    ) -> None:
        self.orig = var
        Name.__init__(
            self,
            orig_src=var.orig_src,
            name=var.name,
            value=self.py_resolve_name(),  # TODO: This shouldnt be necessary
            line=var.line_no,
            end_line=var.end_line,
            col_start=var.c_start,
            col_end=var.c_end,
            pos_start=var.pos_start,
            pos_end=var.pos_end,
        )
        NameAtom.__init__(self, is_enum_stmt=is_enum_stmt)
        AstSymbolNode.__init__(
            self,
            sym_name=self.py_resolve_name(),
            name_spec=self,
            sym_category=SymbolType.VAR,
        )

    def py_resolve_name(self) -> str:
        if self.orig.name == Tok.KW_SELF:
            return "self"
        elif self.orig.name == Tok.KW_SUPER:
            return "super"
        elif self.orig.name == Tok.KW_ROOT:
            return Con.ROOT.value
        elif self.orig.name == Tok.KW_HERE:
            return Con.HERE.value
        elif self.orig.name == Tok.KW_VISITOR:
            return Con.VISITOR.value
        elif self.orig.name == Tok.KW_INIT:
            return "__init__"
        elif self.orig.name == Tok.KW_POST_INIT:
            return "__post_init__"
        else:
            raise NotImplementedError("ICE: Special var reference not implemented")


class Literal(Token, AtomExpr):
    """Literal node type for Jac Ast."""

    SYMBOL_TYPE = SymbolType.VAR

    type_map = {
        "int": int,
        "float": float,
        "str": str,
        "bool": bool,
        "bytes": bytes,
        "list": list,
        "tuple": tuple,
        "set": set,
        "dict": dict,
        "type": type,
    }

    def __init__(
        self,
        orig_src: Source,
        name: str,
        value: str,
        line: int,
        end_line: int,
        col_start: int,
        col_end: int,
        pos_start: int,
        pos_end: int,
    ) -> None:
        Token.__init__(
            self,
            orig_src=orig_src,
            name=name,
            value=value,
            line=line,
            end_line=end_line,
            col_start=col_start,
            col_end=col_end,
            pos_start=pos_start,
            pos_end=pos_end,
        )
        AstSymbolStubNode.__init__(self, sym_type=self.SYMBOL_TYPE)
        Expr.__init__(self)

    @property
    def lit_value(
        self,
    ) -> int | str | float | bool | None | Callable[[], Any] | EllipsisType:
        """Return literal value in its python type."""
        raise NotImplementedError


class BuiltinType(Name, Literal):
    """BuiltinType node type for Jac Ast."""

    SYMBOL_TYPE = SymbolType.VAR

    @property
    def lit_value(self) -> Callable[[], Any]:
        """Return literal value in its python type."""
        if self.value not in Literal.type_map:
            raise TypeError(f"ICE: {self.value} is not a callable builtin")
        return Literal.type_map[self.value]


class Float(Literal):
    """Float node type for Jac Ast."""

    SYMBOL_TYPE = SymbolType.NUMBER

    @property
    def lit_value(self) -> float:
        return float(self.value)


class Int(Literal):
    """Int node type for Jac Ast."""

    SYMBOL_TYPE = SymbolType.NUMBER

    @property
    def lit_value(self) -> int:
        return int(self.value)


class String(Literal):
    """String node type for Jac Ast."""

    SYMBOL_TYPE = SymbolType.STRING

    @property
    def lit_value(self) -> str:
        if isinstance(self.value, bytes):
            return self.value
        if any(
            self.value.startswith(prefix)
            and self.value[len(prefix) :].startswith(("'", '"'))
            for prefix in ["r", "b", "br", "rb"]
        ):
            return eval(self.value)

        elif self.value.startswith(("'", '"')):
            repr_str = self.value.encode().decode("unicode_escape")
            if (
                (self.value.startswith('"""') and self.value.endswith('"""'))
                or (self.value.startswith("'''") and self.value.endswith("'''"))
            ) and not self.find_parent_of_type(FString):
                return repr_str[3:-3]
            if (not self.find_parent_of_type(FString)) or (
                not (self.parent and isinstance(self.parent, FString))
            ):
                return repr_str[1:-1]
            return repr_str
        else:
            return self.value

    def normalize(self, deep: bool = True) -> bool:
        self.value = r"%s" % self.value
        return True

    def unparse(self) -> str:
        super().unparse()
        return repr(self.value)


class Bool(Literal):
    """Bool node type for Jac Ast."""

    SYMBOL_TYPE = SymbolType.BOOL

    @property
    def lit_value(self) -> bool:
        return self.value == "True"


class Null(Literal):
    """Null node type for Jac Ast."""

    SYMBOL_TYPE = SymbolType.NULL

    @property
    def lit_value(self) -> None:
        return None


class Ellipsis(Literal):
    """Ellipsis node type for Jac Ast."""

    SYMBOL_TYPE = SymbolType.NULL

    @property
    def lit_value(self) -> EllipsisType:
        return ...


class EmptyToken(Token):
    """EmptyToken node type for Jac Ast."""

    def __init__(self, orig_src: Source | None = None) -> None:
        super().__init__(
            name="EmptyToken",
            orig_src=orig_src or Source("", ""),
            value="",
            line=0,
            end_line=0,
            col_start=0,
            col_end=0,
            pos_start=0,
            pos_end=0,
        )


class Semi(
    Token,
    CodeBlockStmt,
):
    """Semicolon node type for Jac Ast."""

    def __init__(
        self,
        orig_src: Source,
        name: str,
        value: str,
        line: int,
        end_line: int,
        col_start: int,
        col_end: int,
        pos_start: int,
        pos_end: int,
    ) -> None:
        """Initialize token."""
        Token.__init__(
            self,
            orig_src=orig_src,
            name=name,
            value=value,
            line=line,
            end_line=end_line,
            col_start=col_start,
            col_end=col_end,
            pos_start=pos_start,
            pos_end=pos_end,
        )
        CodeBlockStmt.__init__(self)


class CommentToken(Token):
    """CommentToken node type for Jac Ast."""

    def __init__(
        self,
        orig_src: Source,
        name: str,
        value: str,
        line: int,
        end_line: int,
        col_start: int,
        col_end: int,
        pos_start: int,
        pos_end: int,
        kid: Sequence[UniNode],
        is_inline: bool = False,
    ) -> None:
        self.is_inline = is_inline

        Token.__init__(
            self,
            orig_src=orig_src,
            name=name,
            value=value,
            line=line,
            end_line=end_line,
            col_start=col_start,
            col_end=col_end,
            pos_start=pos_start,
            pos_end=pos_end,
        )

        UniNode.__init__(self, kid=kid)

    @property
    def left_node(self) -> Optional[UniNode]:
        if self.parent and (idx := self.parent.kid.index(self)) > 0:
            return self.parent.kid[idx - 1]
        return None

    @property
    def right_node(self) -> Optional[UniNode]:
        if (
            self.parent
            and (idx := self.parent.kid.index(self)) < len(self.parent.kid) - 1
        ):
            return self.parent.kid[idx + 1]
        return None


# ----------------
class Source(EmptyToken):
    """SourceString node type for Jac Ast."""

    def __init__(self, source: str, mod_path: str) -> None:
        super().__init__(self)
        self.value = source
        self.hash = md5(source.encode()).hexdigest()
        self.file_path = mod_path
        self.comments: list[CommentToken] = []

    @property
    def code(self) -> str:
        """Return the source code as string."""
        return self.value


class PythonModuleAst(EmptyToken):
    """SourceString node type for Jac Ast."""

    def __init__(self, ast: ast3.Module, orig_src: Source) -> None:
        super().__init__()
        self.ast = ast
        self.orig_src = orig_src
<<<<<<< HEAD

        # This bellow attribute is un-necessary since it already exists in the orig_src
        # however I'm keeping it here not to break existing code trying to access file_path.
        # We can remove this in the future once we safley remove all references to it and
        # use orig_src.
        self.file_path = orig_src.file_path


# TODO: Give a better name for this function
def parent_of_type(node: UniNode, typ: Type[T]) -> T:
    trial = node.find_parent_of_type(typ)
    if trial:
        return trial
    impl_node = node.parent_of_type(ImplDef)
    assert isinstance(impl_node.decl_link, typ)
    return impl_node.decl_link


def find_parent_of_type(node: UniNode, typ: Type[T]) -> Optional[T]:
    trial = node.find_parent_of_type(typ)
    if trial:
        return trial
    impl_node = node.parent_of_type(ImplDef)
    if impl_node.decl_link:
        assert isinstance(impl_node.decl_link, typ)
        return impl_node.decl_link
    return None
=======
        self.file_path = orig_src.file_path
>>>>>>> 8ec7666d
<|MERGE_RESOLUTION|>--- conflicted
+++ resolved
@@ -4766,17 +4766,11 @@
         super().__init__()
         self.ast = ast
         self.orig_src = orig_src
-<<<<<<< HEAD
-
-        # This bellow attribute is un-necessary since it already exists in the orig_src
-        # however I'm keeping it here not to break existing code trying to access file_path.
-        # We can remove this in the future once we safley remove all references to it and
-        # use orig_src.
         self.file_path = orig_src.file_path
 
 
-# TODO: Give a better name for this function
 def parent_of_type(node: UniNode, typ: Type[T]) -> T:
+    """Find the parent of a node of a given type."""
     trial = node.find_parent_of_type(typ)
     if trial:
         return trial
@@ -4786,6 +4780,7 @@
 
 
 def find_parent_of_type(node: UniNode, typ: Type[T]) -> Optional[T]:
+    """Find the parent of a node of a given type."""
     trial = node.find_parent_of_type(typ)
     if trial:
         return trial
@@ -4793,7 +4788,4 @@
     if impl_node.decl_link:
         assert isinstance(impl_node.decl_link, typ)
         return impl_node.decl_link
-    return None
-=======
-        self.file_path = orig_src.file_path
->>>>>>> 8ec7666d
+    return None