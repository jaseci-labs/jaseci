"""Abstract class for IR Passes for Jac."""

from __future__ import annotations

import ast as ast3
import builtins
import os
from copy import copy
from dataclasses import dataclass
from hashlib import md5
from types import EllipsisType
from typing import (
    Any,
    Callable,
    Generic,
    Optional,
    Sequence,
    Type,
    TypeVar,
)


from jaclang.compiler import TOKEN_MAP
from jaclang.compiler.codeinfo import CodeGenTarget, CodeLocInfo
from jaclang.compiler.constant import (
    Constants as Con,
    EdgeDir,
    JacSemTokenModifier as SemTokMod,
    JacSemTokenType as SemTokType,
    SymbolType,
)
from jaclang.compiler.constant import DELIM_MAP, SymbolAccess, Tokens as Tok
from jaclang.utils import resolve_relative_path
from jaclang.utils.treeprinter import (
    print_ast_tree,
    print_symtab_tree,
    printgraph_ast_tree,
    printgraph_symtab_tree,
)


class UniNode:
    """Abstract syntax tree node for Jac."""

    def __init__(self, kid: Sequence[UniNode]) -> None:
        """Initialize ast."""
        self.parent: Optional[UniNode] = None
        self.kid: list[UniNode] = [x.set_parent(self) for x in kid]
        self._sub_node_tab: dict[type, list[UniNode]] = {}
        self.construct_sub_node_tab()
        self._in_mod_nodes: list[UniNode] = []
        self.gen: CodeGenTarget = CodeGenTarget()
        self.loc: CodeLocInfo = CodeLocInfo(*self.resolve_tok_range())

    def construct_sub_node_tab(self) -> None:
        """Construct sub node table."""
        for i in self.kid:
            if not i:
                continue
            for k, v in i._sub_node_tab.items():
                if k in self._sub_node_tab:
                    self._sub_node_tab[k].extend(v)
                else:
                    self._sub_node_tab[k] = copy(v)
            if type(i) in self._sub_node_tab:
                self._sub_node_tab[type(i)].append(i)
            else:
                self._sub_node_tab[type(i)] = [i]

    @property
    def sym_tab(self) -> UniScopeNode:
        """Get symbol table."""
        return (
            self
            if isinstance(self, UniScopeNode)
            else self.parent_of_type(UniScopeNode)
        )

    def add_kids_left(
        self,
        nodes: Sequence[UniNode],
        pos_update: bool = True,
        parent_update: bool = False,
    ) -> UniNode:
        """Add kid left."""
        self.kid = [*nodes, *self.kid]
        if pos_update:
            for i in nodes:
                i.parent = self
            self.loc.update_first_token(self.kid[0].loc.first_tok)
        elif parent_update:
            for i in nodes:
                i.parent = self
        return self

    def add_kids_right(
        self,
        nodes: Sequence[UniNode],
        pos_update: bool = True,
        parent_update: bool = False,
    ) -> UniNode:
        """Add kid right."""
        self.kid = [*self.kid, *nodes]
        if pos_update:
            for i in nodes:
                i.parent = self
            self.loc.update_last_token(self.kid[-1].loc.last_tok)
        elif parent_update:
            for i in nodes:
                i.parent = self
        return self

    def insert_kids_at_pos(
        self, nodes: Sequence[UniNode], pos: int, pos_update: bool = True
    ) -> UniNode:
        """Insert kids at position."""
        self.kid = [*self.kid[:pos], *nodes, *self.kid[pos:]]
        if pos_update:
            for i in nodes:
                i.parent = self
            self.loc.update_token_range(*self.resolve_tok_range())
        return self

    def set_kids(self, nodes: Sequence[UniNode]) -> UniNode:
        """Set kids."""
        self.kid = [*nodes]
        for i in nodes:
            i.parent = self
        self.loc.update_token_range(*self.resolve_tok_range())
        return self

    def set_parent(self, parent: UniNode) -> UniNode:
        """Set parent."""
        self.parent = parent
        return self

    def resolve_tok_range(self) -> tuple[Token, Token]:
        if len(self.kid):
            return (
                self.kid[0].loc.first_tok,
                self.kid[-1].loc.last_tok,
            )
        elif isinstance(self, Token):
            return (self, self)
        else:
            raise ValueError(f"Empty kid for Token {type(self).__name__}")

    def gen_token(self, name: Tok, value: Optional[str] = None) -> Token:
        value = (
            value
            if value
            else (
                DELIM_MAP[name]
                if name in DELIM_MAP
                else TOKEN_MAP[name.value] if name.value in TOKEN_MAP else name.value
            )
        )
        return Token(
            name=name,
            value=value,
            orig_src=self.loc.orig_src,
            col_start=self.loc.col_start,
            col_end=0,
            line=self.loc.first_line,
            end_line=self.loc.last_line,
            pos_start=0,
            pos_end=0,
        )

    def get_all_sub_nodes(self, typ: Type[T], brute_force: bool = True) -> list[T]:
        """Get all sub nodes of type."""
        from jaclang.compiler.passes import UniPass

        return UniPass.get_all_sub_nodes(node=self, typ=typ, brute_force=brute_force)

    def find_parent_of_type(self, typ: Type[T]) -> Optional[T]:
        """Get parent of type."""
        from jaclang.compiler.passes import UniPass

        return UniPass.find_parent_of_type(node=self, typ=typ)

    def parent_of_type(self, typ: Type[T]) -> T:
        ret = self.find_parent_of_type(typ)
        if isinstance(ret, typ):
            return ret
        else:
            raise ValueError(f"Parent of type {typ} not found from {type(self)}.")

    def to_dict(self) -> dict[str, str]:
        """Return dict representation of node."""
        ret = {
            "node": str(type(self).__name__),
            "kid": str([x.to_dict() for x in self.kid if x]),
            "line": str(self.loc.first_line),
            "col": str(self.loc.col_start),
        }
        if isinstance(self, Token):
            ret["name"] = self.name
            ret["value"] = self.value
        return ret

    def pp(self, depth: Optional[int] = None) -> str:
        """Print ast."""
        return print_ast_tree(self, max_depth=depth)

    def printgraph(self) -> str:
        """Print ast."""
        return printgraph_ast_tree(self)

    def flatten(self) -> list[UniNode]:
        """Flatten ast."""
        ret = [self]
        for k in self.kid:
            ret += k.flatten()
        return ret

    def normalize(self, deep: bool = False) -> bool:
        return False

    def unparse(self) -> str:
        valid = self.normalize()
        res = " ".join([i.unparse() for i in self.kid])
        if not valid:
            raise NotImplementedError(f"Node {type(self).__name__} is not valid.")
        return res


# Symbols can have mulitple definitions but resolves decl to be the
# first such definition in a given scope.
class Symbol:
    """Symbol."""

    def __init__(
        self,
        defn: NameAtom,
        access: SymbolAccess,
        parent_tab: UniScopeNode,
    ) -> None:
        """Initialize."""
        self.defn: list[NameAtom] = [defn]
        self.uses: list[NameAtom] = []
        defn.sym = self
        self.access: SymbolAccess = access
        self.parent_tab = parent_tab

    @property
    def decl(self) -> NameAtom:
        """Get decl."""
        return self.defn[0]

    @property
    def sym_name(self) -> str:
        """Get name."""
        return self.decl.sym_name

    @property
    def sym_type(self) -> SymbolType:
        """Get sym_type."""
        return self.decl.sym_category

    @property
    def sym_dotted_name(self) -> str:
        """Return a full path of the symbol."""
        out = [self.defn[0].sym_name]
        current_tab: UniScopeNode | None = self.parent_tab
        while current_tab is not None:
            out.append(current_tab.scope_name)
            current_tab = current_tab.parent_scope
        out.reverse()
        return ".".join(out)

    @property
    def fetch_sym_tab(self) -> Optional[UniScopeNode]:
        """Get symbol table."""
        return self.parent_tab.find_scope(self.sym_name)

    def add_defn(self, node: NameAtom) -> None:
        """Add defn."""
        self.defn.append(node)
        node.sym = self

    def add_use(self, node: NameAtom) -> None:
        """Add use."""
        self.uses.append(node)
        node.sym = self

    def __repr__(self) -> str:
        """Repr."""
        return f"Symbol({self.sym_name}, {self.sym_type}, {self.access}, {self.defn})"


class UniScopeNode(UniNode):
    """Symbol Table."""

    def __init__(
        self,
        name: str,
        parent_scope: Optional[UniScopeNode] = None,
    ) -> None:
        """Initialize."""
        self.scope_name = name
        self.parent_scope = parent_scope
        self.kid_scope: list[UniScopeNode] = []
        self.names_in_scope: dict[str, Symbol] = {}
        self.inherited_scope: list[InheritedSymbolTable] = []

    def get_type(self) -> SymbolType:
        """Get type."""
        if isinstance(self, AstSymbolNode):
            return self.sym_category
        return SymbolType.VAR

    def get_parent(self) -> Optional[UniScopeNode]:
        """Get parent."""
        return self.parent_scope

    def lookup(self, name: str, deep: bool = True) -> Optional[Symbol]:
        """Lookup a variable in the symbol table."""
        if name in self.names_in_scope:
            return self.names_in_scope[name]
        for i in self.inherited_scope:
            found = i.lookup(name, deep=False)
            if found:
                return found
        if deep and self.parent_scope:
            return self.parent_scope.lookup(name, deep)
        return None

    def insert(
        self,
        node: AstSymbolNode,
        access_spec: Optional[AstAccessNode] | SymbolAccess = None,
        single: bool = False,
        force_overwrite: bool = False,
    ) -> Optional[UniNode]:
        """Set a variable in the symbol table.

        Returns original symbol as collision if single check fails, none otherwise.
        Also updates node.sym to create pointer to symbol.
        """
        collision = (
            self.names_in_scope[node.sym_name].defn[-1]
            if single and node.sym_name in self.names_in_scope
            else None
        )
        if force_overwrite or node.sym_name not in self.names_in_scope:
            self.names_in_scope[node.sym_name] = Symbol(
                defn=node.name_spec,
                access=(
                    access_spec
                    if isinstance(access_spec, SymbolAccess)
                    else access_spec.access_type if access_spec else SymbolAccess.PUBLIC
                ),
                parent_tab=self,
            )
        else:
            self.names_in_scope[node.sym_name].add_defn(node.name_spec)
        node.name_spec.sym = self.names_in_scope[node.sym_name]
        return collision

    def find_scope(self, name: str) -> Optional[UniScopeNode]:
        """Find a scope in the symbol table."""
        for k in self.kid_scope:
            if k.scope_name == name:
                return k
        for k2 in self.inherited_scope:
            if k2.base_symbol_table.scope_name == name:
                return k2.base_symbol_table
        return None

    def link_kid_scope(self, key_node: UniScopeNode) -> UniScopeNode:
        """Push a new scope onto the symbol table."""
        key_node.parent_scope = self
        self.kid_scope.append(key_node)
        return self.kid_scope[-1]

    def inherit_sym_tab(self, target_sym_tab: UniScopeNode) -> None:
        """Inherit symbol table."""
        for i in target_sym_tab.names_in_scope.values():
            self.def_insert(i.decl, access_spec=i.access)

    def def_insert(
        self,
        node: AstSymbolNode,
        access_spec: Optional[AstAccessNode] | SymbolAccess = None,
        single_decl: Optional[str] = None,
        force_overwrite: bool = False,
    ) -> Optional[Symbol]:
        """Insert into symbol table."""
        if node.sym and self == node.sym.parent_tab:
            return node.sym
        self.insert(
            node=node,
            single=single_decl is not None,
            access_spec=access_spec,
            force_overwrite=force_overwrite,
        )
        self.update_py_ctx_for_def(node)
        return node.sym

    def chain_def_insert(self, node_list: list[AstSymbolNode]) -> None:
        """Link chain of containing names to symbol."""
        if not node_list:
            return
        cur_sym_tab: UniScopeNode | None = node_list[0].sym_tab
        node_list[-1].name_spec.py_ctx_func = ast3.Store
        if isinstance(node_list[-1].name_spec, AstSymbolNode):
            node_list[-1].name_spec.py_ctx_func = ast3.Store

        node_list = node_list[:-1]  # Just performs lookup mappings of pre assign chain
        for i in node_list:
            cur_sym_tab = (
                lookup.decl.sym_tab
                if (
                    lookup := self.use_lookup(
                        i,
                        sym_table=cur_sym_tab,
                    )
                )
                else None
            )

    def use_lookup(
        self,
        node: AstSymbolNode,
        sym_table: Optional[UniScopeNode] = None,
    ) -> Optional[Symbol]:
        """Link to symbol."""
        if node.sym:
            return node.sym
        if not sym_table:
            sym_table = node.sym_tab
        if sym_table:
            lookup = sym_table.lookup(name=node.sym_name, deep=True)
            lookup.add_use(node.name_spec) if lookup else None
        return node.sym

    def chain_use_lookup(self, node_list: Sequence[AstSymbolNode]) -> None:
        """Link chain of containing names to symbol."""
        if not node_list:
            return
        cur_sym_tab: UniScopeNode | None = node_list[0].sym_tab
        for i in node_list:
            if cur_sym_tab is None:
                break
            lookup = self.use_lookup(i, sym_table=cur_sym_tab)
            if lookup:
                cur_sym_tab = lookup.decl.sym_tab

                # check if the symbol table name is not the same as symbol name
                # then try to find a child scope with the same name
                # This is used to get the scope in case of
                #      import math;
                #      b = math.floor(1.7);
                if cur_sym_tab.scope_name != i.sym_name:
                    t = cur_sym_tab.find_scope(i.sym_name)
                    if t:
                        cur_sym_tab = t
            else:
                cur_sym_tab = None

    def update_py_ctx_for_def(self, node: AstSymbolNode) -> None:
        """Update python context for definition."""
        node.name_spec.py_ctx_func = ast3.Store
        if isinstance(node, (TupleVal, ListVal)) and node.values:
            # Handling of UnaryExpr case for item is only necessary for
            # the generation of Starred nodes in the AST for examples
            # like `(a, *b) = (1, 2, 3, 4)`.
            def fix(item: TupleVal | ListVal | UnaryExpr) -> None:
                if isinstance(item, UnaryExpr):
                    if isinstance(item.operand, AstSymbolNode):
                        item.operand.name_spec.py_ctx_func = ast3.Store
                elif isinstance(item, (TupleVal, ListVal)):
                    for i in item.values:
                        if isinstance(i, AstSymbolNode):
                            i.name_spec.py_ctx_func = ast3.Store
                        elif isinstance(i, AtomTrailer):
                            self.chain_def_insert(i.as_attr_list)
                        if isinstance(i, (TupleVal, ListVal, UnaryExpr)):
                            fix(i)

            fix(node)

    def inherit_baseclasses_sym(self, node: Archetype | Enum) -> None:
        """Inherit base classes symbol tables."""
        if node.base_classes:
            for base_cls in node.base_classes:
                if (
                    isinstance(base_cls, AstSymbolNode)
                    and (found := self.use_lookup(base_cls))
                    and found
                ):
                    found_tab = found.decl.sym_tab
                    inher_sym_tab = InheritedSymbolTable(
                        base_symbol_table=found_tab, load_all_symbols=True, symbols=[]
                    )
                    self.inherited_scope.append(inher_sym_tab)
                    base_cls.name_spec.name_of = found.decl.name_of

    def sym_pp(self, depth: Optional[int] = None) -> str:
        """Pretty print."""
        return print_symtab_tree(root=self, depth=depth)

    def sym_printgraph(self) -> str:
        """Generate dot graph for sym table."""
        return printgraph_symtab_tree(self)

    def __repr__(self) -> str:
        """Repr."""
        out = f"{self.scope_name} {super().__repr__()}:\n"
        for k, v in self.names_in_scope.items():
            out += f"    {k}: {v}\n"
        return out


class InheritedSymbolTable:
    """Inherited symbol table."""

    def __init__(
        self,
        base_symbol_table: UniScopeNode,
        load_all_symbols: bool = False,  # This is needed for python imports
        symbols: Optional[list[str]] = None,
    ) -> None:
        """Initialize."""
        self.base_symbol_table: UniScopeNode = base_symbol_table
        self.load_all_symbols: bool = load_all_symbols
        self.symbols: list[str] = symbols if symbols else []

    def lookup(self, name: str, deep: bool = False) -> Optional[Symbol]:
        """Lookup a variable in the symbol table."""
        if self.load_all_symbols:
            return self.base_symbol_table.lookup(name, deep)
        else:
            if name in self.symbols:
                return self.base_symbol_table.lookup(name, deep)
            else:
                return None


class AstSymbolNode(UniNode):
    """Nodes that have link to a symbol in symbol table."""

    def __init__(
        self, sym_name: str, name_spec: NameAtom, sym_category: SymbolType
    ) -> None:
        self.name_spec = name_spec
        self.name_spec.name_of = self
        self.name_spec._sym_name = sym_name
        self.name_spec._sym_category = sym_category

    @property
    def sym(self) -> Optional[Symbol]:
        return self.name_spec.sym

    @property
    def sym_name(self) -> str:
        return self.name_spec.sym_name

    @property
    def sym_category(self) -> SymbolType:
        return self.name_spec.sym_category

    @property
    def py_ctx_func(self) -> Type[ast3.AST]:
        return self.name_spec.py_ctx_func

    @property
    def expr_type(self) -> str:
        return self.name_spec.expr_type

    @property
    def type_sym_tab(self) -> Optional[UniScopeNode]:
        """Get type symbol table."""
        return self.name_spec.type_sym_tab


class AstSymbolStubNode(AstSymbolNode):
    """Nodes that have link to a symbol in symbol table."""

    def __init__(self, sym_type: SymbolType) -> None:
        AstSymbolNode.__init__(
            self,
            sym_name=f"[{self.__class__.__name__}]",
            name_spec=Name.gen_stub_from_node(self, f"[{self.__class__.__name__}]"),
            sym_category=sym_type,
        )


class AstAccessNode(UniNode):
    """Nodes that have access."""

    def __init__(self, access: Optional[SubTag[Token]]) -> None:
        self.access: Optional[SubTag[Token]] = access

    @property
    def access_type(self) -> SymbolAccess:
        return (
            SymbolAccess.PRIVATE
            if self.access and self.access.tag.name == Tok.KW_PRIV
            else (
                SymbolAccess.PROTECTED
                if self.access and self.access.tag.name == Tok.KW_PROT
                else SymbolAccess.PUBLIC
            )
        )


T = TypeVar("T", bound=UniNode)


class AstDocNode(UniNode):
    """Nodes that have access."""

    def __init__(self, doc: Optional[String]) -> None:
        self.doc: Optional[String] = doc


class AstAsyncNode(UniNode):
    """Nodes that have access."""

    def __init__(self, is_async: bool) -> None:
        self.is_async: bool = is_async


class AstElseBodyNode(UniNode):
    """Nodes that have access."""

    def __init__(self, else_body: Optional[ElseStmt | ElseIf]) -> None:
        self.else_body: Optional[ElseStmt | ElseIf] = else_body


class AstTypedVarNode(UniNode):
    """Nodes that have access."""

    def __init__(self, type_tag: Optional[SubTag[Expr]]) -> None:
        self.type_tag: Optional[SubTag[Expr]] = type_tag


class WalkerStmtOnlyNode(UniNode):
    """WalkerStmtOnlyNode node type for Jac Ast."""

    def __init__(self) -> None:
        self.from_walker: bool = False


class UniCFGNode(UniNode):
    """BasicBlockStmt node type for Jac Uniir."""

    def __init__(self) -> None:
        """Initialize basic block statement node."""
        self.bb_in: list[UniCFGNode] = []
        self.bb_out: list[UniCFGNode] = []

    def get_head(self) -> UniCFGNode:
        """Get head by walking up the CFG iteratively."""
        node = self
        while (
            node.bb_in
            and len(node.bb_in) == 1
            and not isinstance(node.bb_in[0], (InForStmt, IterForStmt, WhileStmt))
            and node.bb_in[0].bb_out
            and len(node.bb_in[0].bb_out) == 1
        ):
            node = node.bb_in[0]
        return node

    def get_tail(self) -> UniCFGNode:
        """Get tail by walking down the CFG iteratively."""
        node = self
        while (
            node.bb_out
            and len(node.bb_out) == 1
            and not isinstance(node.bb_out[0], (InForStmt, IterForStmt, WhileStmt))
            and node.bb_out[0].bb_in
            and len(node.bb_out[0].bb_in) == 1
        ):
            node = node.bb_out[0]
        return node


class Expr(UniNode):
    """Expression is a combination of values, variables operators and fuctions that are evaluated to produce a value.

    1. Literal Expressions.
    2. Binary Operations.
    3. Unary Operations.
    4. Ternary Operations.
    5. Attribute Access.
    6. Subscript.
    7. Call Expression.
    8. List Value.
    9. Dictionary Value.
    10. Set Value.
    11. Generator Expression.
    12. Lambda Expression.
    13. Conditional Expression.
    14. Yield Expression.
    etc.

    An expression can be assigned to a variable, passed to a function, or
    retuurend from a function.

    Examples:
        "hello world"         # literal.
        <expr>(<expr>, ...);  # call.
        <expr>.NAME           # attribute.
        <expr>[<expr>]        # subscript.
        <expr> if <expr> else <expr>  # ternary.
    """

    def __init__(self) -> None:
        self._sym_type: str = "NoType"
        self._type_sym_tab: Optional[UniScopeNode] = None

    @property
    def expr_type(self) -> str:
        return self._sym_type

    @expr_type.setter
    def expr_type(self, sym_type: str) -> None:
        self._sym_type = sym_type

    @property
    def type_sym_tab(self) -> Optional[UniScopeNode]:
        """Get type symbol table."""
        return self._type_sym_tab

    @type_sym_tab.setter
    def type_sym_tab(self, type_sym_tab: UniScopeNode) -> None:
        """Set type symbol table."""
        self._type_sym_tab = type_sym_tab


class AtomExpr(Expr, AstSymbolStubNode):
    """AtomExpr node type for Jac Ast."""


class ElementStmt(AstDocNode):
    """ElementStmt node type for Jac Ast."""


class ArchBlockStmt(UniNode):
    """ArchBlockStmt node type for Jac Ast."""


class EnumBlockStmt(UniNode):
    """EnumBlockStmt node type for Jac Ast."""


class CodeBlockStmt(UniCFGNode):
    """CodeBlockStmt node type for Jac Ast."""

    def __init__(self) -> None:
        """Initialize code block statement node."""
        UniCFGNode.__init__(self)


class AstImplNeedingNode(AstSymbolNode, Generic[T]):
    """AstImplNeedingNode node type for Jac Ast."""

    def __init__(self, body: Optional[T]) -> None:
        self.body = body

    @property
    def needs_impl(self) -> bool:
        return self.body is None


class NameAtom(AtomExpr, EnumBlockStmt):
    """NameAtom node type for Jac Ast."""

    def __init__(self) -> None:
        self.name_of: AstSymbolNode = self
        self._sym: Optional[Symbol] = None
        self._sym_name: str = ""
        self._sym_category: SymbolType = SymbolType.UNKNOWN
        self._py_ctx_func: Type[ast3.expr_context] = ast3.Load
        AtomExpr.__init__(self)

    @property
    def sym(self) -> Optional[Symbol]:
        return self._sym

    @sym.setter
    def sym(self, sym: Symbol) -> None:
        self._sym = sym

    @property
    def sym_name(self) -> str:
        return self._sym_name

    @property
    def sym_category(self) -> SymbolType:
        return self._sym_category

    @property
    def clean_type(self) -> str:
        ret_type = self.expr_type.replace("builtins.", "").replace("NoType", "")
        return ret_type

    @property
    def py_ctx_func(self) -> Type[ast3.expr_context]:
        """Get python context function."""
        return self._py_ctx_func

    @py_ctx_func.setter
    def py_ctx_func(self, py_ctx_func: Type[ast3.expr_context]) -> None:
        """Set python context function."""
        self._py_ctx_func = py_ctx_func

    @property
    def sem_token(self) -> Optional[tuple[SemTokType, SemTokMod]]:
        """Resolve semantic token."""
        if isinstance(self.name_of, BuiltinType):
            return SemTokType.CLASS, SemTokMod.DECLARATION
        name_of = (
            self.sym.decl.name_of
            if self.sym and not isinstance(self.sym.decl.name_of, Name)
            else self.name_of
        )
        if isinstance(name_of, ModulePath):
            return SemTokType.NAMESPACE, SemTokMod.DEFINITION
        if isinstance(name_of, Archetype):
            return SemTokType.CLASS, SemTokMod.DECLARATION
        if isinstance(name_of, Enum):
            return SemTokType.ENUM, SemTokMod.DECLARATION
        if isinstance(name_of, Ability) and name_of.is_method:
            return SemTokType.METHOD, SemTokMod.DECLARATION
        if isinstance(name_of, (Ability, Test)):
            return SemTokType.FUNCTION, SemTokMod.DECLARATION
        if isinstance(name_of, ParamVar):
            return SemTokType.PARAMETER, SemTokMod.DECLARATION
        if self.sym and self.sym_name.isupper():
            return SemTokType.VARIABLE, SemTokMod.READONLY
        if (
            self.sym
            and self.sym.decl.name_of == self.sym.decl
            and self.sym_name in dir(builtins)
            and callable(getattr(builtins, self.sym_name))
        ):
            return SemTokType.FUNCTION, SemTokMod.DEFINITION
        if self.sym:
            return SemTokType.PROPERTY, SemTokMod.DEFINITION
        return None


class ArchSpec(ElementStmt, CodeBlockStmt, AstSymbolNode, AstDocNode):
    """ArchSpec node type for Jac Ast."""

    def __init__(
        self, decorators: Sequence[Expr] | None, is_async: bool = False
    ) -> None:
        self.decorators = decorators
        self.is_async = is_async
        CodeBlockStmt.__init__(self)


class MatchPattern(UniNode):
    """MatchPattern node type for Jac Ast."""


class SubTag(UniNode, Generic[T]):
    """SubTag node type for Jac Ast."""

    def __init__(
        self,
        tag: T,
        kid: Sequence[UniNode],
    ) -> None:
        self.tag: T = tag
        UniNode.__init__(self, kid=kid)

    def normalize(self, deep: bool = False) -> bool:
        res = self.tag.normalize() if deep else True
        self.set_kids(nodes=[self.gen_token(Tok.COLON), self.tag])
        return res


# SubNodeList were created to simplify the type safety of the
# parser's implementation. We basically need to maintain tokens
# of mixed type in the kid list of the subnodelist as well as
# separating out typed items of interest in the ast node class body.
class SubNodeList(UniNode, Generic[T]):
    """SubNodeList node type for Jac Ast."""

    def __init__(
        self,
        items: list[T],
        delim: Optional[Tok],
        kid: Sequence[UniNode],
        left_enc: Optional[Token] = None,
        right_enc: Optional[Token] = None,
    ) -> None:
        self.items: list[T] = items
        self.delim = delim
        self.left_enc = left_enc
        self.right_enc = right_enc
        UniNode.__init__(self, kid=kid)

    def normalize(self, deep: bool = False) -> bool:
        res = True
        if deep:
            for i in self.items:
                res = res and i.normalize()
        new_kid: list[UniNode] = []
        if self.left_enc:
            new_kid.append(self.left_enc)
        for i in self.items:
            new_kid.append(i)
            if self.delim:
                new_kid.append(self.gen_token(self.delim))
        if self.delim and self.items:
            new_kid.pop()
        if self.right_enc:
            new_kid.append(self.right_enc)
        self.set_kids(nodes=new_kid if len(new_kid) else [EmptyToken()])
        return res


# AST Mid Level Node Types
# --------------------------
class Module(AstDocNode, UniScopeNode):
    """Whole Program node type for Jac Ast."""

    def __init__(
        self,
        name: str,
        source: Source,
        doc: Optional[String],
        body: Sequence[ElementStmt | String | EmptyToken],
        terminals: list[Token],
        kid: Sequence[UniNode],
        stub_only: bool = False,
    ) -> None:
        self.name = name
        self.source = source
        self.body = body
        self.stub_only = stub_only
        self.impl_mod: list[Module] = []
        self.test_mod: list[Module] = []
        self.src_terminals: list[Token] = terminals
        self.is_raised_from_py: bool = False

        UniNode.__init__(self, kid=kid)
        AstDocNode.__init__(self, doc=doc)
        UniScopeNode.__init__(self, name=self.name)

    @property
    def annexable_by(self) -> Optional[str]:
        """Get annexable by."""
        if not self.stub_only and (
            self.loc.mod_path.endswith(".impl.jac")
            or self.loc.mod_path.endswith(".test.jac")
        ):
            head_mod_name = self.name.split(".")[0]
            potential_path = os.path.join(
                os.path.dirname(self.loc.mod_path),
                f"{head_mod_name}.jac",
            )
            if os.path.exists(potential_path) and potential_path != self.loc.mod_path:
                return potential_path
            annex_dir = os.path.split(os.path.dirname(self.loc.mod_path))[-1]
            if annex_dir.endswith(".impl") or annex_dir.endswith(".test"):
                head_mod_name = os.path.split(os.path.dirname(self.loc.mod_path))[
                    -1
                ].split(".")[0]
                potential_path = os.path.join(
                    os.path.dirname(os.path.dirname(self.loc.mod_path)),
                    f"{head_mod_name}.jac",
                )
                if (
                    os.path.exists(potential_path)
                    and potential_path != self.loc.mod_path
                ):
                    return potential_path
        return None

    def normalize(self, deep: bool = False) -> bool:
        res = True
        if deep:
            res = self.doc.normalize() if self.doc else True
            for i in self.body:
                res = res and i.normalize()
        new_kid: list[UniNode] = []
        if self.doc:
            new_kid.append(self.doc)
        new_kid.extend(self.body)
        self.set_kids(nodes=new_kid if len(new_kid) else [EmptyToken()])
        return res

    def format(self) -> str:
        """Get all sub nodes of type."""
        from jaclang.compiler.passes.tool import DocIRGenPass, JacFormatPass
        from jaclang.compiler.program import JacProgram

        return JacFormatPass(
            ir_in=DocIRGenPass(
                ir_in=self,
                prog=JacProgram(),
            ).ir_out,
            prog=JacProgram(),
        ).ir_out.gen.jac

    def unparse(self) -> str:
        super().unparse()
        return self.format()

    @staticmethod
    def make_stub(
        inject_name: Optional[str] = None, inject_src: Optional[Source] = None
    ) -> Module:
        """Create a stub module."""
        return Module(
            name=inject_name or "",
            source=inject_src or Source("", ""),
            doc=None,
            body=[],
            terminals=[],
            stub_only=True,
            kid=[EmptyToken()],
        )

    @staticmethod
    def get_href_path(node: UniNode) -> str:
        """Return the full path of the module that contains this node."""
        parent = node.find_parent_of_type(Module)
        mod_list: list[Module | Archetype] = []
        if isinstance(node, (Module, Archetype)):
            mod_list.append(node)
        while parent is not None:
            mod_list.append(parent)
            parent = parent.find_parent_of_type(Module)
        mod_list.reverse()
        return ".".join(
            p.name if isinstance(p, Module) else p.name.sym_name for p in mod_list
        )


class ProgramModule(UniNode):
    """Whole Program node type for Jac Ast."""

    def __init__(self, main_mod: Optional[Module] = None) -> None:
        """Initialize whole program node."""
        self.main = main_mod if main_mod else Module.make_stub()
        UniNode.__init__(self, kid=[self.main])
        self.hub: dict[str, Module] = {self.loc.mod_path: main_mod} if main_mod else {}


class GlobalVars(ElementStmt, AstAccessNode):
    """GlobalVars node type for Jac Ast."""

    def __init__(
        self,
        access: Optional[SubTag[Token]],
        assignments: Sequence[Assignment],
        is_frozen: bool,
        kid: Sequence[UniNode],
        doc: Optional[String] = None,
    ) -> None:
        self.assignments = assignments
        self.is_frozen = is_frozen
        UniNode.__init__(self, kid=kid)
        AstAccessNode.__init__(self, access=access)
        AstDocNode.__init__(self, doc=doc)

    def normalize(self, deep: bool = False) -> bool:
        res = True
        if deep:
            res = self.access.normalize(deep) if self.access else True
            for assign in self.assignments:
                res = res and assign.normalize(deep)
            res = res and self.doc.normalize(deep) if self.doc else res
        new_kid: list[UniNode] = []
        if self.doc:
            new_kid.append(self.doc)
        if self.is_frozen:
            new_kid.append(self.gen_token(Tok.KW_LET))
        else:
            new_kid.append(self.gen_token(Tok.KW_GLOBAL))
        if self.access:
            new_kid.append(self.access)
        for i, assign in enumerate(self.assignments):
            new_kid.append(assign)
            if i < len(self.assignments) - 1:
                new_kid.append(self.gen_token(Tok.COMMA))
        self.set_kids(nodes=new_kid)
        return res


class Test(AstSymbolNode, ElementStmt, UniScopeNode):
    """Test node type for Jac Ast."""

    TEST_COUNT = 0

    def __init__(
        self,
        name: Name | Token,
        body: Sequence[CodeBlockStmt],
        kid: Sequence[UniNode],
        doc: Optional[String] = None,
    ) -> None:
        Test.TEST_COUNT += 1 if isinstance(name, Token) else 0
        self.name: Name = (  # for auto generated test names
            name
            if isinstance(name, Name)
            else Name(
                orig_src=name.orig_src,
                name=Tok.NAME.value,
                value=f"_jac_gen_{Test.TEST_COUNT}",
                col_start=name.loc.col_start,
                col_end=name.loc.col_end,
                line=name.loc.first_line,
                end_line=name.loc.last_line,
                pos_start=name.pos_start,
                pos_end=name.pos_end,
            )
        )
        self.name.parent = self
        self.name._sym_name = (
            f"test_{self.name.value}"
            if not self.name.value.startswith("test_")
            else self.name.value
        )
        self.body = body
        UniNode.__init__(self, kid=kid)
        if self.name not in self.kid:
            self.insert_kids_at_pos([self.name], pos=1, pos_update=False)
        AstSymbolNode.__init__(
            self,
            sym_name=self.name.sym_name,
            name_spec=self.name,
            sym_category=SymbolType.TEST,
        )
        AstDocNode.__init__(self, doc=doc)
        UniScopeNode.__init__(self, name=self.sym_name)

    def normalize(self, deep: bool = False) -> bool:
        res = True
        if deep:
            res = self.name.normalize(deep)
            for stmt in self.body:
                res = res and stmt.normalize(deep)
            res = res and self.doc.normalize(deep) if self.doc else res
        new_kid: list[UniNode] = []
        if self.doc:
            new_kid.append(self.doc)
        new_kid.append(self.gen_token(Tok.KW_TEST))
        new_kid.append(self.name)
        new_kid.append(self.gen_token(Tok.LBRACE))
        for stmt in self.body:
            new_kid.append(stmt)
        new_kid.append(self.gen_token(Tok.RBRACE))
        self.set_kids(nodes=new_kid)
        return res


class ModuleCode(ElementStmt, ArchBlockStmt, EnumBlockStmt):
    """ModuleCode node type for Jac Ast."""

    def __init__(
        self,
        name: Optional[Name],
        body: SubNodeList[CodeBlockStmt],
        kid: Sequence[UniNode],
        doc: Optional[String] = None,
    ) -> None:
        self.name = name
        self.body = body
        UniNode.__init__(self, kid=kid)
        AstDocNode.__init__(self, doc=doc)

    def normalize(self, deep: bool = False) -> bool:
        res = True
        if deep:
            res = self.name.normalize(deep) if self.name else res
            res = res and self.body.normalize(deep)
            res = res and self.doc.normalize(deep) if self.doc else res
        new_kid: list[UniNode] = []
        if self.doc:
            new_kid.append(self.doc)
        new_kid.append(self.gen_token(Tok.KW_WITH))
        new_kid.append(self.gen_token(Tok.KW_ENTRY))
        if self.name:
            new_kid.append(self.gen_token(Tok.COLON))
            new_kid.append(self.name)
        new_kid.append(self.body)
        self.set_kids(nodes=new_kid)
        return res


class PyInlineCode(ElementStmt, ArchBlockStmt, EnumBlockStmt, CodeBlockStmt):
    """PyInlineCode node type for Jac Ast."""

    def __init__(
        self,
        code: Token,
        kid: Sequence[UniNode],
        doc: Optional[String] = None,
    ) -> None:
        self.code = code
        UniNode.__init__(self, kid=kid)
        AstDocNode.__init__(self, doc=doc)
        CodeBlockStmt.__init__(self)

    def normalize(self, deep: bool = False) -> bool:
        res = True
        if deep:
            res = self.code.normalize(deep)
            res = res and self.doc.normalize(deep) if self.doc else res
        new_kid: list[UniNode] = []
        if self.doc:
            new_kid.append(self.doc)
        new_kid.append(self.code)
        self.set_kids(nodes=new_kid)
        return res


class Import(ElementStmt, CodeBlockStmt):
    """Import node type for Jac Ast."""

    def __init__(
        self,
        from_loc: Optional[ModulePath],
        items: Sequence[ModuleItem] | Sequence[ModulePath],
        is_absorb: bool,  # For includes
        kid: Sequence[UniNode],
        doc: Optional[String] = None,
    ) -> None:
        self.hint = None
        self.from_loc = from_loc
        self.items = items
        self.is_absorb = is_absorb
        UniNode.__init__(self, kid=kid)
        AstDocNode.__init__(self, doc=doc)
        CodeBlockStmt.__init__(self)

    @property
    def is_py(self) -> bool:
        """Check if import is python."""
        if self.hint and self.hint.tag.value == "py":
            return True
        if not self.hint:
            return not self.__jac_detected
        return False

    @property
    def is_jac(self) -> bool:
        """Check if import is jac."""
        if self.hint and self.hint.tag.value == "jac":
            return True
        if not self.hint:
            return self.__jac_detected
        return False

    @property
    def __jac_detected(self) -> bool:
        """Check if import is jac."""
        if self.from_loc:
            if self.from_loc.resolve_relative_path().endswith(".jac"):
                return True
            if os.path.isdir(self.from_loc.resolve_relative_path()):
                if os.path.exists(
                    os.path.join(self.from_loc.resolve_relative_path(), "__init__.jac")
                ):
                    return True
                for i in self.items:
                    if isinstance(
                        i, ModuleItem
                    ) and self.from_loc.resolve_relative_path(i.name.value).endswith(
                        ".jac"
                    ):
                        return True
        return any(
            isinstance(i, ModulePath) and i.resolve_relative_path().endswith(".jac")
            for i in self.items
        )

    def normalize(self, deep: bool = False) -> bool:
        res = True
        if deep:
            res = self.hint.normalize(deep) if self.hint else res
            res = res and self.from_loc.normalize(deep) if self.from_loc else res
            for item in self.items:
                res = res and item.normalize(deep)
            res = res and self.doc.normalize(deep) if self.doc else res
        new_kid: list[UniNode] = []
        if self.doc:
            new_kid.append(self.doc)
        if self.is_absorb:
            new_kid.append(self.gen_token(Tok.KW_INCLUDE))
        else:
            new_kid.append(self.gen_token(Tok.KW_IMPORT))
        if self.from_loc:
            new_kid.append(self.gen_token(Tok.KW_FROM))
            new_kid.append(self.from_loc)
            new_kid.append(self.gen_token(Tok.LBRACE))
        for i, item in enumerate(self.items):
            new_kid.append(item)
            if i < len(self.items) - 1:
                new_kid.append(self.gen_token(Tok.COMMA))
        if self.from_loc:
            new_kid.append(self.gen_token(Tok.RBRACE))
        else:
            new_kid.append(self.gen_token(Tok.SEMI))
        self.set_kids(nodes=new_kid)
        return res


class ModulePath(AstSymbolNode):
    """ModulePath node type for Jac Ast."""

    def __init__(
        self,
        path: Optional[Sequence[Name]],
        level: int,
        alias: Optional[Name],
        kid: Sequence[UniNode],
    ) -> None:
        self.path = path
        self.level = level
        self.alias = alias
        self.abs_path: Optional[str] = None

        name_spec = alias if alias else path[0] if path else None

        UniNode.__init__(self, kid=kid)
        if not name_spec:
            pkg_name = self.loc.mod_path
            for _ in range(self.level):
                pkg_name = os.path.dirname(pkg_name)
            pkg_name = pkg_name.split(os.sep)[-1]
            name_spec = Name.gen_stub_from_node(self, pkg_name)
            self.level += 1
        if not isinstance(name_spec, Name):
            raise ValueError("ModulePath should have a name spec. Impossible.")
        AstSymbolNode.__init__(
            self,
            sym_name=name_spec.sym_name,
            name_spec=name_spec,
            sym_category=SymbolType.MODULE,
        )

    @property
    def dot_path_str(self) -> str:
        """Get path string."""
        return ("." * self.level) + ".".join(
            [p.value for p in self.path]
            if self.path
            else [self.name_spec.sym_name]
        )

    def normalize(self, deep: bool = False) -> bool:
        res = True
        if deep:
            if self.path:
                for item in self.path:
                    res = res and item.normalize(deep)
            res = res and self.alias.normalize(deep) if self.alias else res
        new_kid: list[UniNode] = []
        for _ in range(self.level):
            new_kid.append(self.gen_token(Tok.DOT))
        if self.path:
            for idx, item in enumerate(self.path):
                new_kid.append(item)
                if idx < len(self.path) - 1:
                    new_kid.append(self.gen_token(Tok.DOT))
        if self.alias:
            new_kid.append(self.gen_token(Tok.KW_AS))
            new_kid.append(self.alias)
        self.set_kids(nodes=new_kid)
        return res

    def resolve_relative_path(self, target_item: Optional[str] = None) -> str:
        """Convert an import target string into a relative file path."""
        target = self.dot_path_str + (f".{target_item}" if target_item else "")
        return resolve_relative_path(target, self.loc.mod_path)


class ModuleItem(AstSymbolNode):
    """ModuleItem node type for Jac Ast."""

    def __init__(
        self,
        name: Name,
        alias: Optional[Name],
        kid: Sequence[UniNode],
    ) -> None:
        self.name = name
        self.alias = alias
        UniNode.__init__(self, kid=kid)
        AstSymbolNode.__init__(
            self,
            sym_name=alias.sym_name if alias else name.sym_name,
            name_spec=alias if alias else name,
            sym_category=SymbolType.MOD_VAR,
        )
        self.abs_path: Optional[str] = None

    @property
    def from_parent(self) -> Import:
        """Get import parent."""
        if (
            not self.parent
            or not self.parent.parent
            or not isinstance(self.parent.parent, Import)
        ):
            raise ValueError("Import parent not found. Not Possible.")
        return self.parent.parent

    @property
    def from_mod_path(self) -> ModulePath:
        """Get relevant module path."""
        if not self.from_parent.from_loc:
            raise ValueError("Module items should have module path. Not Possible.")
        return self.from_parent.from_loc

    def normalize(self, deep: bool = False) -> bool:
        res = True
        if deep:
            res = res and self.name.normalize(deep)
            res = res and self.alias.normalize(deep) if self.alias else res
        new_kid: list[UniNode] = [self.name]
        if self.alias:
            new_kid.append(self.gen_token(Tok.KW_AS))
            new_kid.append(self.alias)
        self.set_kids(nodes=new_kid)
        return res


class Archetype(
    ArchSpec,
    AstAccessNode,
    ArchBlockStmt,
    AstImplNeedingNode,
    UniScopeNode,
    UniCFGNode,
):
    """ObjectArch node type for Jac Ast."""

    def __init__(
        self,
        name: Name,
        arch_type: Token,
        access: Optional[SubTag[Token]],
        base_classes: Sequence[Expr] | None,
        body: Optional[SubNodeList[ArchBlockStmt] | ImplDef],
        kid: Sequence[UniNode],
        doc: Optional[String] = None,
        decorators: Sequence[Expr] | None = None,
    ) -> None:
        self.name = name
        self.arch_type = arch_type
        self.base_classes: list[Expr] = list(base_classes) if base_classes else []
        UniNode.__init__(self, kid=kid)
        AstSymbolNode.__init__(
            self,
            sym_name=name.value,
            name_spec=name,
            sym_category=(
                SymbolType.OBJECT_ARCH
                if arch_type.name == Tok.KW_OBJECT
                else (
                    SymbolType.NODE_ARCH
                    if arch_type.name == Tok.KW_NODE
                    else (
                        SymbolType.EDGE_ARCH
                        if arch_type.name == Tok.KW_EDGE
                        else (
                            SymbolType.WALKER_ARCH
                            if arch_type.name == Tok.KW_WALKER
                            else SymbolType.TYPE
                        )
                    )
                )
            ),
        )
        AstImplNeedingNode.__init__(self, body=body)
        AstAccessNode.__init__(self, access=access)
        AstDocNode.__init__(self, doc=doc)
        ArchSpec.__init__(self, decorators=decorators)
        UniScopeNode.__init__(self, name=self.sym_name)
        CodeBlockStmt.__init__(self)

    @property
    def is_abstract(self) -> bool:
        body = (
            self.body.items
            if isinstance(self.body, SubNodeList)
            else (
                self.body.body.items
                if isinstance(self.body, ImplDef)
                and isinstance(self.body.body, SubNodeList)
                else []
            )
        )
        return any(isinstance(i, Ability) and i.is_abstract for i in body)

    def normalize(self, deep: bool = False) -> bool:
        res = True
        if deep:
            res = self.name.normalize(deep)
            res = res and self.arch_type.normalize(deep)
            res = res and self.access.normalize(deep) if self.access else res
            for base in self.base_classes:
                res = res and base.normalize(deep)
            res = res and self.body.normalize(deep) if self.body else res
            res = res and self.doc.normalize(deep) if self.doc else res
            for dec in self.decorators or []:
                res = res and dec.normalize(deep)
        new_kid: list[UniNode] = []
        if self.doc:
            new_kid.append(self.doc)
        if self.decorators:
            new_kid.append(self.gen_token(Tok.DECOR_OP))
            for idx, dec in enumerate(self.decorators):
                new_kid.append(dec)
                if idx < len(self.decorators) - 1:
                    new_kid.append(self.gen_token(Tok.DECOR_OP))
        if self.is_async:
            new_kid.append(self.gen_token(Tok.KW_ASYNC))
        new_kid.append(self.arch_type)
        if self.access:
            new_kid.append(self.access)
        new_kid.append(self.name)
        if self.base_classes:
            new_kid.append(self.gen_token(Tok.LPAREN))
            for idx, base in enumerate(self.base_classes):
                new_kid.append(base)
                if idx < len(self.base_classes) - 1:
                    new_kid.append(self.gen_token(Tok.COMMA))
            new_kid.append(self.gen_token(Tok.RPAREN))
        if self.body:
            if isinstance(self.body, ImplDef):
                new_kid.append(self.gen_token(Tok.SEMI))
            else:
                new_kid.append(self.body)
        else:
            new_kid.append(self.gen_token(Tok.SEMI))
        self.set_kids(nodes=new_kid)
        return res


class ImplDef(CodeBlockStmt, ElementStmt, ArchBlockStmt, AstSymbolNode, UniScopeNode):
    """AstImplOnlyNode node type for Jac Ast."""

    def __init__(
        self,
<<<<<<< HEAD
        decorators: Optional[SubNodeList[Expr]],
        target: Sequence[NameAtom],
=======
        decorators: Optional[Sequence[Expr]],
        target: SubNodeList[NameAtom],
>>>>>>> 41d0c8d9
        spec: SubNodeList[Expr] | FuncSignature | EventSignature | None,
        body: SubNodeList[CodeBlockStmt] | FuncCall,
        kid: Sequence[UniNode],
        doc: Optional[String] = None,
        decl_link: Optional[UniNode] = None,
    ) -> None:
        self.decorators = decorators
        self.target = target
        self.spec = spec
        self.body = body
        self.doc = doc
        self.decl_link = decl_link
        UniNode.__init__(self, kid=kid)
        AstSymbolNode.__init__(
            self,
            sym_name="impl." + ".".join([x.sym_name for x in self.target]),
            name_spec=self.create_impl_name_node(),
            sym_category=SymbolType.IMPL,
        )
        CodeBlockStmt.__init__(self)
        UniScopeNode.__init__(self, name=self.sym_name)

    def create_impl_name_node(self) -> Name:
        ret = Name(
            orig_src=self.target[-1].loc.orig_src,
            name=Tok.NAME.value,
            value="impl." + ".".join([x.sym_name for x in self.target]),
            col_start=self.target[0].loc.col_start,
            col_end=self.target[-1].loc.col_end,
            line=self.target[0].loc.first_line,
            end_line=self.target[-1].loc.last_line,
            pos_start=self.target[0].loc.pos_start,
            pos_end=self.target[-1].loc.pos_end,
        )
        ret.parent = self
        return ret

    def normalize(self, deep: bool = False) -> bool:
        res = True
        if deep:
            for item in self.target:
                res = res and item.normalize(deep)
            res = res and self.spec.normalize(deep) if self.spec else res
            res = res and self.body.normalize(deep)
            res = res and self.doc.normalize(deep) if self.doc else res
            if self.decorators:
                for item in self.decorators:
                    res = res and item.normalize(deep)
        new_kid: list[UniNode] = []
        if self.doc:
            new_kid.append(self.doc)
        if self.decorators:
            new_kid.append(self.gen_token(Tok.DECOR_OP))
            for i, dec in enumerate(self.decorators):
                new_kid.append(dec)
                if i < len(self.decorators) - 1:
                    new_kid.append(self.gen_token(Tok.DECOR_OP))
        new_kid.append(self.gen_token(Tok.KW_IMPL))
        for idx, item in enumerate(self.target):
            new_kid.append(item)
            if idx < len(self.target) - 1:
                new_kid.append(self.gen_token(Tok.DOT))
        if self.spec:
            new_kid.append(self.spec)
        new_kid.append(self.body)
        self.set_kids(nodes=new_kid)
        return res


class Enum(ArchSpec, AstAccessNode, AstImplNeedingNode, ArchBlockStmt, UniScopeNode):
    """Enum node type for Jac Ast."""

    def __init__(
        self,
        name: Name,
        access: Optional[SubTag[Token]],
        base_classes: Sequence[Expr] | None,
        body: Optional[SubNodeList[Assignment] | ImplDef],
        kid: Sequence[UniNode],
        doc: Optional[String] = None,
        decorators: Sequence[Expr] | None = None,
    ) -> None:
        self.name = name
        self.base_classes: list[Expr] = list(base_classes) if base_classes else []
        UniNode.__init__(self, kid=kid)
        AstSymbolNode.__init__(
            self,
            sym_name=name.value,
            name_spec=name,
            sym_category=SymbolType.ENUM_ARCH,
        )
        AstImplNeedingNode.__init__(self, body=body)
        AstAccessNode.__init__(self, access=access)
        AstDocNode.__init__(self, doc=doc)
        ArchSpec.__init__(self, decorators=decorators)
        UniScopeNode.__init__(self, name=self.sym_name)

    def normalize(self, deep: bool = False) -> bool:
        res = True
        if deep:
            res = self.name.normalize(deep)
            res = res and self.access.normalize(deep) if self.access else res
            for base in self.base_classes:
                res = res and base.normalize(deep)
            res = res and self.body.normalize(deep) if self.body else res
            res = res and self.doc.normalize(deep) if self.doc else res
            for dec in self.decorators or []:
                res = res and dec.normalize(deep)
        new_kid: list[UniNode] = []
        if self.decorators:
            new_kid.append(self.gen_token(Tok.DECOR_OP))
            for idx, dec in enumerate(self.decorators):
                new_kid.append(dec)
                if idx < len(self.decorators) - 1:
                    new_kid.append(self.gen_token(Tok.DECOR_OP))
        if self.doc:
            new_kid.append(self.doc)
        new_kid.append(self.gen_token(Tok.KW_ENUM))
        if self.access:
            new_kid.append(self.access)
        new_kid.append(self.name)
        if self.base_classes:
            new_kid.append(self.gen_token(Tok.COLON))
            for idx, base in enumerate(self.base_classes):
                new_kid.append(base)
                if idx < len(self.base_classes) - 1:
                    new_kid.append(self.gen_token(Tok.COMMA))
            new_kid.append(self.gen_token(Tok.COLON))
        if self.body:
            if isinstance(self.body, ImplDef):
                new_kid.append(self.gen_token(Tok.SEMI))
            else:
                new_kid.append(self.body)
        else:
            new_kid.append(self.gen_token(Tok.SEMI))
        self.set_kids(nodes=new_kid)
        return res


class Ability(
    AstAccessNode,
    ElementStmt,
    AstAsyncNode,
    ArchBlockStmt,
    CodeBlockStmt,
    AstImplNeedingNode,
    UniScopeNode,
):
    """Ability node type for Jac Ast."""

    def __init__(
        self,
        name_ref: NameAtom,
        is_async: bool,
        is_override: bool,
        is_static: bool,
        is_abstract: bool,
        access: Optional[SubTag[Token]],
        signature: FuncSignature | EventSignature | None,
        body: Optional[SubNodeList[CodeBlockStmt] | ImplDef | FuncCall],
        kid: Sequence[UniNode],
        doc: Optional[String] = None,
        decorators: Optional[SubNodeList[Expr]] = None,
    ) -> None:
        self.name_ref = name_ref
        self.is_override = is_override
        self.is_static = is_static
        self.is_abstract = is_abstract
        self.decorators = decorators
        self.signature = signature

        UniNode.__init__(self, kid=kid)
        AstImplNeedingNode.__init__(self, body=body)
        AstSymbolNode.__init__(
            self,
            sym_name=self.py_resolve_name(),
            name_spec=name_ref,
            sym_category=SymbolType.ABILITY,
        )
        AstAccessNode.__init__(self, access=access)
        AstDocNode.__init__(self, doc=doc)
        AstAsyncNode.__init__(self, is_async=is_async)
        UniScopeNode.__init__(self, name=self.sym_name)
        CodeBlockStmt.__init__(self)

    @property
    def is_method(self) -> bool:
        return self.method_owner is not None

    @property
    def is_def(self) -> bool:
        return not self.signature or isinstance(self.signature, FuncSignature)

    @property
    def method_owner(self) -> Optional[Archetype | Enum]:
        found = (
            self.parent.parent
            if self.parent
            and self.parent.parent
            and isinstance(self.parent.parent, (Archetype, Enum))
            else None
        ) or (
            self.parent.parent.decl_link
            if self.parent
            and self.parent.parent
            and isinstance(self.parent.parent, ImplDef)
            and isinstance(self.parent.parent.decl_link, Archetype)
            else None
        )
        return found

    @property
    def is_genai_ability(self) -> bool:
        return isinstance(self.body, FuncCall)

    def py_resolve_name(self) -> str:
        if isinstance(self.name_ref, Name):
            return self.name_ref.value
        elif isinstance(self.name_ref, SpecialVarRef):
            return self.name_ref.py_resolve_name()
        else:
            raise NotImplementedError

    def normalize(self, deep: bool = False) -> bool:
        res = True
        if deep:
            res = self.name_ref.normalize(deep)
            res = res and self.access.normalize(deep) if self.access else res
            res = res and self.signature.normalize(deep) if self.signature else res
            res = res and self.body.normalize(deep) if self.body else res
            res = res and self.decorators.normalize(deep) if self.decorators else res
            res = res and self.doc.normalize(deep) if self.doc else res
        new_kid: list[UniNode] = []
        if self.doc:
            new_kid.append(self.doc)
        if self.decorators:
            new_kid.append(self.gen_token(Tok.DECOR_OP))
            new_kid.append(self.decorators)
            new_kid.append(self.gen_token(Tok.WS))
        if self.is_async:
            new_kid.append(self.gen_token(Tok.KW_ASYNC))
        if self.is_override:
            new_kid.append(self.gen_token(Tok.KW_OVERRIDE))
        if self.is_static:
            new_kid.append(self.gen_token(Tok.KW_STATIC))
        new_kid.append(
            self.gen_token(Tok.KW_CAN)
            if not self.is_def
            else self.gen_token(Tok.KW_DEF)
        )
        if self.access:
            new_kid.append(self.access)
        new_kid.append(self.name_ref)
        if self.signature:
            new_kid.append(self.signature)
        if self.is_genai_ability:
            new_kid.append(self.gen_token(Tok.KW_BY))
        if self.is_abstract:
            new_kid.append(self.gen_token(Tok.KW_ABSTRACT))
        if self.body:
            if isinstance(self.body, ImplDef):
                new_kid.append(self.gen_token(Tok.SEMI))
            else:
                new_kid.append(self.body)
                if self.is_genai_ability:
                    new_kid.append(self.gen_token(Tok.SEMI))
        else:
            new_kid.append(self.gen_token(Tok.SEMI))
        self.set_kids(nodes=new_kid)
        return res


class FuncSignature(UniNode):
    """FuncSignature node type for Jac Ast."""

    def __init__(
        self,
        params: Optional[SubNodeList[ParamVar]],
        return_type: Optional[Expr],
        kid: Sequence[UniNode],
    ) -> None:
        self.params = params
        self.return_type = return_type
        UniNode.__init__(self, kid=kid)

    def normalize(self, deep: bool = False) -> bool:
        res = True
        is_lambda = self.parent and isinstance(self.parent, LambdaExpr)
        if deep:
            res = self.params.normalize(deep) if self.params else res
            res = res and self.return_type.normalize(deep) if self.return_type else res
        new_kid: list[UniNode] = [self.gen_token(Tok.LPAREN)] if not is_lambda else []
        if self.params:
            new_kid.append(self.params)
        if not is_lambda:
            new_kid.append(self.gen_token(Tok.RPAREN))
        if self.return_type:
            new_kid.append(self.gen_token(Tok.RETURN_HINT))
            new_kid.append(self.return_type)
        self.set_kids(nodes=new_kid)
        return res

    @property
    def is_static(self) -> bool:
        return (isinstance(self.parent, Ability) and self.parent.is_static) or (
            isinstance(self.parent, ImplDef)
            and isinstance(self.parent.decl_link, Ability)
            and self.parent.decl_link.is_static
        )

    @property
    def is_in_py_class(self) -> bool:
        is_archi = self.find_parent_of_type(Archetype)
        is_class = is_archi is not None and is_archi.arch_type.name == Tok.KW_CLASS

        return (
            isinstance(self.parent, Ability)
            and self.parent.is_method is not None
            and is_class
        ) or (
            isinstance(self.parent, ImplDef)
            and isinstance(self.parent.decl_link, Ability)
            and self.parent.decl_link.is_method
            and is_class
        )


class EventSignature(WalkerStmtOnlyNode):
    """EventSignature node type for Jac Ast."""

    def __init__(
        self,
        event: Token,
        arch_tag_info: Optional[Expr],
        return_type: Optional[Expr],
        kid: Sequence[UniNode],
    ) -> None:
        self.event = event
        self.arch_tag_info = arch_tag_info
        self.return_type = return_type
        UniNode.__init__(self, kid=kid)
        WalkerStmtOnlyNode.__init__(self)

    def normalize(self, deep: bool = False) -> bool:
        res = True
        if deep:
            res = self.event.normalize(deep)
            res = (
                res and self.arch_tag_info.normalize(deep)
                if self.arch_tag_info
                else res
            )
            res = res and self.return_type.normalize(deep) if self.return_type else res
        new_kid: list[UniNode] = [self.gen_token(Tok.KW_WITH)]
        if self.arch_tag_info:
            new_kid.append(self.arch_tag_info)
        new_kid.append(self.event)
        if self.return_type:
            new_kid.append(self.gen_token(Tok.RETURN_HINT))
            new_kid.append(self.return_type)
        self.set_kids(nodes=new_kid)
        return res


class ParamVar(AstSymbolNode, AstTypedVarNode):
    """ParamVar node type for Jac Ast."""

    def __init__(
        self,
        name: Name,
        unpack: Optional[Token],
        type_tag: SubTag[Expr],
        value: Optional[Expr],
        kid: Sequence[UniNode],
    ) -> None:
        self.name = name
        self.unpack = unpack
        self.value = value
        UniNode.__init__(self, kid=kid)
        AstSymbolNode.__init__(
            self,
            sym_name=name.value,
            name_spec=name,
            sym_category=SymbolType.VAR,
        )
        AstTypedVarNode.__init__(self, type_tag=type_tag)

    def normalize(self, deep: bool = True) -> bool:
        res = True
        if deep:
            res = self.name.normalize(deep)
            res = res and self.unpack.normalize(deep) if self.unpack else res
            res = res and self.type_tag.normalize(deep) if self.type_tag else res
            res = res and self.value.normalize(deep) if self.value else res
        new_kid: list[UniNode] = []
        if self.unpack:
            new_kid.append(self.unpack)
        new_kid.append(self.name)
        if self.type_tag:
            new_kid.append(self.type_tag)
        if self.value:
            new_kid.append(self.gen_token(Tok.EQ))
            new_kid.append(self.value)
        self.set_kids(nodes=new_kid)
        return res


# TODO: Must deal with codeblockstmt here, should only be in ArchBocks
# but had to do this for impls to work, probably should do checks in the
# static analysis phase
class ArchHas(AstAccessNode, AstDocNode, ArchBlockStmt, CodeBlockStmt):
    """ArchHas node type for Jac Ast."""

    def __init__(
        self,
        is_static: bool,
        access: Optional[SubTag[Token]],
        vars: SubNodeList[HasVar],
        is_frozen: bool,
        kid: Sequence[UniNode],
        doc: Optional[String] = None,
    ) -> None:
        self.is_static = is_static
        self.vars = vars
        self.is_frozen = is_frozen
        UniNode.__init__(self, kid=kid)
        AstAccessNode.__init__(self, access=access)
        AstDocNode.__init__(self, doc=doc)
        CodeBlockStmt.__init__(self)

    def normalize(self, deep: bool = False) -> bool:
        res = True
        if deep:
            res = self.access.normalize(deep) if self.access else res
            res = res and self.vars.normalize(deep) if self.vars else res
            res = res and self.doc.normalize(deep) if self.doc else res
        new_kid: list[UniNode] = []
        if self.doc:
            new_kid.append(self.doc)
        if self.is_static:
            new_kid.append(self.gen_token(Tok.KW_STATIC))
        (
            new_kid.append(self.gen_token(Tok.KW_LET))
            if self.is_frozen
            else new_kid.append(self.gen_token(Tok.KW_HAS))
        )
        if self.access:
            new_kid.append(self.access)
        new_kid.append(self.vars)
        new_kid.append(self.gen_token(Tok.SEMI))
        self.set_kids(nodes=new_kid)
        return res


class HasVar(AstSymbolNode, AstTypedVarNode):
    """HasVar node type for Jac Ast."""

    def __init__(
        self,
        name: Name,
        type_tag: SubTag[Expr],
        value: Optional[Expr],
        defer: bool,
        kid: Sequence[UniNode],
    ) -> None:
        self.name = name
        self.value = value
        self.defer = defer
        UniNode.__init__(self, kid=kid)
        AstSymbolNode.__init__(
            self,
            sym_name=name.value,
            name_spec=name,
            sym_category=SymbolType.HAS_VAR,
        )
        AstTypedVarNode.__init__(self, type_tag=type_tag)

    def normalize(self, deep: bool = False) -> bool:
        res = True
        if deep:
            res = self.name.normalize(deep)
            res = res and self.type_tag.normalize(deep) if self.type_tag else res
            res = res and self.value.normalize(deep) if self.value else res
        new_kid: list[UniNode] = [self.name]
        if self.type_tag:
            new_kid.append(self.type_tag)
        if self.value:
            new_kid.append(self.gen_token(Tok.EQ))
            new_kid.append(self.value)
        if self.defer:
            new_kid.append(self.gen_token(Tok.KW_BY))
            new_kid.append(self.gen_token(Tok.KW_POST_INIT))
        self.set_kids(nodes=new_kid)
        return res


class TypedCtxBlock(CodeBlockStmt, UniScopeNode):
    """TypedCtxBlock node type for Jac Ast."""

    def __init__(
        self,
        type_ctx: Expr,
        body: SubNodeList[CodeBlockStmt],
        kid: Sequence[UniNode],
    ) -> None:
        self.type_ctx = type_ctx
        self.body = body
        UniNode.__init__(self, kid=kid)
        UniScopeNode.__init__(self, name=f"{self.__class__.__name__}")
        CodeBlockStmt.__init__(self)

    def normalize(self, deep: bool = False) -> bool:
        res = True
        if deep:
            res = self.type_ctx.normalize(deep)
            res = res and self.body.normalize(deep)
        new_kid: list[UniNode] = [
            self.gen_token(Tok.RETURN_HINT),
            self.type_ctx,
            self.body,
        ]
        self.set_kids(nodes=new_kid)
        return res


class IfStmt(CodeBlockStmt, AstElseBodyNode, UniScopeNode):
    """IfStmt node type for Jac Ast."""

    def __init__(
        self,
        condition: Expr,
        body: SubNodeList[CodeBlockStmt],
        else_body: Optional[ElseStmt | ElseIf],
        kid: Sequence[UniNode],
    ) -> None:
        self.condition = condition
        self.body = body
        UniNode.__init__(self, kid=kid)
        AstElseBodyNode.__init__(self, else_body=else_body)
        UniScopeNode.__init__(self, name=f"{self.__class__.__name__}")
        CodeBlockStmt.__init__(self)

    def normalize(self, deep: bool = False) -> bool:
        res = True
        if deep:
            res = self.condition.normalize(deep)
            res = res and self.body.normalize(deep)
            res = res and self.else_body.normalize(deep) if self.else_body else res
        new_kid: list[UniNode] = [
            self.gen_token(Tok.KW_IF),
            self.condition,
            self.body,
        ]
        if self.else_body:
            new_kid.append(self.else_body)
        self.set_kids(nodes=new_kid)
        return res


class ElseIf(IfStmt):
    """ElseIf node type for Jac Ast."""

    def normalize(self, deep: bool = False) -> bool:
        res = True
        if deep:
            res = self.condition.normalize(deep)
            res = res and self.body.normalize(deep)
            res = res and self.else_body.normalize(deep) if self.else_body else res
        new_kid: list[UniNode] = [
            self.gen_token(Tok.KW_ELIF),
            self.condition,
            self.body,
        ]
        if self.else_body:
            new_kid.append(self.else_body)
        self.set_kids(nodes=new_kid)
        return res


class ElseStmt(UniScopeNode):
    """ElseStmt node type for Jac Ast."""

    def __init__(
        self,
        body: SubNodeList[CodeBlockStmt],
        kid: Sequence[UniNode],
    ) -> None:
        self.body = body
        UniNode.__init__(self, kid=kid)
        UniScopeNode.__init__(self, name=f"{self.__class__.__name__}")

    def normalize(self, deep: bool = False) -> bool:
        res = True
        if deep:
            res = self.body.normalize(deep)
        new_kid: list[UniNode] = [
            self.gen_token(Tok.KW_ELSE),
            self.body,
        ]
        self.set_kids(nodes=new_kid)
        return res


class ExprStmt(CodeBlockStmt):
    """ExprStmt node type for Jac Ast."""

    def __init__(
        self,
        expr: Expr,
        in_fstring: bool,
        kid: Sequence[UniNode],
    ) -> None:
        self.expr = expr
        self.in_fstring = in_fstring
        UniNode.__init__(self, kid=kid)
        CodeBlockStmt.__init__(self)

    def normalize(self, deep: bool = True) -> bool:
        if deep:
            res = self.expr.normalize(deep)
        new_kid: list[UniNode] = []
        if self.in_fstring:
            new_kid.append(self.expr)
        else:
            new_kid.append(self.expr)
            new_kid.append(self.gen_token(Tok.SEMI))
        self.set_kids(nodes=new_kid)
        return res and self.expr is not None


class TryStmt(AstElseBodyNode, CodeBlockStmt, UniScopeNode):
    """TryStmt node type for Jac Ast."""

    def __init__(
        self,
        body: SubNodeList[CodeBlockStmt],
        excepts: Optional[SubNodeList[Except]],
        else_body: Optional[ElseStmt],
        finally_body: Optional[FinallyStmt],
        kid: Sequence[UniNode],
    ) -> None:
        self.body = body
        self.excepts = excepts
        self.finally_body = finally_body
        UniNode.__init__(self, kid=kid)
        AstElseBodyNode.__init__(self, else_body=else_body)
        UniScopeNode.__init__(self, name=f"{self.__class__.__name__}")
        CodeBlockStmt.__init__(self)

    def normalize(self, deep: bool = False) -> bool:
        res = True
        if deep:
            res = self.body.normalize(deep)
            res = res and self.excepts.normalize(deep) if self.excepts else res
            res = res and self.else_body.normalize(deep) if self.else_body else res
            res = (
                res and self.finally_body.normalize(deep) if self.finally_body else res
            )
        new_kid: list[UniNode] = [
            self.gen_token(Tok.KW_TRY),
        ]
        new_kid.append(self.body)
        if self.excepts:
            new_kid.append(self.excepts)
        if self.else_body:
            new_kid.append(self.else_body)
        if self.finally_body:
            new_kid.append(self.finally_body)
        self.set_kids(nodes=new_kid)
        return res


class Except(CodeBlockStmt, UniScopeNode):
    """Except node type for Jac Ast."""

    def __init__(
        self,
        ex_type: Expr,
        name: Optional[Name],
        body: SubNodeList[CodeBlockStmt],
        kid: Sequence[UniNode],
    ) -> None:
        self.ex_type = ex_type
        self.name = name
        self.body = body
        UniNode.__init__(self, kid=kid)
        UniScopeNode.__init__(self, name=f"{self.__class__.__name__}")
        CodeBlockStmt.__init__(self)

    def normalize(self, deep: bool = False) -> bool:
        res = True
        if deep:
            res = self.ex_type.normalize(deep)
            res = res and self.name.normalize(deep) if self.name else res
            res = res and self.body.normalize(deep) if self.body else res
        new_kid: list[UniNode] = [
            self.gen_token(Tok.KW_EXCEPT),
            self.ex_type,
        ]
        if self.name:
            new_kid.append(self.gen_token(Tok.KW_AS))
            new_kid.append(self.name)
        new_kid.append(self.body)
        self.set_kids(nodes=new_kid)
        return res


class FinallyStmt(CodeBlockStmt, UniScopeNode):
    """FinallyStmt node type for Jac Ast."""

    def __init__(
        self,
        body: SubNodeList[CodeBlockStmt],
        kid: Sequence[UniNode],
    ) -> None:
        self.body = body
        UniNode.__init__(self, kid=kid)
        UniScopeNode.__init__(self, name=f"{self.__class__.__name__}")
        CodeBlockStmt.__init__(self)

    def normalize(self, deep: bool = False) -> bool:
        res = True
        if deep:
            res = self.body.normalize(deep)
        new_kid: list[UniNode] = [
            self.gen_token(Tok.KW_FINALLY),
        ]
        new_kid.append(self.body)
        self.set_kids(nodes=new_kid)
        return res


class IterForStmt(AstAsyncNode, AstElseBodyNode, CodeBlockStmt, UniScopeNode):
    """IterForStmt node type for Jac Ast."""

    def __init__(
        self,
        iter: Assignment,
        is_async: bool,
        condition: Expr,
        count_by: Assignment,
        body: SubNodeList[CodeBlockStmt],
        else_body: Optional[ElseStmt],
        kid: Sequence[UniNode],
    ) -> None:
        self.iter = iter
        self.condition = condition
        self.count_by = count_by
        self.body = body
        UniNode.__init__(self, kid=kid)
        AstAsyncNode.__init__(self, is_async=is_async)
        AstElseBodyNode.__init__(self, else_body=else_body)
        UniScopeNode.__init__(self, name=f"{self.__class__.__name__}")
        CodeBlockStmt.__init__(self)

    def normalize(self, deep: bool = False) -> bool:
        res = True
        if deep:
            res = self.iter.normalize(deep)
            res = self.condition.normalize(deep)
            res = self.count_by.normalize(deep)
            res = self.body.normalize(deep)
            res = self.else_body.normalize(deep) if self.else_body else res
        new_kid: list[UniNode] = []
        if self.is_async:
            new_kid.append(self.gen_token(Tok.KW_ASYNC))
        new_kid.append(self.gen_token(Tok.KW_FOR))
        new_kid.append(self.iter)
        new_kid.append(self.gen_token(Tok.KW_TO))
        new_kid.append(self.condition)
        new_kid.append(self.gen_token(Tok.KW_BY))
        new_kid.append(self.count_by)
        new_kid.append(self.body)
        if self.else_body:
            new_kid.append(self.else_body)
        self.set_kids(nodes=new_kid)
        return res


class InForStmt(AstAsyncNode, AstElseBodyNode, CodeBlockStmt, UniScopeNode):
    """InForStmt node type for Jac Ast."""

    def __init__(
        self,
        target: Expr,
        is_async: bool,
        collection: Expr,
        body: SubNodeList[CodeBlockStmt],
        else_body: Optional[ElseStmt],
        kid: Sequence[UniNode],
    ) -> None:
        self.target = target
        self.collection = collection
        self.body = body
        UniNode.__init__(self, kid=kid)
        AstAsyncNode.__init__(self, is_async=is_async)
        AstElseBodyNode.__init__(self, else_body=else_body)
        UniScopeNode.__init__(self, name=f"{self.__class__.__name__}")
        CodeBlockStmt.__init__(self)

    def normalize(self, deep: bool = False) -> bool:
        res = True
        if deep:
            res = self.target.normalize(deep)
            res = res and self.collection.normalize(deep)
            res = res and self.body.normalize(deep)
            res = res and self.else_body.normalize(deep) if self.else_body else res
        new_kid: list[UniNode] = []
        if self.is_async:
            new_kid.append(self.gen_token(Tok.KW_ASYNC))
        new_kid.append(self.gen_token(Tok.KW_FOR))
        new_kid.append(self.target)
        new_kid.append(self.gen_token(Tok.KW_IN))
        new_kid.append(self.collection)

        if self.body:
            new_kid.append(self.body)
        if self.else_body:
            new_kid.append(self.else_body)
        self.set_kids(nodes=new_kid)
        return res


class WhileStmt(CodeBlockStmt, UniScopeNode):
    """WhileStmt node type for Jac Ast."""

    def __init__(
        self,
        condition: Expr,
        body: SubNodeList[CodeBlockStmt],
        kid: Sequence[UniNode],
    ) -> None:
        self.condition = condition
        self.body = body
        UniNode.__init__(self, kid=kid)
        UniScopeNode.__init__(self, name=f"{self.__class__.__name__}")
        CodeBlockStmt.__init__(self)

    def normalize(self, deep: bool = False) -> bool:
        res = True
        if deep:
            res = self.condition.normalize(deep)
            res = res and self.body.normalize(deep)
        new_kid: list[UniNode] = [
            self.gen_token(Tok.KW_WHILE),
            self.condition,
        ]
        if self.body:
            new_kid.append(self.body)
        self.set_kids(nodes=new_kid)
        return res


class WithStmt(AstAsyncNode, CodeBlockStmt, UniScopeNode):
    """WithStmt node type for Jac Ast."""

    def __init__(
        self,
        is_async: bool,
        exprs: Sequence[ExprAsItem],
        body: SubNodeList[CodeBlockStmt],
        kid: Sequence[UniNode],
    ) -> None:
        self.exprs = exprs
        self.body = body
        UniNode.__init__(self, kid=kid)
        AstAsyncNode.__init__(self, is_async=is_async)
        UniScopeNode.__init__(self, name=f"{self.__class__.__name__}")
        CodeBlockStmt.__init__(self)

    def normalize(self, deep: bool = False) -> bool:
        res = True
        if deep:
            for item in self.exprs:
                res = res and item.normalize(deep)
            res = res and self.body.normalize(deep)
        new_kid: list[UniNode] = []
        if self.is_async:
            new_kid.append(self.gen_token(Tok.KW_ASYNC))
        new_kid.append(self.gen_token(Tok.KW_WITH))
        for idx, item in enumerate(self.exprs):
            new_kid.append(item)
            if idx < len(self.exprs) - 1:
                new_kid.append(self.gen_token(Tok.COMMA))
        new_kid.append(self.body)
        self.set_kids(nodes=new_kid)
        return res


class ExprAsItem(UniNode):
    """ExprAsItem node type for Jac Ast."""

    def __init__(
        self,
        expr: Expr,
        alias: Optional[Expr],
        kid: Sequence[UniNode],
    ) -> None:
        self.expr = expr
        self.alias = alias
        UniNode.__init__(self, kid=kid)

    def normalize(self, deep: bool = True) -> bool:
        res = True
        if deep:
            res = self.expr.normalize(deep)
            res = res and self.alias.normalize(deep) if self.alias else res
        new_kid: list[UniNode] = [self.expr]
        if self.alias:
            new_kid.append(self.gen_token(Tok.KW_AS))
            new_kid.append(self.alias)
        self.set_kids(nodes=new_kid)
        return res


class RaiseStmt(CodeBlockStmt):
    """RaiseStmt node type for Jac Ast."""

    def __init__(
        self,
        cause: Optional[Expr],
        from_target: Optional[Expr],
        kid: Sequence[UniNode],
    ) -> None:
        self.cause = cause
        self.from_target = from_target
        UniNode.__init__(self, kid=kid)
        CodeBlockStmt.__init__(self)

    def normalize(self, deep: bool = False) -> bool:
        res = True
        if deep:
            res = res and self.cause.normalize(deep) if self.cause else res
            res = res and self.from_target.normalize(deep) if self.from_target else res
        new_kid: list[UniNode] = [self.gen_token(Tok.KW_RAISE)]
        if self.cause:
            new_kid.append(self.cause)
        if self.from_target:
            new_kid.append(self.gen_token(Tok.KW_FROM))
            new_kid.append(self.from_target)
        new_kid.append(self.gen_token(Tok.SEMI))
        self.set_kids(nodes=new_kid)
        return res


class AssertStmt(CodeBlockStmt):
    """AssertStmt node type for Jac Ast."""

    def __init__(
        self,
        condition: Expr,
        error_msg: Optional[Expr],
        kid: Sequence[UniNode],
    ) -> None:
        self.condition = condition
        self.error_msg = error_msg
        UniNode.__init__(self, kid=kid)
        CodeBlockStmt.__init__(self)

    def normalize(self, deep: bool = False) -> bool:
        res = True
        if deep:
            res = self.condition.normalize(deep)
            res = res and self.error_msg.normalize(deep) if self.error_msg else res
        new_kid: list[UniNode] = [
            self.gen_token(Tok.KW_ASSERT),
            self.condition,
        ]
        if self.error_msg:
            new_kid.append(self.gen_token(Tok.COMMA))
            new_kid.append(self.error_msg)
        new_kid.append(self.gen_token(Tok.SEMI))
        self.set_kids(nodes=new_kid)
        return res


class CheckStmt(CodeBlockStmt):
    """CheckStmt node type for Jac Ast."""

    def __init__(
        self,
        target: Expr,
        kid: Sequence[UniNode],
    ) -> None:
        self.target = target
        UniNode.__init__(self, kid=kid)
        CodeBlockStmt.__init__(self)

    def normalize(self, deep: bool = False) -> bool:
        res = True
        if deep:
            res = self.target.normalize(deep)
        new_kid: list[UniNode] = [
            self.gen_token(Tok.KW_CHECK),
            self.target,
            self.gen_token(Tok.SEMI),
        ]
        self.set_kids(nodes=new_kid)
        return res


class CtrlStmt(CodeBlockStmt):
    """CtrlStmt node type for Jac Ast."""

    def __init__(
        self,
        ctrl: Token,
        kid: Sequence[UniNode],
    ) -> None:
        self.ctrl = ctrl
        UniNode.__init__(self, kid=kid)
        CodeBlockStmt.__init__(self)

    def normalize(self, deep: bool = False) -> bool:
        res = True
        if deep:
            res = self.ctrl.normalize(deep)
        new_kid: list[UniNode] = [self.ctrl, self.gen_token(Tok.SEMI)]
        self.set_kids(nodes=new_kid)
        return res


class DeleteStmt(CodeBlockStmt):
    """DeleteStmt node type for Jac Ast."""

    def __init__(
        self,
        target: Expr,
        kid: Sequence[UniNode],
    ) -> None:
        self.target = target
        UniNode.__init__(self, kid=kid)
        CodeBlockStmt.__init__(self)

    @property
    def py_ast_targets(self) -> list[ast3.AST]:
        """Get Python AST targets (without setting ctx)."""
        return (
            [i.gen.py_ast[0] for i in self.target.values]
            if isinstance(self.target, TupleVal) and self.target.values
            else self.target.gen.py_ast
        )

    def normalize(self, deep: bool = False) -> bool:
        res = True
        if deep:
            res = self.target.normalize(deep)
        new_kid: list[UniNode] = [
            self.gen_token(Tok.KW_DELETE),
            self.target,
            self.gen_token(Tok.SEMI),
        ]
        self.set_kids(nodes=new_kid)
        return res


class ReportStmt(CodeBlockStmt):
    """ReportStmt node type for Jac Ast."""

    def __init__(
        self,
        expr: Expr,
        kid: Sequence[UniNode],
    ) -> None:
        self.expr = expr
        UniNode.__init__(self, kid=kid)
        CodeBlockStmt.__init__(self)

    def normalize(self, deep: bool = False) -> bool:
        res = True
        if deep:
            res = self.expr.normalize(deep)
        new_kid: list[UniNode] = [
            self.gen_token(Tok.KW_REPORT),
            self.expr,
            self.gen_token(Tok.SEMI),
        ]
        self.set_kids(nodes=new_kid)
        return res


class ReturnStmt(CodeBlockStmt):
    """ReturnStmt node type for Jac Ast."""

    def __init__(
        self,
        expr: Optional[Expr],
        kid: Sequence[UniNode],
    ) -> None:
        self.expr = expr
        UniNode.__init__(self, kid=kid)
        CodeBlockStmt.__init__(self)

    def normalize(self, deep: bool = False) -> bool:
        res = True
        if deep:
            res = self.expr.normalize(deep) if self.expr else res
        new_kid: list[UniNode] = [
            self.gen_token(Tok.KW_RETURN),
        ]
        if self.expr:
            new_kid.append(self.expr)
        new_kid.append(self.gen_token(Tok.SEMI))
        self.set_kids(nodes=new_kid)
        return res


class IgnoreStmt(WalkerStmtOnlyNode, CodeBlockStmt):
    """IgnoreStmt node type for Jac Ast."""

    def __init__(
        self,
        target: Expr,
        kid: Sequence[UniNode],
    ) -> None:
        self.target = target
        UniNode.__init__(self, kid=kid)
        WalkerStmtOnlyNode.__init__(self)
        CodeBlockStmt.__init__(self)

    def normalize(self, deep: bool = False) -> bool:
        res = True
        if deep:
            res = self.target.normalize(deep)
        new_kid: list[UniNode] = [
            self.gen_token(Tok.KW_IGNORE),
            self.target,
            self.gen_token(Tok.SEMI),
        ]
        self.set_kids(nodes=new_kid)
        return res


class VisitStmt(WalkerStmtOnlyNode, AstElseBodyNode, CodeBlockStmt):
    """VisitStmt node type for Jac Ast."""

    def __init__(
        self,
        insert_loc: Optional[Expr],
        target: Expr,
        else_body: Optional[ElseStmt],
        kid: Sequence[UniNode],
    ) -> None:
        self.insert_loc = insert_loc
        self.target = target
        UniNode.__init__(self, kid=kid)
        WalkerStmtOnlyNode.__init__(self)
        AstElseBodyNode.__init__(self, else_body=else_body)
        CodeBlockStmt.__init__(self)

    def normalize(self, deep: bool = False) -> bool:
        res = True
        if deep:
            res = self.insert_loc.normalize(deep) if self.insert_loc else res
            res = self.target.normalize(deep)
            res = res and self.else_body.normalize(deep) if self.else_body else res
        new_kid: list[UniNode] = []
        new_kid.append(self.gen_token(Tok.KW_VISIT))
        if self.insert_loc:
            new_kid.append(self.gen_token(Tok.COLON))
            new_kid.append(self.insert_loc)
            new_kid.append(self.gen_token(Tok.COLON))
        new_kid.append(self.target)
        if self.else_body:
            new_kid.append(self.else_body)
        else:
            new_kid.append(self.gen_token(Tok.SEMI))
        self.set_kids(nodes=new_kid)
        return res


class DisengageStmt(WalkerStmtOnlyNode, CodeBlockStmt):
    """DisengageStmt node type for Jac Ast."""

    def __init__(
        self,
        kid: Sequence[UniNode],
    ) -> None:
        """Initialize disengage statement node."""
        UniNode.__init__(self, kid=kid)
        WalkerStmtOnlyNode.__init__(self)
        CodeBlockStmt.__init__(self)

    def normalize(self, deep: bool = False) -> bool:
        """Normalize disengage statement node."""
        new_kid: list[UniNode] = [
            self.gen_token(Tok.KW_DISENGAGE),
            self.gen_token(Tok.SEMI),
        ]
        self.set_kids(nodes=new_kid)
        return True


class AwaitExpr(Expr):
    """AwaitExpr node type for Jac Ast."""

    def __init__(
        self,
        target: Expr,
        kid: Sequence[UniNode],
    ) -> None:
        self.target = target
        UniNode.__init__(self, kid=kid)
        Expr.__init__(self)

    def normalize(self, deep: bool = False) -> bool:
        res = True
        if deep:
            res = self.target.normalize(deep)
        new_kid: list[UniNode] = [
            self.gen_token(Tok.KW_AWAIT),
            self.target,
        ]
        self.set_kids(nodes=new_kid)
        return res


class GlobalStmt(CodeBlockStmt):
    """GlobalStmt node type for Jac Ast."""

    def __init__(
        self,
        target: SubNodeList[NameAtom],
        kid: Sequence[UniNode],
    ) -> None:
        self.target = target
        UniNode.__init__(self, kid=kid)
        CodeBlockStmt.__init__(self)

    def normalize(self, deep: bool = False) -> bool:
        res = True
        if deep:
            res = self.target.normalize(deep)
        new_kid: list[UniNode] = [
            self.gen_token(Tok.GLOBAL_OP),
            self.target,
            self.gen_token(Tok.SEMI),
        ]
        self.set_kids(nodes=new_kid)
        return res


class NonLocalStmt(GlobalStmt):
    """NonLocalStmt node type for Jac Ast."""

    def normalize(self, deep: bool = False) -> bool:
        res = True
        if deep:
            res = self.target.normalize(deep)
        new_kid: list[UniNode] = [
            self.gen_token(Tok.NONLOCAL_OP),
            self.target,
            self.gen_token(Tok.SEMI),
        ]
        self.set_kids(nodes=new_kid)
        return res


class Assignment(AstTypedVarNode, EnumBlockStmt, CodeBlockStmt):
    """Assignment node type for Jac Ast."""

    def __init__(
        self,
        target: SubNodeList[Expr],
        value: Optional[Expr | YieldExpr],
        type_tag: Optional[SubTag[Expr]],
        kid: Sequence[UniNode],
        mutable: bool = True,
        aug_op: Optional[Token] = None,
        is_enum_stmt: bool = False,
    ) -> None:
        self.target = target
        self.value = value
        self.mutable = mutable
        self.aug_op = aug_op
        self.is_enum_stmt = is_enum_stmt
        UniNode.__init__(self, kid=kid)
        AstTypedVarNode.__init__(self, type_tag=type_tag)
        CodeBlockStmt.__init__(self)

    def normalize(self, deep: bool = True) -> bool:
        res = True
        if deep:
            res = self.target.normalize(deep)
            res = res and self.value.normalize(deep) if self.value else res
            res = res and self.type_tag.normalize(deep) if self.type_tag else res
            res = res and self.aug_op.normalize(deep) if self.aug_op else res
        new_kid: list[UniNode] = []
        new_kid.append(self.target)
        if self.type_tag:
            new_kid.append(self.type_tag)
        if self.aug_op:
            new_kid.append(self.aug_op)
        if self.value:
            if not self.aug_op:
                new_kid.append(self.gen_token(Tok.EQ))
            new_kid.append(self.value)
        if isinstance(self.parent, GlobalVars):
            if self.parent.assignments.index(self) == len(self.parent.assignments) - 1:
                new_kid.append(self.gen_token(Tok.SEMI))
        elif (not self.is_enum_stmt) and not isinstance(self.parent, IterForStmt):
            new_kid.append(self.gen_token(Tok.SEMI))
        self.set_kids(nodes=new_kid)
        return res


class ConcurrentExpr(Expr):
    """ConcurrentExpr node type for Jac Ast."""

    def __init__(
        self,
        tok: Optional[Token],
        target: Expr,
        kid: Sequence[UniNode],
    ) -> None:
        UniNode.__init__(self, kid=kid)
        Expr.__init__(self)
        self.tok = tok
        self.target = target

    def normalize(self, deep: bool = False) -> bool:
        res = True
        if deep:
            res = self.target.normalize(deep)
            res = res and self.target.normalize(deep) if self.target else res
        new_kid: list[UniNode] = []
        if isinstance(self.tok, Token) and self.tok.value == "flow":
            new_kid.append(self.gen_token(Tok.KW_FLOW))
        elif isinstance(self.tok, Token) and self.tok.value == "wait":
            new_kid.append(self.gen_token(Tok.KW_WAIT))
        new_kid.append(self.target)
        self.set_kids(nodes=new_kid)
        return res


class BinaryExpr(Expr):
    """BinaryExpr node type for Jac Ast."""

    def __init__(
        self,
        left: Expr,
        right: Expr,
        op: Token | DisconnectOp | ConnectOp,
        kid: Sequence[UniNode],
    ) -> None:
        self.left = left
        self.right = right
        self.op = op
        UniNode.__init__(self, kid=kid)
        Expr.__init__(self)

    def normalize(self, deep: bool = False) -> bool:
        res = True
        if deep:
            res = self.left.normalize(deep)
            res = res and self.right.normalize(deep) if self.right else res
            res = res and self.op.normalize(deep) if self.op else res
        new_kid: list[UniNode] = [self.left, self.op, self.right]
        self.set_kids(nodes=new_kid)
        return res


class CompareExpr(Expr):
    """CompareExpr node type for Jac Ast."""

    def __init__(
        self,
        left: Expr,
        rights: list[Expr],
        ops: list[Token],
        kid: Sequence[UniNode],
    ) -> None:
        self.left = left
        self.rights = rights
        self.ops = ops
        UniNode.__init__(self, kid=kid)
        Expr.__init__(self)

    def normalize(self, deep: bool = False) -> bool:
        res = True
        if deep:
            res = self.left.normalize(deep)
            for right in self.rights:
                res = res and right.normalize(deep)
            for op in self.ops:
                res = res and op.normalize(deep)
        new_kid: list[UniNode] = [self.left]
        for i, right in enumerate(self.rights):
            new_kid.append(self.ops[i])
            new_kid.append(right)
        self.set_kids(nodes=new_kid)
        return res


class BoolExpr(Expr):
    """BoolExpr node type for Jac Ast."""

    def __init__(
        self,
        op: Token,
        values: list[Expr],
        kid: Sequence[UniNode],
    ) -> None:
        self.values = values
        self.op = op
        UniNode.__init__(self, kid=kid)
        Expr.__init__(self)

    def normalize(self, deep: bool = False) -> bool:
        res = True
        if deep:
            for value in self.values:
                res = res and value.normalize(deep)
            res = res and self.op.normalize(deep) if self.op else res
        new_kid: list[UniNode] = []
        for i, value in enumerate(self.values):
            if i > 0:
                new_kid.append(self.op)
            new_kid.append(value)
        self.set_kids(nodes=new_kid)
        return res


class LambdaExpr(Expr, UniScopeNode):
    """LambdaExpr node type for Jac Ast."""

    def __init__(
        self,
        body: Expr,
        kid: Sequence[UniNode],
        signature: Optional[FuncSignature] = None,
    ) -> None:
        self.signature = signature
        self.body = body
        UniNode.__init__(self, kid=kid)
        Expr.__init__(self)
        UniScopeNode.__init__(self, name=f"{self.__class__.__name__}")

    def normalize(self, deep: bool = False) -> bool:
        res = True
        if deep:
            res = self.signature.normalize(deep) if self.signature else res
            res = res and self.body.normalize(deep)
        new_kid: list[UniNode] = [self.gen_token(Tok.KW_LAMBDA)]
        if self.signature:
            new_kid.append(self.signature)
        new_kid += [self.gen_token(Tok.COLON), self.body]
        self.set_kids(nodes=new_kid)
        return res


class UnaryExpr(Expr):
    """UnaryExpr node type for Jac Ast."""

    def __init__(
        self,
        operand: Expr,
        op: Token,
        kid: Sequence[UniNode],
    ) -> None:
        self.operand = operand
        self.op = op
        UniNode.__init__(self, kid=kid)
        Expr.__init__(self)

    def normalize(self, deep: bool = False) -> bool:
        res = True
        if deep:
            res = self.operand.normalize(deep)
            res = res and self.op.normalize(deep) if self.op else res
        new_kid: list[UniNode] = [self.op, self.operand]
        self.set_kids(nodes=new_kid)
        return res


class IfElseExpr(Expr):
    """IfElseExpr node type for Jac Ast."""

    def __init__(
        self,
        condition: Expr,
        value: Expr,
        else_value: Expr,
        kid: Sequence[UniNode],
    ) -> None:
        self.condition = condition
        self.value = value
        self.else_value = else_value
        UniNode.__init__(self, kid=kid)
        Expr.__init__(self)

    def normalize(self, deep: bool = False) -> bool:
        res = True
        if deep:
            res = self.condition.normalize(deep)
            res = res and self.value.normalize(deep)
            res = res and self.else_value.normalize(deep)
        new_kid: list[UniNode] = [
            self.value,
            self.gen_token(Tok.KW_IF),
            self.condition,
            self.gen_token(Tok.KW_ELSE),
            self.else_value,
        ]
        self.set_kids(nodes=new_kid)
        return res


class MultiString(AtomExpr):
    """MultiString node type for Jac Ast."""

    def __init__(
        self,
        strings: Sequence[String | FString],
        kid: Sequence[UniNode],
    ) -> None:
        self.strings = strings
        UniNode.__init__(self, kid=kid)
        Expr.__init__(self)
        AstSymbolStubNode.__init__(self, sym_type=SymbolType.STRING)

    def normalize(self, deep: bool = False) -> bool:
        res = True
        if deep:
            for string in self.strings:
                res = res and string.normalize(deep)
        new_kid: list[UniNode] = []
        for string in self.strings:
            new_kid.append(string)
        self.set_kids(nodes=new_kid)
        return res


class FString(AtomExpr):
    """FString node type for Jac Ast."""

    def __init__(
        self,
        parts: Optional[SubNodeList[String | ExprStmt]],
        kid: Sequence[UniNode],
    ) -> None:
        self.parts = parts
        UniNode.__init__(self, kid=kid)
        Expr.__init__(self)
        AstSymbolStubNode.__init__(self, sym_type=SymbolType.STRING)

    def normalize(self, deep: bool = False) -> bool:
        res = True
        if deep:
            res = self.parts.normalize(deep) if self.parts else res
        new_kid: list[UniNode] = []
        is_single_quote = (
            isinstance(self.kid[0], Token) and self.kid[0].name == Tok.FSTR_SQ_START
        )
        if self.parts:
            if is_single_quote:
                new_kid.append(self.gen_token(Tok.FSTR_SQ_START))
            else:
                new_kid.append(self.gen_token(Tok.FSTR_START))
            for i in self.parts.items:
                if isinstance(i, String):
                    i.value = (
                        "{{" if i.value == "{" else "}}" if i.value == "}" else i.value
                    )
            new_kid.append(self.parts)
            if is_single_quote:
                new_kid.append(self.gen_token(Tok.FSTR_SQ_END))
            else:
                new_kid.append(self.gen_token(Tok.FSTR_END))
        self.set_kids(nodes=new_kid)
        return res


class ListVal(AtomExpr):
    """ListVal node type for Jac Ast."""

    def __init__(
        self,
        values: Sequence[Expr],
        kid: Sequence[UniNode],
    ) -> None:
        self.values = values
        UniNode.__init__(self, kid=kid)
        Expr.__init__(self)
        AstSymbolStubNode.__init__(self, sym_type=SymbolType.SEQUENCE)

    def normalize(self, deep: bool = False) -> bool:
        res = True
        if deep:
            for i in self.values:
                res = res and i.normalize(deep)
        new_kid: list[UniNode] = [self.gen_token(Tok.LSQUARE)]
        for idx, val in enumerate(self.values):
            new_kid.append(val)
            if idx < len(self.values) - 1:
                new_kid.append(self.gen_token(Tok.COMMA))
        new_kid.append(self.gen_token(Tok.RSQUARE))
        self.set_kids(nodes=new_kid)
        return res


class SetVal(AtomExpr):
    """SetVal node type for Jac Ast."""

    def __init__(
        self,
        values: Sequence[Expr] | None,
        kid: Sequence[UniNode],
    ) -> None:
        self.values: list[Expr] = list(values) if values else []
        UniNode.__init__(self, kid=kid)
        Expr.__init__(self)
        AstSymbolStubNode.__init__(self, sym_type=SymbolType.SEQUENCE)

    def normalize(self, deep: bool = False) -> bool:
        res = True
        if deep:
            for i in self.values:
                res = res and i.normalize(deep)
        new_kid: list[UniNode] = [self.gen_token(Tok.LBRACE)]
        for idx, val in enumerate(self.values):
            new_kid.append(val)
            if idx < len(self.values) - 1:
                new_kid.append(self.gen_token(Tok.COMMA))
        new_kid.append(self.gen_token(Tok.RBRACE))
        self.set_kids(nodes=new_kid)
        return res


class TupleVal(AtomExpr):
    """TupleVal node type for Jac Ast."""

    def __init__(
        self,
        values: Sequence[Expr | KWPair],
        kid: Sequence[UniNode],
    ) -> None:
        self.values = list(values)
        UniNode.__init__(self, kid=kid)
        Expr.__init__(self)
        AstSymbolStubNode.__init__(self, sym_type=SymbolType.SEQUENCE)

    def normalize(self, deep: bool = False) -> bool:
        res = True
        if deep:
            for i in self.values:
                res = res and i.normalize(deep)
        in_ret_type = (
            self.parent
            and isinstance(self.parent, IndexSlice)
            and self.parent
            and isinstance(self.parent.parent, AtomTrailer)
            and self.parent.parent
            and isinstance(self.parent.parent.parent, FuncSignature)
        )
        new_kid: list[UniNode] = (
            [
                self.gen_token(Tok.LPAREN),
            ]
            if not in_ret_type
            else []
        )
        for idx, i in enumerate(self.values):
            new_kid.append(i)
            if idx < len(self.values) - 1:
                new_kid.append(self.gen_token(Tok.COMMA))
        if len(self.values) == 1:
            new_kid.append(self.gen_token(Tok.COMMA))
        if not in_ret_type:
            new_kid.append(self.gen_token(Tok.RPAREN))
        self.set_kids(nodes=new_kid)
        return res


class DictVal(AtomExpr):
    """DictVal node type for Jac Ast."""

    def __init__(
        self,
        kv_pairs: Sequence[KVPair],
        kid: Sequence[UniNode],
    ) -> None:
        self.kv_pairs = kv_pairs
        UniNode.__init__(self, kid=kid)
        Expr.__init__(self)
        AstSymbolStubNode.__init__(self, sym_type=SymbolType.SEQUENCE)

    def normalize(self, deep: bool = False) -> bool:
        res = True
        if deep:
            for kv_pair in self.kv_pairs:
                res = res and kv_pair.normalize(deep)
        new_kid: list[UniNode] = [
            self.gen_token(Tok.LBRACE),
        ]
        for i, kv_pair in enumerate(self.kv_pairs):
            new_kid.append(kv_pair)
            if i < len(self.kv_pairs) - 1:
                new_kid.append(self.gen_token(Tok.COMMA))
        new_kid.append(self.gen_token(Tok.RBRACE))
        self.set_kids(nodes=new_kid)
        return res


class KVPair(UniNode):
    """KVPair node type for Jac Ast."""

    def __init__(
        self,
        key: Optional[Expr],  # is **key if blank
        value: Expr,
        kid: Sequence[UniNode],
    ) -> None:
        self.key = key
        self.value = value
        UniNode.__init__(self, kid=kid)

    def normalize(self, deep: bool = False) -> bool:
        res = True
        if deep:
            res = self.key.normalize(deep) if self.key else res
            res = res and self.value.normalize(deep)
        new_kid: list[UniNode] = []
        if self.key:
            new_kid.append(self.key)
            new_kid.append(self.gen_token(Tok.COLON))
        else:
            new_kid.append(self.gen_token(Tok.STAR_POW))
        new_kid.append(self.value)
        self.set_kids(nodes=new_kid)
        return res


class KWPair(UniNode):
    """KWPair node type for Jac Ast."""

    def __init__(
        self,
        key: Optional[NameAtom],  # is **value if blank
        value: Expr,
        kid: Sequence[UniNode],
    ) -> None:
        self.key = key
        self.value = value
        UniNode.__init__(self, kid=kid)

    def normalize(self, deep: bool = False) -> bool:
        res = True
        if deep:
            res = self.key.normalize(deep) if self.key else res
            res = res and self.value.normalize(deep)
        new_kid: list[UniNode] = []
        if self.key:
            new_kid.append(self.key)
            new_kid.append(self.gen_token(Tok.EQ))
        else:
            new_kid.append(self.gen_token(Tok.STAR_POW))
        new_kid.append(self.value)
        self.set_kids(nodes=new_kid)
        return res


class InnerCompr(AstAsyncNode, UniScopeNode):
    """InnerCompr node type for Jac Ast."""

    def __init__(
        self,
        is_async: bool,
        target: Expr,
        collection: Expr,
        conditional: Optional[list[Expr]],
        kid: Sequence[UniNode],
    ) -> None:
        self.target = target
        self.collection = collection
        self.conditional = conditional
        UniNode.__init__(self, kid=kid)
        AstAsyncNode.__init__(self, is_async=is_async)
        UniScopeNode.__init__(self, name=f"{self.__class__.__name__}")

    def normalize(self, deep: bool = False) -> bool:
        res = True
        if deep:
            res = self.target.normalize(deep)
            res = res and self.collection.normalize(deep)
            for cond in self.conditional if self.conditional else []:
                res = res and cond.normalize(deep)
        new_kid: list[UniNode] = []
        if self.is_async:
            new_kid.append(self.gen_token(Tok.KW_ASYNC))
        new_kid.append(self.gen_token(Tok.KW_FOR))
        new_kid.append(self.target)
        new_kid.append(self.gen_token(Tok.KW_IN))
        new_kid.append(self.collection)
        for cond in self.conditional if self.conditional else []:
            new_kid.append(self.gen_token(Tok.KW_IF))
            new_kid.append(cond)
        self.set_kids(nodes=new_kid)
        return res


class ListCompr(AtomExpr):
    """ListCompr node type for Jac Ast."""

    def __init__(
        self,
        out_expr: Expr,
        compr: list[InnerCompr],
        kid: Sequence[UniNode],
    ) -> None:
        self.out_expr = out_expr
        self.compr = compr
        UniNode.__init__(self, kid=kid)
        Expr.__init__(self)
        AstSymbolStubNode.__init__(self, sym_type=SymbolType.SEQUENCE)

    def normalize(self, deep: bool = False) -> bool:
        res = True
        if deep:
            res = self.out_expr.normalize(deep)
            for comp in self.compr:
                res = res and comp.normalize(deep)
        new_kid: list[UniNode] = [
            self.gen_token(Tok.LSQUARE),
            self.out_expr,
        ]
        for comp in self.compr:
            new_kid.append(comp)
        new_kid.append(self.gen_token(Tok.RSQUARE))
        self.set_kids(nodes=new_kid)
        return res


class GenCompr(ListCompr):
    """GenCompr node type for Jac Ast."""

    def normalize(self, deep: bool = False) -> bool:
        res = True
        if deep:
            res = self.out_expr.normalize(deep)
            for comp in self.compr:
                res = res and comp.normalize(deep)
        new_kid: list[UniNode] = [
            self.gen_token(Tok.LPAREN),
            self.out_expr,
        ]
        for comp in self.compr:
            new_kid.append(comp)
        new_kid.append(self.gen_token(Tok.RPAREN))
        self.set_kids(nodes=new_kid)
        return res


class SetCompr(ListCompr):
    """SetCompr node type for Jac Ast."""

    def normalize(self, deep: bool = False) -> bool:
        res = True
        if deep:
            res = self.out_expr.normalize(deep)
            for comp in self.compr:
                res = res and comp.normalize(deep)
        new_kid: list[UniNode] = [
            self.gen_token(Tok.LBRACE),
            self.out_expr,
        ]
        for comp in self.compr:
            new_kid.append(comp)
        new_kid.append(self.gen_token(Tok.RBRACE))
        self.set_kids(nodes=new_kid)
        return res


class DictCompr(AtomExpr, UniScopeNode):
    """DictCompr node type for Jac Ast."""

    def __init__(
        self,
        kv_pair: KVPair,
        compr: list[InnerCompr],
        kid: Sequence[UniNode],
    ) -> None:
        self.kv_pair = kv_pair
        self.compr = compr
        UniNode.__init__(self, kid=kid)
        Expr.__init__(self)
        AstSymbolStubNode.__init__(self, sym_type=SymbolType.SEQUENCE)
        UniScopeNode.__init__(self, name=f"{self.__class__.__name__}")

    def normalize(self, deep: bool = False) -> bool:
        res = True
        res = self.kv_pair.normalize(deep)
        for comp in self.compr:
            res = res and comp.normalize(deep)
        new_kid: list[UniNode] = [
            self.gen_token(Tok.LBRACE),
            self.kv_pair,
        ]
        for comp in self.compr:
            new_kid.append(comp)
        new_kid.append(self.gen_token(Tok.RBRACE))
        self.set_kids(nodes=new_kid)
        return res


class AtomTrailer(Expr):
    """AtomTrailer node type for Jac Ast."""

    def __init__(
        self,
        target: Expr,
        right: AtomExpr | Expr,
        is_attr: bool,
        is_null_ok: bool,
        kid: Sequence[UniNode],
        is_genai: bool = False,
    ) -> None:
        self.target = target
        self.right = right
        self.is_attr = is_attr
        self.is_null_ok = is_null_ok
        self.is_genai = is_genai
        UniNode.__init__(self, kid=kid)
        Expr.__init__(self)

    def normalize(self, deep: bool = True) -> bool:
        res = True
        if deep:
            res = self.target.normalize(deep)
            res = res and self.right.normalize(deep) if self.right else res
        new_kid: list[UniNode] = [self.target]
        if self.is_null_ok:
            new_kid.append(self.gen_token(Tok.NULL_OK))
        if self.is_attr:
            new_kid.append(self.gen_token(Tok.DOT))
        if self.right:
            new_kid.append(self.right)
        self.set_kids(nodes=new_kid)
        return res

    @property
    def as_attr_list(self) -> list[AstSymbolNode]:
        left = self.right if isinstance(self.right, AtomTrailer) else self.target
        right = self.target if isinstance(self.right, AtomTrailer) else self.right
        trag_list: list[AstSymbolNode] = (
            [right] if isinstance(right, AstSymbolNode) else []
        )
        while isinstance(left, AtomTrailer) and left.is_attr:
            if isinstance(left.right, AstSymbolNode):
                trag_list.insert(0, left.right)
            left = left.target
        if isinstance(left, AstSymbolNode):
            trag_list.insert(0, left)
        return trag_list


class AtomUnit(Expr):
    """AtomUnit node type for Jac Ast."""

    def __init__(
        self,
        value: Expr | YieldExpr,
        kid: Sequence[UniNode],
    ) -> None:
        self.value = value
        UniNode.__init__(self, kid=kid)
        Expr.__init__(self)

    def normalize(self, deep: bool = True) -> bool:
        res = True
        if deep:
            res = self.value.normalize(deep)
        new_kid: list[UniNode] = []
        new_kid.append(self.gen_token(Tok.LPAREN))
        new_kid.append(self.value)
        new_kid.append(self.gen_token(Tok.RPAREN))
        self.set_kids(nodes=new_kid)
        return res


class YieldExpr(Expr):
    """YieldExpr node type for Jac Ast."""

    def __init__(
        self,
        expr: Optional[Expr],
        with_from: bool,
        kid: Sequence[UniNode],
    ) -> None:
        self.expr = expr
        self.with_from = with_from
        UniNode.__init__(self, kid=kid)
        Expr.__init__(self)

    def normalize(self, deep: bool = False) -> bool:
        res = True
        if deep:
            res = self.expr.normalize(deep) if self.expr else res
        new_kid: list[UniNode] = [self.gen_token(Tok.KW_YIELD)]
        if self.with_from:
            new_kid.append(self.gen_token(Tok.KW_FROM))
        if self.expr:
            new_kid.append(self.expr)
        new_kid.append(self.gen_token(Tok.SEMI))
        self.set_kids(nodes=new_kid)
        return res


class FuncCall(Expr):
    """FuncCall node type for Jac Ast."""

    def __init__(
        self,
        target: Expr,
        params: Sequence[Expr | KWPair] | None,
        genai_call: Optional[FuncCall],
        kid: Sequence[UniNode],
    ) -> None:
        self.target = target
        self.params = list(params) if params else []
        self.genai_call = genai_call
        UniNode.__init__(self, kid=kid)
        Expr.__init__(self)

    def normalize(self, deep: bool = True) -> bool:
        res = True
        if deep:
            res = self.target.normalize(deep)
            for prm in self.params:
                res = res and prm.normalize(deep)
        new_kids = [self.target, self.gen_token(Tok.LPAREN, "(")]
        for i, prm in enumerate(self.params):
            new_kids.append(prm)
            if i < len(self.params) - 1:
                new_kids.append(self.gen_token(Tok.COMMA))
        if self.genai_call:
            new_kids.append(self.gen_token(Tok.KW_BY))
            new_kids.append(self.genai_call)
        new_kids.append(self.gen_token(Tok.RPAREN, ")"))
        self.set_kids(nodes=new_kids)
        return res


class IndexSlice(AtomExpr):
    """IndexSlice node type for Jac Ast."""

    @dataclass
    class Slice:
        """Slice node type for Jac Ast."""

        start: Optional[Expr]
        stop: Optional[Expr]
        step: Optional[Expr]

    def __init__(
        self,
        slices: list[Slice],
        is_range: bool,
        kid: Sequence[UniNode],
    ) -> None:
        self.slices = slices
        self.is_range = is_range
        UniNode.__init__(self, kid=kid)
        Expr.__init__(self)
        AstSymbolStubNode.__init__(self, sym_type=SymbolType.SEQUENCE)

    def normalize(self, deep: bool = True) -> bool:
        res = True
        if deep:
            for slice in self.slices:
                res = slice.start.normalize(deep) if slice.start else res
                res = res and slice.stop.normalize(deep) if slice.stop else res
                res = res and slice.step.normalize(deep) if slice.step else res
        new_kid: list[UniNode] = []
        new_kid.append(self.gen_token(Tok.LSQUARE))
        if self.is_range:
            for i, slice in enumerate(self.slices):
                if i > 0:
                    new_kid.append(self.gen_token(Tok.COMMA))
                if slice.start:
                    new_kid.append(slice.start)
                new_kid.append(self.gen_token(Tok.COLON))
                if slice.stop:
                    new_kid.append(slice.stop)
                if slice.step:
                    new_kid.append(self.gen_token(Tok.COLON))
                    new_kid.append(slice.step)
        elif len(self.slices) == 1 and self.slices[0].start:
            new_kid.append(self.slices[0].start)
        else:
            res = False
        new_kid.append(self.gen_token(Tok.RSQUARE))
        self.set_kids(nodes=new_kid)
        return res


class TypeRef(AtomExpr):
    """ArchRef node type for Jac Ast."""

    def __init__(
        self,
        target: NameAtom,
        kid: Sequence[UniNode],
    ) -> None:
        self.target = target
        UniNode.__init__(self, kid=kid)
        Expr.__init__(self)
        AstSymbolNode.__init__(
            self,
            sym_name=target.sym_name,
            name_spec=target,
            sym_category=SymbolType.TYPE,
        )

    def normalize(self, deep: bool = False) -> bool:
        res = True
        if deep:
            res = self.target.normalize(deep)
        new_kid: list[UniNode] = [self.gen_token(Tok.TYPE_OP), self.target]
        self.set_kids(nodes=new_kid)
        return res


class EdgeRefTrailer(Expr):
    """EdgeRefTrailer node type for Jac Ast."""

    def __init__(
        self,
        chain: list[Expr | FilterCompr],
        edges_only: bool,
        kid: Sequence[UniNode],
    ) -> None:
        self.chain = chain
        self.edges_only = edges_only
        UniNode.__init__(self, kid=kid)
        Expr.__init__(self)

    def normalize(self, deep: bool = True) -> bool:
        res = True
        for expr in self.chain:
            res = res and expr.normalize(deep)
        new_kid: list[UniNode] = []
        new_kid.append(self.gen_token(Tok.LSQUARE))
        if self.edges_only:
            new_kid.append(self.gen_token(Tok.KW_EDGE))
        new_kid.extend(self.chain)
        new_kid.append(self.gen_token(Tok.RSQUARE))
        self.set_kids(nodes=new_kid)
        return res


class EdgeOpRef(WalkerStmtOnlyNode, AtomExpr):
    """EdgeOpRef node type for Jac Ast."""

    def __init__(
        self,
        filter_cond: Optional[FilterCompr],
        edge_dir: EdgeDir,
        kid: Sequence[UniNode],
    ) -> None:
        self.filter_cond = filter_cond
        self.edge_dir = edge_dir
        UniNode.__init__(self, kid=kid)
        Expr.__init__(self)
        WalkerStmtOnlyNode.__init__(self)
        AstSymbolStubNode.__init__(self, sym_type=SymbolType.SEQUENCE)

    def normalize(self, deep: bool = False) -> bool:
        res = True
        if deep:
            res = self.filter_cond.normalize(deep) if self.filter_cond else res
        new_kid: list[UniNode] = []
        if self.edge_dir == EdgeDir.IN:
            if not self.filter_cond:
                new_kid.append(self.gen_token(Tok.ARROW_L))
            else:
                new_kid.append(self.gen_token(Tok.ARROW_L_P1))
                new_kid.append(self.filter_cond)
                new_kid.append(self.gen_token(Tok.ARROW_L_P2))
        elif self.edge_dir == EdgeDir.OUT:
            if not self.filter_cond:
                new_kid.append(self.gen_token(Tok.ARROW_R))
            else:
                new_kid.append(self.gen_token(Tok.ARROW_R_P1))
                new_kid.append(self.filter_cond)
                new_kid.append(self.gen_token(Tok.ARROW_R_P2))
        else:
            if not self.filter_cond:
                new_kid.append(self.gen_token(Tok.ARROW_BI))
            else:
                new_kid.append(self.gen_token(Tok.ARROW_L_P1))
                new_kid.append(self.filter_cond)
                new_kid.append(self.gen_token(Tok.ARROW_R_P2))
        self.set_kids(nodes=new_kid)
        return res


class DisconnectOp(WalkerStmtOnlyNode):
    """DisconnectOp node type for Jac Ast."""

    def __init__(
        self,
        edge_spec: EdgeOpRef,
        kid: Sequence[UniNode],
    ) -> None:
        self.edge_spec = edge_spec
        UniNode.__init__(self, kid=kid)
        WalkerStmtOnlyNode.__init__(self)

    def normalize(self, deep: bool = False) -> bool:
        res = True
        if deep:
            res = self.edge_spec.normalize(deep)
        new_kid: list[UniNode] = [self.gen_token(Tok.KW_DELETE), self.edge_spec]
        self.set_kids(nodes=new_kid)
        return res


class ConnectOp(UniNode):
    """ConnectOpRef node type for Jac Ast."""

    def __init__(
        self,
        conn_type: Optional[Expr],
        conn_assign: Optional[AssignCompr],
        edge_dir: EdgeDir,
        kid: Sequence[UniNode],
    ) -> None:
        self.conn_type = conn_type
        self.conn_assign = conn_assign
        self.edge_dir = edge_dir
        UniNode.__init__(self, kid=kid)

    def normalize(self, deep: bool = False) -> bool:
        res = True
        if deep:
            res = self.conn_type.normalize(deep) if self.conn_type else res
            res = res and self.conn_assign.normalize(deep) if self.conn_assign else res
        new_kid: list[UniNode] = []
        if self.edge_dir == EdgeDir.IN:
            if not self.conn_assign and not self.conn_type:
                new_kid.append(self.gen_token(Tok.CARROW_L))
            else:
                new_kid.append(self.gen_token(Tok.CARROW_L_P1))
                if self.conn_type:
                    new_kid.append(self.conn_type)
                if self.conn_assign:
                    new_kid.append(self.gen_token(Tok.COLON))
                    new_kid.append(self.conn_assign)
                new_kid.append(self.gen_token(Tok.CARROW_L_P2))
        elif self.edge_dir == EdgeDir.OUT:
            if not self.conn_assign and not self.conn_type:
                new_kid.append(self.gen_token(Tok.CARROW_R))
            else:
                new_kid.append(self.gen_token(Tok.CARROW_R_P1))
                if self.conn_type:
                    new_kid.append(self.conn_type)
                if self.conn_assign:
                    new_kid.append(self.gen_token(Tok.COLON))
                    new_kid.append(self.conn_assign)
                new_kid.append(self.gen_token(Tok.CARROW_R_P2))
        else:
            if not self.conn_assign and not self.conn_type:
                new_kid.append(self.gen_token(Tok.CARROW_BI))
            else:
                new_kid.append(self.gen_token(Tok.CARROW_L_P1))
                if self.conn_type:
                    new_kid.append(self.conn_type)
                if self.conn_assign:
                    new_kid.append(self.gen_token(Tok.COLON))
                    new_kid.append(self.conn_assign)
                new_kid.append(self.gen_token(Tok.CARROW_R_P2))
        self.set_kids(nodes=new_kid)
        return res


class FilterCompr(AtomExpr):
    """FilterCompr node type for Jac Ast."""

    def __init__(
        self,
        f_type: Optional[Expr],
        compares: Sequence[CompareExpr],
        kid: Sequence[UniNode],
    ) -> None:
        self.f_type = f_type
        self.compares = list(compares)
        UniNode.__init__(self, kid=kid)
        Expr.__init__(self)
        AstSymbolStubNode.__init__(self, sym_type=SymbolType.SEQUENCE)

    def normalize(self, deep: bool = False) -> bool:
        res = True
        if deep:
            res = self.f_type.normalize(deep) if self.f_type else res
            for comp in self.compares:
                res = res and comp.normalize(deep)
        new_kid: list[UniNode] = []
        if not isinstance(self.parent, EdgeOpRef):
            new_kid.append(self.gen_token(Tok.LPAREN))
            if self.f_type:
                new_kid.append(self.gen_token(Tok.TYPE_OP))
            new_kid.append(self.gen_token(Tok.NULL_OK))
        if self.f_type:
            new_kid.append(self.f_type)
        if self.compares:
            if self.f_type:
                new_kid.append(self.gen_token(Tok.COLON))
            for i, comp in enumerate(self.compares):
                new_kid.append(comp)
                if i < len(self.compares) - 1:
                    new_kid.append(self.gen_token(Tok.COMMA))
        if not isinstance(self.parent, EdgeOpRef):
            new_kid.append(self.gen_token(Tok.RPAREN))
        self.set_kids(nodes=new_kid)
        return res


class AssignCompr(AtomExpr):
    """AssignCompr node type for Jac Ast."""

    def __init__(
        self,
        assigns: Sequence[KWPair],
        kid: Sequence[UniNode],
    ) -> None:
        self.assigns = list(assigns)
        UniNode.__init__(self, kid=kid)
        Expr.__init__(self)
        AstSymbolStubNode.__init__(self, sym_type=SymbolType.SEQUENCE)

    def normalize(self, deep: bool = False) -> bool:
        res = True
        if deep:
            for assign in self.assigns:
                res = res and assign.normalize(deep)
        new_kid: list[UniNode] = []
        if isinstance(self.parent, ConnectOp):
            for i, assign in enumerate(self.assigns):
                new_kid.append(assign)
                if i < len(self.assigns) - 1:
                    new_kid.append(self.gen_token(Tok.COMMA))
        else:
            new_kid.append(self.gen_token(Tok.LPAREN))
            new_kid.append(self.gen_token(Tok.EQ))
            for i, assign in enumerate(self.assigns):
                new_kid.append(assign)
                if i < len(self.assigns) - 1:
                    new_kid.append(self.gen_token(Tok.COMMA))
            new_kid.append(self.gen_token(Tok.RPAREN))
        self.set_kids(nodes=new_kid)
        return res


# Match Nodes
# ------------


class MatchStmt(CodeBlockStmt):
    """MatchStmt node type for Jac Ast."""

    def __init__(
        self,
        target: Expr,
        cases: list[MatchCase],
        kid: Sequence[UniNode],
    ) -> None:
        self.target = target
        self.cases = cases
        UniNode.__init__(self, kid=kid)
        CodeBlockStmt.__init__(self)

    def normalize(self, deep: bool = False) -> bool:
        res = True
        if deep:
            res = self.target.normalize(deep)
            for case in self.cases:
                res = res and case.normalize(deep)
        new_kid: list[UniNode] = [
            self.gen_token(Tok.KW_MATCH),
            self.target,
        ]
        new_kid.append(self.gen_token(Tok.LBRACE))
        for case in self.cases:
            new_kid.append(case)
        new_kid.append(self.gen_token(Tok.RBRACE))

        self.set_kids(nodes=new_kid)
        return res


class MatchCase(UniScopeNode):
    """MatchCase node type for Jac Ast."""

    def __init__(
        self,
        pattern: MatchPattern,
        guard: Optional[Expr],
        body: list[CodeBlockStmt],
        kid: Sequence[UniNode],
    ) -> None:
        self.pattern = pattern
        self.guard = guard
        self.body = body
        UniNode.__init__(self, kid=kid)
        UniScopeNode.__init__(self, name=f"{self.__class__.__name__}")

    def normalize(self, deep: bool = False) -> bool:
        res = True
        if deep:
            res = self.pattern.normalize(deep)
            res = res and self.guard.normalize(deep) if self.guard else res
            for stmt in self.body:
                res = res and stmt.normalize(deep)
        new_kid: list[UniNode] = [self.gen_token(Tok.KW_CASE), self.pattern]
        if self.guard:
            new_kid.append(self.gen_token(Tok.KW_IF))
            new_kid.append(self.guard)
        new_kid.append(self.gen_token(Tok.COLON))
        if self.body:
            new_kid.extend([*self.body])
        self.set_kids(nodes=new_kid)
        return res


class MatchOr(MatchPattern):
    """MatchOr node type for Jac Ast."""

    def __init__(
        self,
        patterns: list[MatchPattern],
        kid: Sequence[UniNode],
    ) -> None:
        self.patterns = patterns
        UniNode.__init__(self, kid=kid)

    def normalize(self, deep: bool = False) -> bool:
        res = True
        if deep:
            for pattern in self.patterns:
                res = res and pattern.normalize(deep)
        new_kid: list[UniNode] = []
        for pattern in self.patterns:
            new_kid.append(pattern)
            new_kid.append(self.gen_token(Tok.KW_OR))
        new_kid.pop()
        self.set_kids(nodes=new_kid)
        return res


class MatchAs(MatchPattern):
    """MatchAs node type for Jac Ast."""

    def __init__(
        self,
        name: NameAtom,
        pattern: Optional[MatchPattern],
        kid: Sequence[UniNode],
    ) -> None:
        self.name = name
        self.pattern = pattern
        UniNode.__init__(self, kid=kid)

    def normalize(self, deep: bool = False) -> bool:
        res = True
        if deep:
            res = self.name.normalize(deep)
            res = res and self.pattern.normalize(deep) if self.pattern else res
        new_kid: list[UniNode] = []
        if self.pattern:
            new_kid.append(self.pattern)
            new_kid.append(self.gen_token(Tok.KW_AS))
        new_kid.append(self.name)
        self.set_kids(nodes=new_kid)
        return res


class MatchWild(MatchPattern):
    """MatchWild node type for Jac Ast."""

    def normalize(self, deep: bool = False) -> bool:
        """Normalize match wild card node."""
        UniNode.set_kids(
            self,
            nodes=[
                Name(
                    orig_src=self.loc.orig_src,
                    name=Tok.NAME,
                    value="_",
                    col_start=self.loc.col_start,
                    col_end=self.loc.col_end,
                    line=self.loc.first_line,
                    end_line=self.loc.last_line,
                    pos_start=self.loc.pos_start,
                    pos_end=self.loc.pos_end,
                )
            ],
        )
        return True


class MatchValue(MatchPattern):
    """MatchValue node type for Jac Ast."""

    def __init__(
        self,
        value: Expr,
        kid: Sequence[UniNode],
    ) -> None:
        self.value = value
        UniNode.__init__(self, kid=kid)

    def normalize(self, deep: bool = False) -> bool:
        res = True
        if deep:
            res = self.value.normalize(deep)
        self.set_kids(nodes=[self.value])
        return res


class MatchSingleton(MatchPattern):
    """MatchSingleton node type for Jac Ast."""

    def __init__(
        self,
        value: Bool | Null,
        kid: Sequence[UniNode],
    ) -> None:
        self.value = value
        UniNode.__init__(self, kid=kid)

    def normalize(self, deep: bool = False) -> bool:
        res = True
        self.set_kids(nodes=[self.value])
        return res


class MatchSequence(MatchPattern):
    """MatchSequence node type for Jac Ast."""

    def __init__(
        self,
        values: list[MatchPattern],
        kid: Sequence[UniNode],
    ) -> None:
        self.values = values
        UniNode.__init__(self, kid=kid)

    def normalize(self, deep: bool = False) -> bool:
        res = True
        if deep:
            for value in self.values:
                res = res and value.normalize(deep)
        new_kid: list[UniNode] = [self.gen_token(Tok.LSQUARE)]
        for value in self.values:
            new_kid.append(value)
            new_kid.append(self.gen_token(Tok.COMMA))
        new_kid.pop()
        new_kid.append(self.gen_token(Tok.RSQUARE))
        self.set_kids(nodes=new_kid)
        return res


class MatchMapping(MatchPattern):
    """MatchMapping node type for Jac Ast."""

    def __init__(
        self,
        values: list[MatchKVPair | MatchStar],
        kid: Sequence[UniNode],
    ) -> None:
        self.values = values
        UniNode.__init__(self, kid=kid)

    def normalize(self, deep: bool = False) -> bool:
        res = True
        if deep:
            for value in self.values:
                res = res and value.normalize(deep)
        new_kid: list[UniNode] = [self.gen_token(Tok.LBRACE)]
        for value in self.values:
            new_kid.append(value)
            new_kid.append(self.gen_token(Tok.COMMA))
        new_kid.pop()
        new_kid.append(self.gen_token(Tok.RBRACE))
        self.set_kids(nodes=new_kid)
        return res


class MatchKVPair(MatchPattern):
    """MatchKVPair node type for Jac Ast."""

    def __init__(
        self,
        key: MatchPattern | NameAtom | AtomExpr,
        value: MatchPattern,
        kid: Sequence[UniNode],
    ) -> None:
        self.key = key
        self.value = value
        UniNode.__init__(self, kid=kid)

    def normalize(self, deep: bool = False) -> bool:
        res = True
        if deep:
            res = (
                self.key.normalize(deep) if isinstance(self.key, MatchPattern) else True
            )
            res = res and self.value.normalize(deep)
        op = Tok.EQ if isinstance(self.key, Name) else Tok.COLON
        new_kid: list[UniNode] = [self.key, self.gen_token(op), self.value]
        self.set_kids(nodes=new_kid)
        return res


class MatchStar(MatchPattern):
    """MatchStar node type for Jac Ast."""

    def __init__(
        self,
        name: NameAtom,
        is_list: bool,
        kid: Sequence[UniNode],
    ) -> None:
        self.name = name
        self.is_list = is_list
        UniNode.__init__(self, kid=kid)

    def normalize(self, deep: bool = False) -> bool:
        res = True
        if deep:
            res = self.name.normalize(deep)
        new_kid: list[UniNode] = [
            self.gen_token(Tok.STAR_MUL if self.is_list else Tok.STAR_POW)
        ]
        new_kid.append(self.name)
        self.set_kids(nodes=new_kid)
        return res


class MatchArch(MatchPattern):
    """MatchArch node type for Jac Ast."""

    def __init__(
        self,
        name: AtomTrailer | NameAtom,
        arg_patterns: Optional[SubNodeList[MatchPattern]],
        kw_patterns: Optional[SubNodeList[MatchKVPair]],
        kid: Sequence[UniNode],
    ) -> None:
        self.name = name
        self.arg_patterns = arg_patterns
        self.kw_patterns = kw_patterns
        UniNode.__init__(self, kid=kid)

    def normalize(self, deep: bool = False) -> bool:
        res = True
        if deep:
            res = self.name.normalize(deep)
            res = res and (not self.arg_patterns or self.arg_patterns.normalize(deep))
            res = res and (not self.kw_patterns or self.kw_patterns.normalize(deep))
        new_kid: list[UniNode] = [self.name]
        new_kid.append(self.gen_token(Tok.LPAREN))
        if self.arg_patterns:
            new_kid.append(self.arg_patterns)
            new_kid.append(self.gen_token(Tok.COMMA))
        if self.kw_patterns:
            new_kid.append(self.kw_patterns)
        else:
            new_kid.pop()
        new_kid.append(self.gen_token(Tok.RPAREN))
        self.set_kids(nodes=new_kid)
        return res


# AST Terminal Node Types
# --------------------------
class Token(UniNode):
    """Token node type for Jac Ast."""

    def __init__(
        self,
        orig_src: Source,
        name: str,
        value: str,
        line: int,
        end_line: int,
        col_start: int,
        col_end: int,
        pos_start: int,
        pos_end: int,
    ) -> None:
        self.orig_src = orig_src
        self.name = name
        self.value = value
        self.line_no = line
        self.end_line = end_line
        self.c_start = col_start
        self.c_end = col_end
        self.pos_start = pos_start
        self.pos_end = pos_end
        UniNode.__init__(self, kid=[])

    def __repr__(self) -> str:
        return f"Token({self.name}, {self.value}, {self.loc})"

    def normalize(self, deep: bool = True) -> bool:
        return bool(self.value and self.name)

    def unparse(self) -> str:
        return self.value


class Name(Token, NameAtom):
    """Name node type for Jac Ast."""

    def __init__(
        self,
        orig_src: Source,
        name: str,
        value: str,
        line: int,
        end_line: int,
        col_start: int,
        col_end: int,
        pos_start: int,
        pos_end: int,
        is_enum_singleton: bool = False,
        is_kwesc: bool = False,
    ) -> None:
        self.is_enum_singleton = is_enum_singleton
        self.is_kwesc = is_kwesc
        Token.__init__(
            self,
            orig_src=orig_src,
            name=name,
            value=value,
            line=line,
            end_line=end_line,
            col_start=col_start,
            col_end=col_end,
            pos_start=pos_start,
            pos_end=pos_end,
        )
        NameAtom.__init__(self)
        AstSymbolNode.__init__(
            self,
            sym_name=value,
            name_spec=self,
            sym_category=SymbolType.VAR,
        )

    def unparse(self) -> str:
        super().unparse()
        return (f"<>{self.value}" if self.is_kwesc else self.value) + (
            ",\n" if self.is_enum_singleton else ""
        )

    @staticmethod
    def gen_stub_from_node(
        node: AstSymbolNode, name_str: str, set_name_of: Optional[AstSymbolNode] = None
    ) -> Name:
        """Generate name from node."""
        ret = Name(
            orig_src=node.loc.orig_src,
            name=Tok.NAME.value,
            value=name_str,
            col_start=node.loc.col_start,
            col_end=node.loc.col_end,
            line=node.loc.first_line,
            end_line=node.loc.last_line,
            pos_start=node.loc.pos_start,
            pos_end=node.loc.pos_end,
        )
        ret.parent = node.parent
        ret.name_of = set_name_of if set_name_of else ret
        return ret


class SpecialVarRef(Name):
    """SpecialVarRef node type for Jac Ast."""

    def __init__(
        self,
        var: Name,
    ) -> None:
        self.orig = var
        Name.__init__(
            self,
            orig_src=var.orig_src,
            name=var.name,
            value=self.py_resolve_name(),  # TODO: This shouldnt be necessary
            line=var.line_no,
            end_line=var.end_line,
            col_start=var.c_start,
            col_end=var.c_end,
            pos_start=var.pos_start,
            pos_end=var.pos_end,
        )
        NameAtom.__init__(self)
        AstSymbolNode.__init__(
            self,
            sym_name=self.py_resolve_name(),
            name_spec=self,
            sym_category=SymbolType.VAR,
        )

    def py_resolve_name(self) -> str:
        if self.orig.name == Tok.KW_SELF:
            return "self"
        elif self.orig.name == Tok.KW_SUPER:
            return "super"
        elif self.orig.name == Tok.KW_ROOT:
            return Con.ROOT.value
        elif self.orig.name == Tok.KW_HERE:
            return Con.HERE.value
        elif self.orig.name == Tok.KW_VISITOR:
            return Con.VISITOR.value
        elif self.orig.name == Tok.KW_INIT:
            return "__init__"
        elif self.orig.name == Tok.KW_POST_INIT:
            return "__post_init__"
        else:
            raise NotImplementedError("ICE: Special var reference not implemented")


class Literal(Token, AtomExpr):
    """Literal node type for Jac Ast."""

    SYMBOL_TYPE = SymbolType.VAR

    type_map = {
        "int": int,
        "float": float,
        "str": str,
        "bool": bool,
        "bytes": bytes,
        "list": list,
        "tuple": tuple,
        "set": set,
        "dict": dict,
        "type": type,
    }

    def __init__(
        self,
        orig_src: Source,
        name: str,
        value: str,
        line: int,
        end_line: int,
        col_start: int,
        col_end: int,
        pos_start: int,
        pos_end: int,
    ) -> None:
        Token.__init__(
            self,
            orig_src=orig_src,
            name=name,
            value=value,
            line=line,
            end_line=end_line,
            col_start=col_start,
            col_end=col_end,
            pos_start=pos_start,
            pos_end=pos_end,
        )
        AstSymbolStubNode.__init__(self, sym_type=self.SYMBOL_TYPE)
        Expr.__init__(self)

    @property
    def lit_value(
        self,
    ) -> int | str | float | bool | None | Callable[[], Any] | EllipsisType:
        """Return literal value in its python type."""
        raise NotImplementedError


class BuiltinType(Name, Literal):
    """BuiltinType node type for Jac Ast."""

    SYMBOL_TYPE = SymbolType.VAR

    @property
    def lit_value(self) -> Callable[[], Any]:
        """Return literal value in its python type."""
        if self.value not in Literal.type_map:
            raise TypeError(f"ICE: {self.value} is not a callable builtin")
        return Literal.type_map[self.value]


class Float(Literal):
    """Float node type for Jac Ast."""

    SYMBOL_TYPE = SymbolType.NUMBER

    @property
    def lit_value(self) -> float:
        return float(self.value)


class Int(Literal):
    """Int node type for Jac Ast."""

    SYMBOL_TYPE = SymbolType.NUMBER

    @property
    def lit_value(self) -> int:
        return int(self.value)


class String(Literal):
    """String node type for Jac Ast."""

    SYMBOL_TYPE = SymbolType.STRING

    @property
    def lit_value(self) -> str:
        if isinstance(self.value, bytes):
            return self.value
        if any(
            self.value.startswith(prefix)
            and self.value[len(prefix) :].startswith(("'", '"'))
            for prefix in ["r", "b", "br", "rb"]
        ):
            return eval(self.value)

        elif self.value.startswith(("'", '"')):
            repr_str = self.value.encode().decode("unicode_escape")
            if (
                (self.value.startswith('"""') and self.value.endswith('"""'))
                or (self.value.startswith("'''") and self.value.endswith("'''"))
            ) and not self.find_parent_of_type(FString):
                return repr_str[3:-3]
            if (not self.find_parent_of_type(FString)) or (
                not (
                    self.parent
                    and isinstance(self.parent, SubNodeList)
                    and self.parent.parent
                    and isinstance(self.parent.parent, FString)
                )
            ):
                return repr_str[1:-1]
            return repr_str
        else:
            return self.value

    def normalize(self, deep: bool = True) -> bool:
        self.value = r"%s" % self.value
        return True

    def unparse(self) -> str:
        super().unparse()
        return repr(self.value)


class Bool(Literal):
    """Bool node type for Jac Ast."""

    SYMBOL_TYPE = SymbolType.BOOL

    @property
    def lit_value(self) -> bool:
        return self.value == "True"


class Null(Literal):
    """Null node type for Jac Ast."""

    SYMBOL_TYPE = SymbolType.NULL

    @property
    def lit_value(self) -> None:
        return None


class Ellipsis(Literal):
    """Ellipsis node type for Jac Ast."""

    SYMBOL_TYPE = SymbolType.NULL

    @property
    def lit_value(self) -> EllipsisType:
        return ...


class EmptyToken(Token):
    """EmptyToken node type for Jac Ast."""

    def __init__(self, orig_src: Source | None = None) -> None:
        super().__init__(
            name="EmptyToken",
            orig_src=orig_src or Source("", ""),
            value="",
            line=0,
            end_line=0,
            col_start=0,
            col_end=0,
            pos_start=0,
            pos_end=0,
        )


class Semi(
    Token,
    CodeBlockStmt,
):
    """Semicolon node type for Jac Ast."""

    def __init__(
        self,
        orig_src: Source,
        name: str,
        value: str,
        line: int,
        end_line: int,
        col_start: int,
        col_end: int,
        pos_start: int,
        pos_end: int,
    ) -> None:
        """Initialize token."""
        Token.__init__(
            self,
            orig_src=orig_src,
            name=name,
            value=value,
            line=line,
            end_line=end_line,
            col_start=col_start,
            col_end=col_end,
            pos_start=pos_start,
            pos_end=pos_end,
        )
        CodeBlockStmt.__init__(self)


class CommentToken(Token):
    """CommentToken node type for Jac Ast."""

    def __init__(
        self,
        orig_src: Source,
        name: str,
        value: str,
        line: int,
        end_line: int,
        col_start: int,
        col_end: int,
        pos_start: int,
        pos_end: int,
        kid: Sequence[UniNode],
        is_inline: bool = False,
    ) -> None:
        self.is_inline = is_inline

        Token.__init__(
            self,
            orig_src=orig_src,
            name=name,
            value=value,
            line=line,
            end_line=end_line,
            col_start=col_start,
            col_end=col_end,
            pos_start=pos_start,
            pos_end=pos_end,
        )

        UniNode.__init__(self, kid=kid)

    @property
    def left_node(self) -> Optional[UniNode]:
        if self.parent and (idx := self.parent.kid.index(self)) > 0:
            return self.parent.kid[idx - 1]
        return None

    @property
    def right_node(self) -> Optional[UniNode]:
        if (
            self.parent
            and (idx := self.parent.kid.index(self)) < len(self.parent.kid) - 1
        ):
            return self.parent.kid[idx + 1]
        return None


# ----------------
class Source(EmptyToken):
    """SourceString node type for Jac Ast."""

    def __init__(self, source: str, mod_path: str) -> None:
        super().__init__(self)
        self.value = source
        self.hash = md5(source.encode()).hexdigest()
        self.file_path = mod_path
        self.comments: list[CommentToken] = []

    @property
    def code(self) -> str:
        """Return the source code as string."""
        return self.value


class PythonModuleAst(EmptyToken):
    """SourceString node type for Jac Ast."""

    def __init__(self, ast: ast3.Module, orig_src: Source) -> None:
        super().__init__()
        self.ast = ast
        self.orig_src = orig_src
        self.file_path = orig_src.file_path<|MERGE_RESOLUTION|>--- conflicted
+++ resolved
@@ -1345,9 +1345,7 @@
     def dot_path_str(self) -> str:
         """Get path string."""
         return ("." * self.level) + ".".join(
-            [p.value for p in self.path]
-            if self.path
-            else [self.name_spec.sym_name]
+            [p.value for p in self.path] if self.path else [self.name_spec.sym_name]
         )
 
     def normalize(self, deep: bool = False) -> bool:
@@ -1546,13 +1544,8 @@
 
     def __init__(
         self,
-<<<<<<< HEAD
-        decorators: Optional[SubNodeList[Expr]],
-        target: Sequence[NameAtom],
-=======
         decorators: Optional[Sequence[Expr]],
         target: SubNodeList[NameAtom],
->>>>>>> 41d0c8d9
         spec: SubNodeList[Expr] | FuncSignature | EventSignature | None,
         body: SubNodeList[CodeBlockStmt] | FuncCall,
         kid: Sequence[UniNode],
