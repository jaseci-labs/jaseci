--- conflicted
+++ resolved
@@ -22,13 +22,7 @@
 
 
 from jaclang.compiler import TOKEN_MAP
-<<<<<<< HEAD
-from jaclang.compiler.jtyping.types.jtype import JType
-from jaclang.compiler.jtyping.types.janytype import JAnyType
-from jaclang.compiler.codeloc import CodeGenTarget, CodeLocInfo
-=======
 from jaclang.compiler.codeinfo import CodeGenTarget, CodeLocInfo
->>>>>>> b2c0dbde
 from jaclang.compiler.constant import (
     Constants as Con,
     EdgeDir,
@@ -37,6 +31,8 @@
     SymbolType,
 )
 from jaclang.compiler.constant import DELIM_MAP, SymbolAccess, Tokens as Tok
+from jaclang.compiler.jtyping.types.janytype import JAnyType
+from jaclang.compiler.jtyping.types.jtype import JType
 from jaclang.utils.treeprinter import (
     dotgen_ast_tree,
     dotgen_symtab_tree,
