"""Lark parser for Jac Lang."""

from __future__ import annotations

import keyword
import logging
import os
from typing import Callable, TYPE_CHECKING, TypeAlias, TypeVar

import jaclang.compiler.unitree as uni
from jaclang.compiler import jac_lark as jl  # type: ignore
from jaclang.compiler.constant import EdgeDir, Tokens as Tok
from jaclang.compiler.passes.main import Transform
from jaclang.vendor.lark import Lark, Transformer, Tree, logger

if TYPE_CHECKING:
    from jaclang.compiler.program import JacProgram

T = TypeVar("T", bound=uni.UniNode)


class JacParser(Transform[uni.Source, uni.Module]):
    """Jac Parser."""

    dev_mode = False

    def __init__(self, root_ir: uni.Source, prog: JacProgram) -> None:
        """Initialize parser."""
        self.mod_path = root_ir.loc.mod_path
        self.node_list: list[uni.UniNode] = []
        if JacParser.dev_mode:
            JacParser.make_dev()
        Transform.__init__(self, ir_in=root_ir, prog=prog)

    def transform(self, ir_in: uni.Source) -> uni.Module:
        """Transform input IR."""
        try:
            tree, comments = JacParser.parse(ir_in.value, on_error=self.error_callback)
            mod = JacParser.TreeToAST(parser=self).transform(tree)
            ir_in.comments = [self.proc_comment(i, mod) for i in comments]
            if isinstance(mod, uni.Module):
                self.ir_out = mod
                return mod
            else:
                raise self.ice()
        except jl.UnexpectedInput as e:
            catch_error = uni.EmptyToken()
            catch_error.orig_src = ir_in
            catch_error.line_no = e.line
            catch_error.end_line = e.line
            catch_error.c_start = e.column
            catch_error.c_end = e.column + 1
            catch_error.pos_start = e.pos_in_stream or 0
            catch_error.pos_end = catch_error.pos_start + 1

            error_msg = "Syntax Error"
            if len(e.args) >= 1 and isinstance(e.args[0], str):
                error_msg += e.args[0]
            self.log_error(error_msg, node_override=catch_error)

        except Exception as e:
            raise e

        return uni.Module.make_stub(inject_src=ir_in)

    @staticmethod
    def proc_comment(token: jl.Token, mod: uni.UniNode) -> uni.CommentToken:
        """Process comment."""
        return uni.CommentToken(
            orig_src=mod.loc.orig_src,
            name=token.type,
            value=token.value,
            line=token.line or 0,
            end_line=token.end_line or 0,
            col_start=token.column or 0,
            col_end=token.end_column or 0,
            pos_start=token.start_pos or 0,
            pos_end=token.end_pos or 0,
            kid=[],
        )

    def error_callback(self, e: jl.UnexpectedInput) -> bool:
        """Handle error."""
        return False

    @staticmethod
    def _comment_callback(comment: jl.Token) -> None:
        JacParser.comment_cache.append(comment)

    @staticmethod
    def parse(
        ir: str, on_error: Callable[[jl.UnexpectedInput], bool]
    ) -> tuple[jl.Tree[jl.Tree[str]], list[jl.Token]]:
        """Parse input IR."""
        JacParser.comment_cache = []
        return (
            JacParser.parser.parse(ir, on_error=on_error),
            JacParser.comment_cache,
        )

    @staticmethod
    def make_dev() -> None:
        """Make parser in dev mode."""
        JacParser.parser = Lark.open(
            "jac.lark",
            parser="lalr",
            rel_to=__file__,
            debug=True,
            lexer_callbacks={"COMMENT": JacParser._comment_callback},
        )
        JacParser.JacTransformer = Transformer[Tree[str], uni.UniNode]  # type: ignore
        logger.setLevel(logging.DEBUG)

    comment_cache: list[jl.Token] = []

    parser = jl.Lark_StandAlone(lexer_callbacks={"COMMENT": _comment_callback})  # type: ignore
    JacTransformer: TypeAlias = jl.Transformer[jl.Tree[str], uni.UniNode]

    class TreeToAST(JacTransformer):
        """Transform parse tree to AST."""

        def __init__(self, parser: JacParser, *args: bool, **kwargs: bool) -> None:
            """Initialize transformer."""
            super().__init__(*args, **kwargs)
            self.parse_ref = parser
            self.terminals: list[uni.Token] = []
            # TODO: Once the kid is removed from the ast, we can get rid of this
            # node_idx and directly pop(0) kid as we process the nodes.
            self.node_idx = 0
            self.cur_nodes: list[uni.UniNode] = []

        def ice(self) -> Exception:
            """Raise internal compiler error."""
            self.parse_ref.log_error("Internal Compiler Error, Invalid Parse Tree!")
            return RuntimeError(
                f"{self.parse_ref.__class__.__name__} - Internal Compiler Error, Invalid Parse Tree!"
            )

        def _node_update(self, node: T) -> T:
            self.parse_ref.cur_node = node
            if node not in self.parse_ref.node_list:
                self.parse_ref.node_list.append(node)
            return node

        def _call_userfunc(
            self, tree: jl.Tree, new_children: None | list[uni.UniNode] = None
        ) -> uni.UniNode:
            self.cur_nodes = new_children or tree.children  # type: ignore[assignment]
            try:
                return self._node_update(super()._call_userfunc(tree, new_children))
            finally:
                self.cur_nodes = []
                self.node_idx = 0

        def _call_userfunc_token(self, token: jl.Token) -> uni.UniNode:
            return self._node_update(super()._call_userfunc_token(token))

        def _binary_expr_unwind(self, kid: list[uni.UniNode]) -> uni.Expr:
            """Binary expression helper."""
            if len(kid) > 1:
                if (
                    isinstance(kid[0], uni.Expr)
                    and isinstance(
                        kid[1],
                        (uni.Token, uni.DisconnectOp, uni.ConnectOp),
                    )
                    and isinstance(kid[2], uni.Expr)
                ):
                    return uni.BinaryExpr(
                        left=kid[0],
                        op=kid[1],
                        right=kid[2],
                        kid=kid,
                    )
                else:
                    raise self.ice()
            elif isinstance(kid[0], uni.Expr):
                return kid[0]
            else:
                raise self.ice()

        # ******************************************************************* #
        # Parser Helper functions.                                            #
        # ******************************************************************* #

        def match(self, ty: type[T]) -> T | None:
            """Return a node matching type 'ty' if possible from the current nodes."""
            if (self.node_idx < len(self.cur_nodes)) and isinstance(
                self.cur_nodes[self.node_idx], ty
            ):
                self.node_idx += 1
                return self.cur_nodes[self.node_idx - 1]  # type: ignore[return-value]
            return None

        def consume(self, ty: type[T]) -> T:
            """Consume and return the specified type, if it's not exists, will be an internal compiler error."""
            if node := self.match(ty):
                return node
            raise self.ice()

        def match_token(self, tok: Tok) -> uni.Token | None:
            """Match a token with the given type and return it."""
            if token := self.match(uni.Token):
                if token.name == tok.name:
                    return token
                self.node_idx -= (
                    1  # We're already matched but wrong token so undo matching it.
                )
            return None

        def consume_token(self, tok: Tok) -> uni.Token:
            """Consume a token with the given type and return it."""
            if token := self.match_token(tok):
                return token
            raise self.ice()

        def match_many(self, ty: type[T]) -> list[T]:
            """Match 0 or more of the given type and return the list."""
            nodes: list[uni.UniNode] = []
            while node := self.match(ty):
                nodes.append(node)
            return nodes  # type: ignore[return-value]

        def consume_many(self, ty: type[T]) -> list[T]:
            """Match 1 or more of the given type and return the list."""
            nodes: list[uni.UniNode] = [self.consume(ty)]
            while node := self.match(ty):
                nodes.append(node)
            return nodes  # type: ignore[return-value]

        # ******************************************************************* #
        # Parsing Rules                                                       #
        # ******************************************************************* #

        def start(self, _: None) -> uni.Module:
            """Grammar rule.

            start: module
            """
            module = self.consume(uni.Module)
            module._in_mod_nodes = self.parse_ref.node_list
            return module

        def module(self, _: None) -> uni.Module:
            """Grammar rule.

            module: (toplevel_stmt (tl_stmt_with_doc | toplevel_stmt)*)?
                | STRING (tl_stmt_with_doc | toplevel_stmt)*
            """
            doc = self.match(uni.String)
            body = self.match_many(uni.ElementStmt)
            mod = uni.Module(
                name=self.parse_ref.mod_path.split(os.path.sep)[-1].rstrip(".jac"),
                source=self.parse_ref.ir_in,
                doc=doc,
                body=body,
                terminals=self.terminals,
                kid=(
                    self.cur_nodes
                    or [uni.EmptyToken(uni.Source("", self.parse_ref.mod_path))]
                ),
            )
            return mod

        def tl_stmt_with_doc(self, _: None) -> uni.ElementStmt:
            """Grammar rule.

            tl_stmt_with_doc: STRING toplevel_stmt
            """
            doc = self.consume(uni.String)
            element = self.consume(uni.ElementStmt)
            element.doc = doc
            element.add_kids_left([doc])
            return element

        def toplevel_stmt(self, _: None) -> uni.ElementStmt:
            """Grammar rule.

            toplevel_stmt: import_stmt
                | archetype
                | ability
                | global_var
                | free_code
                | py_code_block
                | test
            """
            return self.consume(uni.ElementStmt)

        def global_var(self, _: None) -> uni.GlobalVars:
            """Grammar rule.

            global_var: (KW_LET | KW_GLOBAL) access_tag? assignment_list SEMI
            """
            is_frozen = self.consume(uni.Token).name == Tok.KW_LET
            access_tag = self.match(uni.SubTag)
            assignments_sn = self.consume(uni.SubNodeList)
            return uni.GlobalVars(
                access=access_tag,
                assignments=assignments_sn.items,
                is_frozen=is_frozen,
                kid=self.cur_nodes,
            )

        def access_tag(self, _: None) -> uni.SubTag[uni.Token]:
            """Grammar rule.

            access_tag: COLON ( KW_PROT | KW_PUB | KW_PRIV )
            """
            self.consume_token(Tok.COLON)
            access = self.consume(uni.Token)
            return uni.SubTag[uni.Token](tag=access, kid=self.cur_nodes)

        def test(self, _: None) -> uni.Test:
            """Grammar rule.

            test: KW_TEST NAME? code_block
            """
            # Q(thakee): Why the name should be KW_TEST if no name present?
            test_tok = self.consume_token(Tok.KW_TEST)
            name = self.match(uni.Name) or test_tok
            codeblock = self.consume(uni.SubNodeList)
            return uni.Test(
                name=name,
                body=codeblock.items,
                kid=self.cur_nodes,
            )

        def free_code(self, _: None) -> uni.ModuleCode:
            """Grammar rule.

            free_code: KW_WITH KW_ENTRY (COLON NAME)? code_block
            """
            self.consume_token(Tok.KW_WITH)
            self.consume_token(Tok.KW_ENTRY)
            name = None
            if self.match_token(Tok.COLON):
                name = self.consume(uni.Name)
            codeblock = self.consume(uni.SubNodeList)
            return uni.ModuleCode(
                name=name,
                body=codeblock,
                kid=self.cur_nodes,
            )

        def py_code_block(self, _: None) -> uni.PyInlineCode:
            """Grammar rule.

            py_code_block: PYNLINE
            """
            pyinline = self.consume_token(Tok.PYNLINE)
            return uni.PyInlineCode(
                code=pyinline,
                kid=self.cur_nodes,
            )

        def import_stmt(self, _: None) -> uni.Import:
            """Grammar rule.

            import_stmt: KW_IMPORT KW_FROM from_path LBRACE import_items RBRACE
                    | KW_IMPORT KW_FROM from_path COMMA import_items SEMI  //Deprecated
                    | KW_IMPORT import_path (COMMA import_path)* SEMI
                    | KW_INCLUDE import_path SEMI
            """
            # TODO: kid will be removed so let's keep as it is for now.
            kid = self.cur_nodes

            if self.match_token(Tok.KW_INCLUDE):
                # Handle include statement
                import_path_obj = self.consume(uni.ModulePath)
                items = uni.SubNodeList[uni.ModulePath](
                    items=[import_path_obj], delim=Tok.COMMA, kid=[import_path_obj]
                )
                kid = (kid[:1]) + [items] + kid[-1:]  # TODO: Will be removed.
                self.consume_token(Tok.SEMI)
                return uni.Import(
                    from_loc=None,
                    items=items.items,
                    is_absorb=True,
                    kid=kid,
                )

            from_path: uni.ModulePath | None = None
            self.consume_token(Tok.KW_IMPORT)

            if self.match_token(Tok.KW_FROM):
                from_path = self.consume(uni.ModulePath)
                self.consume(uni.Token)  # LBRACE or COMMA
                items = self.consume(uni.SubNodeList)
                if self.consume(uni.Token).name == Tok.SEMI:  # RBRACE or SEMI
                    self.parse_ref.log_warning(
                        "Deprecated syntax, use braces for multiple imports (e.g, import from mymod {a, b, c})",
                    )
            else:
                paths = [self.consume(uni.ModulePath)]
                while self.match_token(Tok.COMMA):
                    paths.append(self.consume(uni.ModulePath))
                self.consume_token(Tok.SEMI)
                items = uni.SubNodeList[uni.ModulePath](
                    items=paths,
                    delim=Tok.COMMA,
                    # TODO: kid will be removed so let's keep as it is for now.
                    kid=self.cur_nodes[1:-1],
                )
                kid = kid[:1] + [items] + kid[-1:]

            is_absorb = False
            return uni.Import(
                from_loc=from_path,
                items=items.items,
                is_absorb=is_absorb,
                kid=kid,
            )

        def from_path(self, _: None) -> uni.ModulePath:
            """Grammar rule.

            from_path: (DOT | ELLIPSIS)* import_path
                     | (DOT | ELLIPSIS)+
            """
            level = 0
            while True:
                if self.match_token(Tok.DOT):
                    level += 1
                elif self.match_token(Tok.ELLIPSIS):
                    level += 3
                else:
                    break
            if import_path := self.match(uni.ModulePath):
                kids = [i for i in self.cur_nodes if isinstance(i, uni.Token)]
                import_path.level = level
                import_path.add_kids_left(kids)
                return import_path

            return uni.ModulePath(
                path=None,
                level=level,
                alias=None,
                kid=self.cur_nodes,
            )

        def import_path(self, _: None) -> uni.ModulePath:
            """Grammar rule.

            import_path: dotted_name (KW_AS NAME)?
            """
            valid_path = self.consume(uni.SubNodeList)
            alias = self.consume(uni.Name) if self.match_token(Tok.KW_AS) else None
            return uni.ModulePath(
                path=valid_path.items,
                level=0,
                alias=alias,
                kid=self.cur_nodes,
            )

        def dotted_name(self, _: None) -> uni.SubNodeList[uni.Name]:
            """Grammar rule.

            dotted_name: named_ref (DOT named_ref)*
            """
            valid_path = [self.consume(uni.Name)]
            while self.match_token(Tok.DOT):
                valid_path.append(self.consume(uni.Name))
            return uni.SubNodeList[uni.Name](
                items=valid_path,
                delim=Tok.DOT,
                kid=self.cur_nodes,
            )

        def import_items(self, _: None) -> uni.SubNodeList[uni.ModuleItem]:
            """Grammar rule.

            import_items: (import_item COMMA)* import_item COMMA?
            """
            items = [self.consume(uni.ModuleItem)]
            while self.match_token(Tok.COMMA):
                if module_item := self.match(uni.ModuleItem):
                    items.append(module_item)
            ret = uni.SubNodeList[uni.ModuleItem](
                items=items,
                delim=Tok.COMMA,
                kid=self.cur_nodes,
            )
            return ret

        def import_item(self, _: None) -> uni.ModuleItem:
            """Grammar rule.

            import_item: named_ref (KW_AS NAME)?
            """
            name = self.consume(uni.Name)
            alias = self.consume(uni.Name) if self.match_token(Tok.KW_AS) else None
            return uni.ModuleItem(
                name=name,
                alias=alias,
                kid=self.cur_nodes,
            )

        def archetype(self, _: None) -> uni.ArchSpec | uni.Enum:
            """Grammar rule.

            archetype: decorators? archetype_decl
                    | archetype_def
                    | enum
            """
            archspec: uni.ArchSpec | uni.Enum | None = None

            decorators_node = self.match(uni.SubNodeList)
            is_async = self.match_token(Tok.KW_ASYNC)
            if decorators_node is not None:
                archspec = self.consume(uni.ArchSpec)
                archspec.decorators = decorators_node.items
                archspec.add_kids_left([decorators_node])
            else:
                archspec = self.match(uni.ArchSpec) or self.consume(uni.Enum)
            if is_async and isinstance(archspec, uni.ArchSpec):
                archspec.is_async = True
                archspec.add_kids_left([is_async])
                assert isinstance(archspec, uni.Archetype)
                if archspec.arch_type.name != Tok.KW_WALKER:
                    self.parse_ref.log_error(
                        f"Expected async archetype to be walker, but got {archspec.arch_type.value}"
                    )
            return archspec

        def impl_def(self, _: None) -> uni.ImplDef:
            """Grammar rule.

            impl_def: decorators? KW_IMPL dotted_name impl_spec? impl_tail
            """
            decorators_node = self.match(uni.SubNodeList)
            self.consume_token(Tok.KW_IMPL)
            target = self.consume(uni.SubNodeList)
            spec = (
                self.match(uni.SubNodeList)
                or self.match(uni.FuncSignature)
                or self.match(uni.EventSignature)
            )
            tail = self.match(uni.SubNodeList) or self.match(uni.FuncCall)
            valid_tail = spec if tail is None else tail
            valid_spec = None if tail is None else spec
            assert isinstance(valid_tail, (uni.SubNodeList, uni.FuncCall))

            impl = uni.ImplDef(
<<<<<<< HEAD
                decorators=decorators,
                target=target.items,
=======
                decorators=decorators_node.items if decorators_node else None,
                target=target,
>>>>>>> 41d0c8d9
                spec=valid_spec,
                body=valid_tail,
                kid=self.cur_nodes,
            )
            return impl

        def impl_spec(
            self, _: None
        ) -> uni.SubNodeList[uni.Expr] | uni.FuncSignature | uni.EventSignature:
            """Grammar rule.

            impl_spec: inherited_archs | func_decl | event_clause
            """
            spec = (
                self.match(uni.SubNodeList)  # inherited_archs
                or self.match(uni.FuncSignature)  # func_decl
                or self.consume(uni.EventSignature)  # event_clause
            )
            return spec

        def impl_tail(
            self, _: None
        ) -> uni.SubNodeList[uni.CodeBlockStmt] | uni.FuncCall:
            """Grammar rule.

            impl_tail: enum_block | block_tail
            """
            tail = (
                self.match(uni.SubNodeList)  # enum_block
                or self.match(uni.SubNodeList)  # block_tail (code_block)
                or self.consume(uni.FuncCall)  # block_tail (KW_BY atomic_call)
            )
            return tail

        def archetype_decl(self, _: None) -> uni.ArchSpec:
            """Grammar rule.

            archetype_decl: arch_type access_tag? NAME inherited_archs? (member_block | SEMI)
            """
            arch_type = self.consume(uni.Token)
            access = self.match(uni.SubTag)
            name = self.consume(uni.Name)
            sub_list1 = self.match(uni.SubNodeList)
            sub_list2 = self.match(uni.SubNodeList)
            if self.match_token(Tok.SEMI):
                inh, body = sub_list1, None
            else:
                body = (
                    sub_list2 or sub_list1
                )  # if sub_list2 is None then body is sub_list1
                inh = sub_list2 and sub_list1  # if sub_list2 is None then inh is None.
            return uni.Archetype(
                arch_type=arch_type,
                name=name,
                access=access,
                base_classes=inh.items if inh else [],
                body=body,
                kid=self.cur_nodes,
            )

        def arch_type(self, _: None) -> uni.Token:
            """Grammar rule.

            arch_type: KW_WALKER
                    | KW_OBJECT
                    | KW_EDGE
                    | KW_NODE
            """
            return self.consume(uni.Token)

        def decorators(self, _: None) -> uni.SubNodeList[uni.Expr]:
            """Grammar rule.

            decorators: (DECOR_OP atomic_chain)+
            """
            self.consume_token(Tok.DECOR_OP)
            return uni.SubNodeList[uni.Expr](
                items=self.consume_many(uni.Expr),
                delim=Tok.DECOR_OP,
                kid=self.cur_nodes,
            )

        def inherited_archs(self, kid: list[uni.UniNode]) -> uni.SubNodeList[uni.Expr]:
            """Grammar rule.

            inherited_archs: LPAREN (atomic_chain COMMA)* atomic_chain RPAREN
            """
            self.match_token(Tok.LPAREN)
            items: list = []
            while inherited_arch := self.match(uni.Expr):
                items.append(inherited_arch)
                self.match_token(Tok.COMMA)
            self.match_token(Tok.RPAREN)
            return uni.SubNodeList[uni.Expr](items=items, delim=Tok.COMMA, kid=kid)

        def named_ref(self, _: None) -> uni.NameAtom:
            """Grammar rule.

            named_ref: special_ref
                    | KWESC_NAME
                    | NAME
            """
            return self.consume(uni.NameAtom)

        def special_ref(self, _: None) -> uni.SpecialVarRef:
            """Grammar rule.

            special_ref: KW_INIT
                        | KW_POST_INIT
                        | KW_ROOT
                        | KW_SUPER
                        | KW_SELF
                        | KW_HERE
                        | KW_VISITOR
            """
            return uni.SpecialVarRef(var=self.consume(uni.Name))

        def enum(self, _: None) -> uni.Enum:
            """Grammar rule.

            enum: decorators? enum_decl
                | enum_def
            """
            if decorator := self.match(uni.SubNodeList):
                enum_decl = self.consume(uni.Enum)
                enum_decl.decorators = decorator.items
                enum_decl.add_kids_left([decorator])
                return enum_decl
            return self.consume(uni.Enum)

        def enum_decl(self, _: None) -> uni.Enum:
            """Grammar rule.

            enum_decl: KW_ENUM access_tag? STRING? NAME inherited_archs? (enum_block | SEMI)
            """
            self.consume_token(Tok.KW_ENUM)
            access = self.match(uni.SubTag)
            name = self.consume(uni.Name)
            sub_list1 = self.match(uni.SubNodeList)
            sub_list2 = self.match(uni.SubNodeList)
            if self.match_token(Tok.SEMI):
                inh, body = sub_list1, None
            else:
                body = sub_list2 or sub_list1
                inh = sub_list2 and sub_list1
            return uni.Enum(
                name=name,
                access=access,
                base_classes=inh.items if inh else [],
                body=body,
                kid=self.cur_nodes,
            )

        def enum_block(self, _: None) -> uni.SubNodeList[uni.EnumBlockStmt]:
            """Grammar rule.

            enum_block: LBRACE assignment_list COMMA? (py_code_block | free_code)* RBRACE
            """
            left_enc = self.consume_token(Tok.LBRACE)
            assignments = self.consume(uni.SubNodeList)
            self.match_token(Tok.COMMA)
            while item := self.match(uni.EnumBlockStmt):
                assignments.add_kids_right([item])
                assignments.items.append(item)
            right_enc = self.consume_token(Tok.RBRACE)
            assignments.add_kids_left([left_enc])
            assignments.add_kids_right([right_enc])
            assignments.left_enc = left_enc
            assignments.right_enc = right_enc
            for i in assignments.kid:
                if isinstance(i, uni.Assignment):
                    i.is_enum_stmt = True
            return assignments

        def ability(self, _: None) -> uni.Ability | uni.FuncCall:
            """Grammar rule.

            ability: decorators? KW_ASYNC? (ability_decl | function_decl)
            """
            decorators = self.match(uni.SubNodeList)
            is_async = self.match_token(Tok.KW_ASYNC)

            # Try to match ability_decl or function_decl
            ability = self.consume(uni.Ability)
            if is_async and ability and isinstance(ability, uni.Ability):
                ability.is_async = True
                ability.add_kids_left([is_async])

            if decorators:
                for dec in decorators.items:
                    if (
                        isinstance(dec, uni.NameAtom)
                        and dec.sym_name == "staticmethod"
                        and isinstance(ability, (uni.Ability))
                    ):
                        static_kw = ability.gen_token(Tok.KW_STATIC)
                        static_kw.line_no = dec.loc.first_line
                        static_kw.c_start = dec.loc.col_start
                        static_kw.c_end = static_kw.c_start + len(static_kw.name)
                        decorators.items.remove(dec)  # noqa: B038
                        if not ability.is_static:
                            ability.is_static = True
                            if not ability.is_override:
                                ability.add_kids_left([static_kw])
                            else:
                                ability.insert_kids_at_pos([static_kw], 1)
                        break
                if decorators.items:
                    ability.decorators = decorators
                    ability.add_kids_left([decorators])

            return ability

        def ability_decl(self, _: None) -> uni.Ability:
            """Grammar rule.

            ability_decl: KW_OVERRIDE? KW_STATIC? KW_CAN access_tag? named_ref
                event_clause (block_tail | KW_ABSTRACT? SEMI)
            """
            is_override = self.match_token(Tok.KW_OVERRIDE) is not None
            is_static = self.match_token(Tok.KW_STATIC) is not None
            self.consume_token(Tok.KW_CAN)
            access = self.match(uni.SubTag)
            name = self.consume(uni.NameAtom)
            signature = self.consume(uni.EventSignature)

            # Handle block_tail
            body = self.match(uni.SubNodeList) or self.match(uni.FuncCall)
            if body is None:
                is_abstract = self.match_token(Tok.KW_ABSTRACT) is not None
                self.consume_token(Tok.SEMI)
            else:
                is_abstract = False

            return uni.Ability(
                name_ref=name,
                is_async=False,
                is_override=is_override,
                is_static=is_static,
                is_abstract=is_abstract,
                access=access,
                signature=signature,
                body=body,
                kid=self.cur_nodes,
            )

        def function_decl(self, _: None) -> uni.Ability:
            """Grammar rule.

            function_decl: KW_OVERRIDE? KW_STATIC? KW_DEF access_tag? named_ref
                func_decl? (block_tail | KW_ABSTRACT? SEMI)
            """
            # Save original kids to track tokens
            is_override = self.match_token(Tok.KW_OVERRIDE) is not None
            is_static = self.match_token(Tok.KW_STATIC) is not None
            self.consume_token(Tok.KW_DEF)
            access = self.match(uni.SubTag)
            name = self.consume(uni.NameAtom)
            signature = self.match(uni.FuncSignature)

            # Handle block_tail
            body = self.match(uni.SubNodeList) or self.match(uni.FuncCall)
            if body is None:
                is_abstract = self.match_token(Tok.KW_ABSTRACT) is not None
                self.consume_token(Tok.SEMI)
            else:
                is_abstract = False

            return uni.Ability(
                name_ref=name,
                is_async=False,
                is_override=is_override,
                is_static=is_static,
                is_abstract=is_abstract,
                access=access,
                signature=signature,
                body=body,
                kid=self.cur_nodes,
            )

        def func_decl(self, _: None) -> uni.FuncSignature:
            """Grammar rule.

            func_decl: (LPAREN func_decl_params? RPAREN) (RETURN_HINT expression)?
                    | (RETURN_HINT expression)
            """
            params: uni.SubNodeList | None = None
            return_spec: uni.Expr | None = None

            # Check if starting with RETURN_HINT
            if self.match_token(Tok.RETURN_HINT):
                return_spec = self.consume(uni.Expr)
                return uni.FuncSignature(
                    params=None,
                    return_type=return_spec,
                    kid=self.cur_nodes,
                )
            # Otherwise, parse the traditional parameter list form
            else:
                self.consume_token(Tok.LPAREN)
                params = self.match(uni.SubNodeList)
                self.consume_token(Tok.RPAREN)
                if self.match_token(Tok.RETURN_HINT):
                    return_spec = self.consume(uni.Expr)
                return uni.FuncSignature(
                    params=params,
                    return_type=return_spec,
                    kid=self.cur_nodes,
                )

        def func_decl_params(self, _: None) -> uni.SubNodeList[uni.ParamVar]:
            """Grammar rule.

            func_decl_params: (param_var COMMA)* param_var COMMA?
            """
            paramvar: list = []
            while param_stmt := self.match(uni.ParamVar):
                paramvar.append(param_stmt)
                self.match_token(Tok.COMMA)
            return uni.SubNodeList[uni.ParamVar](
                items=paramvar,
                delim=Tok.COMMA,
                kid=self.cur_nodes,
            )

        def param_var(self, _: None) -> uni.ParamVar:
            """Grammar rule.

            param_var: (STAR_POW | STAR_MUL)? NAME type_tag (EQ expression)?
            """
            star = self.match_token(Tok.STAR_POW) or self.match_token(Tok.STAR_MUL)
            name = self.consume(uni.Name)
            type_tag = self.consume(uni.SubTag)
            value = self.consume(uni.Expr) if self.match_token(Tok.EQ) else None
            return uni.ParamVar(
                name=name,
                type_tag=type_tag,
                value=value,
                unpack=star,
                kid=self.cur_nodes,
            )

        def member_block(self, _: None) -> uni.SubNodeList[uni.ArchBlockStmt]:
            """Grammar rule.

            member_block: LBRACE member_stmt* RBRACE
            """
            left_enc = self.consume_token(Tok.LBRACE)
            items = self.match_many(uni.ArchBlockStmt)
            right_enc = self.consume_token(Tok.RBRACE)
            ret = uni.SubNodeList[uni.ArchBlockStmt](
                items=items,
                delim=Tok.WS,
                kid=self.cur_nodes,
            )
            ret.left_enc = left_enc
            ret.right_enc = right_enc
            return ret

        def member_stmt(self, _: None) -> uni.ArchBlockStmt:
            """Grammar rule.

            member_stmt: STRING? (py_code_block | ability | archetype | impl_def | has_stmt | free_code)
            """
            doc = self.match(uni.String)
            ret = self.consume(uni.ArchBlockStmt)
            if doc and isinstance(ret, uni.AstDocNode):
                ret.doc = doc
                ret.add_kids_left([doc])
            return ret

        def has_stmt(self, kid: list[uni.UniNode]) -> uni.ArchHas:
            """Grammar rule.

            has_stmt: KW_STATIC? (KW_LET | KW_HAS) access_tag? has_assign_list SEMI
            """
            chomp = [*kid]
            is_static = (
                isinstance(chomp[0], uni.Token) and chomp[0].name == Tok.KW_STATIC
            )
            chomp = chomp[1:] if is_static else chomp
            is_freeze = isinstance(chomp[0], uni.Token) and chomp[0].name == Tok.KW_LET
            chomp = chomp[1:]
            access = chomp[0] if isinstance(chomp[0], uni.SubTag) else None
            chomp = chomp[1:] if access else chomp
            assign = chomp[0]
            if isinstance(assign, uni.SubNodeList):
                return uni.ArchHas(
                    vars=assign,
                    is_static=is_static,
                    is_frozen=is_freeze,
                    access=access,
                    kid=kid,
                )
            else:
                raise self.ice()

        def has_assign_list(self, _: None) -> uni.SubNodeList[uni.HasVar]:
            """Grammar rule.

            has_assign_list: (has_assign_list COMMA)? typed_has_clause
            """
            if consume := self.match(uni.SubNodeList):
                comma = self.consume_token(Tok.COMMA)
                assign = self.consume(uni.HasVar)
                new_kid = [*consume.kid, comma, assign]
            else:
                assign = self.consume(uni.HasVar)
                new_kid = [assign]
            valid_kid = [i for i in new_kid if isinstance(i, uni.HasVar)]
            return uni.SubNodeList[uni.HasVar](
                items=valid_kid,
                delim=Tok.COMMA,
                kid=new_kid,
            )

        def typed_has_clause(self, _: None) -> uni.HasVar:
            """Grammar rule.

            typed_has_clause: named_ref type_tag (EQ expression | KW_BY KW_POST_INIT)?
            """
            value: uni.Expr | None = None
            defer: bool = False
            name = self.consume(uni.Name)
            type_tag = self.consume(uni.SubTag)
            if self.match_token(Tok.EQ):
                value = self.consume(uni.Expr)
            elif self.match_token(Tok.KW_BY):
                defer = bool(self.consume_token(Tok.KW_POST_INIT))
            return uni.HasVar(
                name=name,
                type_tag=type_tag,
                defer=defer,
                value=value,
                kid=self.cur_nodes,
            )

        def type_tag(self, _: None) -> uni.SubTag[uni.Expr]:
            """Grammar rule.

            type_tag: COLON expression
            """
            self.consume_token(Tok.COLON)
            tag = self.consume(uni.Expr)
            return uni.SubTag[uni.Expr](tag=tag, kid=self.cur_nodes)

        def builtin_type(self, _: None) -> uni.Token:
            """Grammar rule.

            builtin_type: TYP_TYPE
                        | TYP_ANY
                        | TYP_BOOL
                        | TYP_DICT
                        | TYP_SET
                        | TYP_TUPLE
                        | TYP_LIST
                        | TYP_FLOAT
                        | TYP_INT
                        | TYP_BYTES
                        | TYP_STRING
            """
            token = self.consume(uni.Token)
            return uni.BuiltinType(
                name=token.name,
                orig_src=self.parse_ref.ir_in,
                value=token.value,
                line=token.loc.first_line,
                end_line=token.loc.last_line,
                col_start=token.loc.col_start,
                col_end=token.loc.col_end,
                pos_start=token.pos_start,
                pos_end=token.pos_end,
            )

        def code_block(
            self, kid: list[uni.UniNode]
        ) -> uni.SubNodeList[uni.CodeBlockStmt]:
            """Grammar rule.

            code_block: LBRACE statement* RBRACE
            """
            left_enc = kid[0] if isinstance(kid[0], uni.Token) else None
            right_enc = kid[-1] if isinstance(kid[-1], uni.Token) else None
            valid_stmt = [i for i in kid if isinstance(i, uni.CodeBlockStmt)]
            if len(valid_stmt) == len(kid) - 2:
                return uni.SubNodeList[uni.CodeBlockStmt](
                    items=valid_stmt,
                    delim=Tok.WS,
                    left_enc=left_enc,
                    right_enc=right_enc,
                    kid=kid,
                )
            else:
                raise self.ice()

        def statement(self, kid: list[uni.UniNode]) -> uni.CodeBlockStmt:
            """Grammar rule.

            statement: import_stmt
                    | ability
                    | archetype
                    | if_stmt
                    | while_stmt
                    | for_stmt
                    | try_stmt
                    | match_stmt
                    | with_stmt
                    | global_ref SEMI
                    | nonlocal_ref SEMI
                    | typed_ctx_block
                    | return_stmt SEMI
                    | (yield_expr | KW_YIELD) SEMI
                    | raise_stmt SEMI
                    | assert_stmt SEMI
                    | check_stmt SEMI
                    | assignment SEMI
                    | delete_stmt SEMI
                    | report_stmt SEMI
                    | expression SEMI
                    | ctrl_stmt SEMI
                    | py_code_block
                    | spatial_stmt
                    | SEMI
            """
            if (code_block := self.match(uni.CodeBlockStmt)) and len(
                self.cur_nodes
            ) < 2:
                return code_block
            elif (token := self.match(uni.Token)) and token.name == Tok.KW_YIELD:
                return uni.ExprStmt(
                    expr=(
                        expr := uni.YieldExpr(
                            expr=None,
                            with_from=False,
                            kid=self.cur_nodes,
                        )
                    ),
                    in_fstring=False,
                    kid=[expr],
                )
            elif isinstance(kid[0], uni.Expr):
                return uni.ExprStmt(
                    expr=kid[0],
                    in_fstring=False,
                    kid=self.cur_nodes,
                )
            elif isinstance(kid[0], uni.CodeBlockStmt):
                kid[0].add_kids_right([kid[1]])
                return kid[0]
            else:
                raise self.ice()

        def typed_ctx_block(self, _: None) -> uni.TypedCtxBlock:
            """Grammar rule.

            typed_ctx_block: RETURN_HINT expression code_block
            """
            self.consume_token(Tok.RETURN_HINT)
            ctx = self.consume(uni.Expr)
            body = self.consume(uni.SubNodeList)
            return uni.TypedCtxBlock(
                type_ctx=ctx,
                body=body,
                kid=self.cur_nodes,
            )

        def if_stmt(self, _: None) -> uni.IfStmt:
            """Grammar rule.

            if_stmt: KW_IF expression code_block (elif_stmt | else_stmt)?
            """
            self.consume_token(Tok.KW_IF)
            condition = self.consume(uni.Expr)
            body = self.consume(uni.SubNodeList)
            else_body = self.match(uni.ElseStmt) or self.match(uni.ElseIf)
            return uni.IfStmt(
                condition=condition,
                body=body,
                else_body=else_body,
                kid=self.cur_nodes,
            )

        def elif_stmt(self, _: None) -> uni.ElseIf:
            """Grammar rule.

            elif_stmt: KW_ELIF expression code_block (elif_stmt | else_stmt)?
            """
            self.consume_token(Tok.KW_ELIF)
            condition = self.consume(uni.Expr)
            body = self.consume(uni.SubNodeList)
            else_body = self.match(uni.ElseStmt) or self.match(uni.ElseIf)
            return uni.ElseIf(
                condition=condition,
                body=body,
                else_body=else_body,
                kid=self.cur_nodes,
            )

        def else_stmt(self, _: None) -> uni.ElseStmt:
            """Grammar rule.

            else_stmt: KW_ELSE code_block
            """
            self.consume_token(Tok.KW_ELSE)
            body = self.consume(uni.SubNodeList)
            return uni.ElseStmt(
                body=body,
                kid=self.cur_nodes,
            )

        def try_stmt(self, _: None) -> uni.TryStmt:
            """Grammar rule.

            try_stmt: KW_TRY code_block except_list? else_stmt? finally_stmt?
            """
            self.consume_token(Tok.KW_TRY)
            block = self.consume(uni.SubNodeList)
            except_list = self.match(uni.SubNodeList)
            else_stmt = self.match(uni.ElseStmt)
            finally_stmt = self.match(uni.FinallyStmt)
            return uni.TryStmt(
                body=block,
                excepts=except_list,
                else_body=else_stmt,
                finally_body=finally_stmt,
                kid=self.cur_nodes,
            )

        def except_list(self, _: None) -> uni.SubNodeList[uni.Except]:
            """Grammar rule.

            except_list: except_def+
            """
            items = [self.consume(uni.Except)]
            while expt := self.match(uni.Except):
                items.append(expt)
            return uni.SubNodeList[uni.Except](
                items=items,
                delim=Tok.WS,
                kid=self.cur_nodes,
            )

        def except_def(self, _: None) -> uni.Except:
            """Grammar rule.

            except_def: KW_EXCEPT expression (KW_AS NAME)? code_block
            """
            name: uni.Name | None = None
            self.consume_token(Tok.KW_EXCEPT)
            ex_type = self.consume(uni.Expr)
            if self.match_token(Tok.KW_AS):
                name = self.consume(uni.Name)
            body = self.consume(uni.SubNodeList)
            return uni.Except(
                ex_type=ex_type,
                name=name,
                body=body,
                kid=self.cur_nodes,
            )

        def finally_stmt(self, _: None) -> uni.FinallyStmt:
            """Grammar rule.

            finally_stmt: KW_FINALLY code_block
            """
            self.consume_token(Tok.KW_FINALLY)
            body = self.consume(uni.SubNodeList)
            return uni.FinallyStmt(
                body=body,
                kid=self.cur_nodes,
            )

        def for_stmt(self, _: None) -> uni.IterForStmt | uni.InForStmt:
            """Grammar rule.

            for_stmt: KW_ASYNC? KW_FOR assignment KW_TO expression KW_BY assignment code_block else_stmt?
                    | KW_ASYNC? KW_FOR atomic_chain KW_IN expression code_block else_stmt?
            """
            is_async = bool(self.match_token(Tok.KW_ASYNC))
            self.consume_token(Tok.KW_FOR)
            if iter := self.match(uni.Assignment):
                self.consume_token(Tok.KW_TO)
                condition = self.consume(uni.Expr)
                self.consume_token(Tok.KW_BY)
                count_by = self.consume(uni.Assignment)
                body = self.consume(uni.SubNodeList)
                else_body = self.match(uni.ElseStmt)
                return uni.IterForStmt(
                    is_async=is_async,
                    iter=iter,
                    condition=condition,
                    count_by=count_by,
                    body=body,
                    else_body=else_body,
                    kid=self.cur_nodes,
                )
            target = self.consume(uni.Expr)
            self.consume_token(Tok.KW_IN)
            collection = self.consume(uni.Expr)
            body = self.consume(uni.SubNodeList)
            else_body = self.match(uni.ElseStmt)
            return uni.InForStmt(
                is_async=is_async,
                target=target,
                collection=collection,
                body=body,
                else_body=else_body,
                kid=self.cur_nodes,
            )

        def while_stmt(self, _: None) -> uni.WhileStmt:
            """Grammar rule.

            while_stmt: KW_WHILE expression code_block
            """
            self.consume_token(Tok.KW_WHILE)
            condition = self.consume(uni.Expr)
            body = self.consume(uni.SubNodeList)
            return uni.WhileStmt(
                condition=condition,
                body=body,
                kid=self.cur_nodes,
            )

        def with_stmt(self, _: None) -> uni.WithStmt:
            """Grammar rule.

            with_stmt: KW_ASYNC? KW_WITH expr_as_list code_block
            """
            is_async = bool(self.match_token(Tok.KW_ASYNC))
            self.consume_token(Tok.KW_WITH)
            exprs_node = self.consume(uni.SubNodeList)
            body = self.consume(uni.SubNodeList)
            return uni.WithStmt(
                is_async=is_async,
                exprs=exprs_node.items,
                body=body,
                kid=self.cur_nodes,
            )

        def expr_as_list(self, _: None) -> uni.SubNodeList[uni.ExprAsItem]:
            """Grammar rule.

            expr_as_list: (expr_as COMMA)* expr_as
            """
            items = [self.consume(uni.ExprAsItem)]
            while self.match_token(Tok.COMMA):
                items.append(self.consume(uni.ExprAsItem))
            return uni.SubNodeList[uni.ExprAsItem](
                items=items,
                delim=Tok.COMMA,
                kid=self.cur_nodes,
            )

        def expr_as(self, _: None) -> uni.ExprAsItem:
            """Grammar rule.

            expr_as: expression (KW_AS expression)?
            """
            expr = self.consume(uni.Expr)
            alias = self.consume(uni.Expr) if self.match_token(Tok.KW_AS) else None
            return uni.ExprAsItem(
                expr=expr,
                alias=alias,
                kid=self.cur_nodes,
            )

        def raise_stmt(self, _: None) -> uni.RaiseStmt:
            """Grammar rule.

            raise_stmt: KW_RAISE (expression (KW_FROM expression)?)?
            """
            e_type: uni.Expr | None = None
            from_target: uni.Expr | None = None
            self.consume_token(Tok.KW_RAISE)
            if e_type := self.match(uni.Expr):
                from_target = (
                    self.consume(uni.Expr) if self.match_token(Tok.KW_FROM) else None
                )
            return uni.RaiseStmt(
                cause=e_type,
                from_target=from_target,
                kid=self.cur_nodes,
            )

        def assert_stmt(self, _: None) -> uni.AssertStmt:
            """Grammar rule.

            assert_stmt: KW_ASSERT expression (COMMA expression)?
            """
            error_msg: uni.Expr | None = None
            self.consume_token(Tok.KW_ASSERT)
            condition = self.consume(uni.Expr)
            if self.match_token(Tok.COMMA):
                error_msg = self.consume(uni.Expr)
            return uni.AssertStmt(
                condition=condition,
                error_msg=error_msg,
                kid=self.cur_nodes,
            )

        def check_stmt(self, _: None) -> uni.CheckStmt:
            """Grammar rule.

            check_stmt: KW_CHECK expression
            """
            self.consume_token(Tok.KW_CHECK)
            target = self.consume(uni.Expr)
            return uni.CheckStmt(
                target=target,
                kid=self.cur_nodes,
            )

        def ctrl_stmt(self, _: None) -> uni.CtrlStmt | uni.DisengageStmt:
            """Grammar rule.

            ctrl_stmt: KW_SKIP | KW_BREAK | KW_CONTINUE
            """
            tok = (
                self.match_token(Tok.KW_SKIP)
                or self.match_token(Tok.KW_BREAK)
                or self.consume_token(Tok.KW_CONTINUE)
            )
            return uni.CtrlStmt(
                ctrl=tok,
                kid=self.cur_nodes,
            )

        def delete_stmt(self, _: None) -> uni.DeleteStmt:
            """Grammar rule.

            delete_stmt: KW_DELETE expression
            """
            self.consume_token(Tok.KW_DELETE)
            target = self.consume(uni.Expr)
            return uni.DeleteStmt(
                target=target,
                kid=self.cur_nodes,
            )

        def report_stmt(self, _: None) -> uni.ReportStmt:
            """Grammar rule.

            report_stmt: KW_REPORT expression
            """
            self.consume_token(Tok.KW_REPORT)
            target = self.consume(uni.Expr)
            return uni.ReportStmt(
                expr=target,
                kid=self.cur_nodes,
            )

        def return_stmt(self, _: None) -> uni.ReturnStmt:
            """Grammar rule.

            return_stmt: KW_RETURN expression?
            """
            self.consume_token(Tok.KW_RETURN)
            expr = self.match(uni.Expr)
            return uni.ReturnStmt(
                expr=expr,
                kid=self.cur_nodes,
            )

        def spatial_stmt(self, _: None) -> uni.CodeBlockStmt:
            """Grammar rule.

            spatial_stmt: visit_stmt | ignore_stmt
            """
            return self.consume(uni.CodeBlockStmt)

        def ignore_stmt(self, _: None) -> uni.IgnoreStmt:
            """Grammar rule.

            ignore_stmt: KW_IGNORE expression SEMI
            """
            self.consume_token(Tok.KW_IGNORE)
            target = self.consume(uni.Expr)
            self.consume_token(Tok.SEMI)
            return uni.IgnoreStmt(
                target=target,
                kid=self.cur_nodes,
            )

        def disenage_stmt(self, _: None) -> uni.DisengageStmt:
            """Grammar rule.

            disenage_stmt: KW_DISENGAGE SEMI
            """
            self.consume_token(Tok.KW_DISENGAGE)
            self.consume_token(Tok.SEMI)
            return uni.DisengageStmt(
                kid=self.cur_nodes,
            )

        def visit_stmt(self, _: None) -> uni.VisitStmt:
            """Grammar rule.

            visit_stmt: KW_VISIT (COLON expression COLON)?
                expression (else_stmt | SEMI)
            """
            self.consume_token(Tok.KW_VISIT)
            insert_loc = None
            if self.match_token(Tok.COLON):
                insert_loc = self.consume(uni.Expr)
                self.consume_token(Tok.COLON)
            target = self.consume(uni.Expr)
            else_body = self.match(uni.ElseStmt)
            if else_body is None:
                self.consume_token(Tok.SEMI)
            return uni.VisitStmt(
                insert_loc=insert_loc,
                target=target,
                else_body=else_body,
                kid=self.cur_nodes,
            )

        def global_ref(self, _: None) -> uni.GlobalStmt:
            """Grammar rule.

            global_ref: GLOBAL_OP name_list
            """
            self.consume_token(Tok.GLOBAL_OP)
            target = self.consume(uni.SubNodeList)
            return uni.GlobalStmt(
                target=target,
                kid=self.cur_nodes,
            )

        def nonlocal_ref(self, _: None) -> uni.NonLocalStmt:
            """Grammar rule.

            nonlocal_ref: NONLOCAL_OP name_list
            """
            self.consume_token(Tok.NONLOCAL_OP)
            target = self.consume(uni.SubNodeList)
            return uni.NonLocalStmt(
                target=target,
                kid=self.cur_nodes,
            )

        def assignment(self, _: None) -> uni.Assignment:
            """Grammar rule.

            assignment: KW_LET? (atomic_chain EQ)+ (yield_expr | expression)
                      | atomic_chain type_tag (EQ (yield_expr | expression))?
                      | atomic_chain aug_op (yield_expr | expression)
            """
            assignees: list = []
            type_tag: uni.SubTag | None = None
            is_aug: uni.Token | None = None

            is_frozen = bool(self.match_token(Tok.KW_LET))
            if first_expr := self.match(uni.Expr):
                assignees.append(first_expr)

            token = self.match(uni.Token)
            if token and (token.name == Tok.EQ):
                assignees.append(token)
                while expr := self.match(uni.Expr):
                    eq = self.match_token(Tok.EQ)
                    assignees.append(expr)
                    if eq:
                        assignees.append(eq)
                value = assignees.pop()
            elif token and (token.name not in {Tok.COLON, Tok.EQ}):
                is_aug = token
                value = self.consume(uni.Expr)
            else:
                type_tag = self.consume(uni.SubTag)
                value = self.consume(uni.Expr) if self.match_token(Tok.EQ) else None

            valid_assignees = [i for i in assignees if isinstance(i, (uni.Expr))]
            new_targ = uni.SubNodeList[uni.Expr](
                items=valid_assignees,
                delim=Tok.EQ,
                kid=assignees,
            )
            kid = [x for x in self.cur_nodes if x not in assignees]
            kid.insert(1, new_targ) if is_frozen else kid.insert(0, new_targ)
            if is_aug:
                return uni.Assignment(
                    target=new_targ,
                    type_tag=type_tag,
                    value=value,
                    mutable=is_frozen,
                    aug_op=is_aug,
                    kid=kid,
                )
            return uni.Assignment(
                target=new_targ,
                type_tag=type_tag,
                value=value,
                mutable=is_frozen,
                kid=kid,
            )

        def expression(self, _: None) -> uni.Expr:
            """Grammar rule.

            expression: walrus_assign (KW_IF expression KW_ELSE expression)?
                      | lambda_expr
            """
            value = self.consume(uni.Expr)
            if self.match_token(Tok.KW_IF):
                condition = self.consume(uni.Expr)
                self.consume_token(Tok.KW_ELSE)
                else_value = self.consume(uni.Expr)
                return uni.IfElseExpr(
                    value=value,
                    condition=condition,
                    else_value=else_value,
                    kid=self.cur_nodes,
                )
            return value

        def concurrent_expr(self, _: None) -> uni.ConcurrentExpr | uni.Expr:
            """Grammar rule.

            concurrent: (KW_FLOW | KW_WAIT)
            """
            if (tok := self.match_token(Tok.KW_FLOW)) or (
                tok := self.match_token(Tok.KW_WAIT)
            ):
                target = self.consume(uni.Expr)
                return uni.ConcurrentExpr(
                    tok=tok,
                    target=target,
                    kid=self.cur_nodes,
                )
            else:
                return self.consume(uni.Expr)

        def walrus_assign(self, _: None) -> uni.Expr:
            """Grammar rule.

            walrus_assign: (named_ref WALRUS_EQ)? pipe
            """
            return self._binary_expr_unwind(self.cur_nodes)

        def lambda_expr(self, _: None) -> uni.LambdaExpr:
            """Grammar rule.

            lambda_expr: KW_LAMBDA func_decl_params? (RETURN_HINT expression)? COLON expression
            """
            return_type: uni.Expr | None = None
            sig_kid: list[uni.UniNode] = []
            self.consume_token(Tok.KW_LAMBDA)
            params = self.match(uni.SubNodeList)
            if self.match_token(Tok.RETURN_HINT):
                return_type = self.consume(uni.Expr)
            self.consume_token(Tok.COLON)
            body = self.consume(uni.Expr)
            if params:
                sig_kid.append(params)
            if return_type:
                sig_kid.append(return_type)
            signature = (
                uni.FuncSignature(
                    params=params,
                    return_type=return_type,
                    kid=sig_kid,
                )
                if params or return_type
                else None
            )
            new_kid = [i for i in self.cur_nodes if i != params and i != return_type]
            new_kid.insert(1, signature) if signature else None
            return uni.LambdaExpr(
                signature=signature,
                body=body,
                kid=new_kid,
            )

        def pipe(self, _: None) -> uni.Expr:
            """Grammar rule.

            pipe: (pipe PIPE_FWD)? pipe_back
            """
            return self._binary_expr_unwind(self.cur_nodes)

        def pipe_back(self, _: None) -> uni.Expr:
            """Grammar rule.

            pipe_back: (pipe_back PIPE_BKWD)? bitwise_or
            """
            return self._binary_expr_unwind(self.cur_nodes)

        def bitwise_or(self, _: None) -> uni.Expr:
            """Grammar rule.

            bitwise_or: (bitwise_or BW_OR)? bitwise_xor
            """
            return self._binary_expr_unwind(self.cur_nodes)

        def bitwise_xor(self, _: None) -> uni.Expr:
            """Grammar rule.

            bitwise_xor: (bitwise_xor BW_XOR)? bitwise_and
            """
            return self._binary_expr_unwind(self.cur_nodes)

        def bitwise_and(self, _: None) -> uni.Expr:
            """Grammar rule.

            bitwise_and: (bitwise_and BW_AND)? shift
            """
            return self._binary_expr_unwind(self.cur_nodes)

        def shift(self, _: None) -> uni.Expr:
            """Grammar rule.

            shift: (shift (RSHIFT | LSHIFT))? logical_or
            """
            return self._binary_expr_unwind(self.cur_nodes)

        def logical_or(self, _: None) -> uni.Expr:
            """Grammar rule.

            logical_or: logical_and (KW_OR logical_and)*
            """
            value = self.consume(uni.Expr)
            if not (ops := self.match_token(Tok.KW_OR)):
                return value
            values: list = [value]
            while value := self.consume(uni.Expr):
                values.append(value)
                if not self.match_token(Tok.KW_OR):
                    break
            return uni.BoolExpr(
                op=ops,
                values=values,
                kid=self.cur_nodes,
            )

        def logical_and(self, _: None) -> uni.Expr:
            """Grammar rule.

            logical_and: logical_not (KW_AND logical_not)*
            """
            value = self.consume(uni.Expr)
            if not (ops := self.match_token(Tok.KW_AND)):
                return value
            values: list = [value]
            while value := self.consume(uni.Expr):
                values.append(value)
                if not self.match_token(Tok.KW_AND):
                    break
            return uni.BoolExpr(
                op=ops,
                values=values,
                kid=self.cur_nodes,
            )

        def logical_not(self, _: None) -> uni.Expr:
            """Grammar rule.

            logical_not: NOT logical_not | compare
            """
            if op := self.match_token(Tok.NOT):
                operand = self.consume(uni.Expr)
                return uni.UnaryExpr(
                    op=op,
                    operand=operand,
                    kid=self.cur_nodes,
                )
            return self.consume(uni.Expr)

        def compare(self, _: None) -> uni.Expr:
            """Grammar rule.

            compare: (arithmetic cmp_op)* arithmetic
            """
            ops: list = []
            rights: list = []
            left = self.consume(uni.Expr)
            while op := self.match(uni.Token):
                ops.append(op)
                rights.append(self.consume(uni.Expr))
            if not ops:
                return left
            return uni.CompareExpr(
                left=left,
                ops=ops,
                rights=rights,
                kid=self.cur_nodes,
            )

        def cmp_op(self, _: None) -> uni.Token:
            """Grammar rule.

            cmp_op: KW_ISN
                  | KW_IS
                  | KW_NIN
                  | KW_IN
                  | NE
                  | GTE
                  | LTE
                  | GT
                  | LT
                  | EE
            """
            return self.consume(uni.Token)

        def arithmetic(self, _: None) -> uni.Expr:
            """Grammar rule.

            arithmetic: (arithmetic (MINUS | PLUS))? term
            """
            return self._binary_expr_unwind(self.cur_nodes)

        def term(self, _: None) -> uni.Expr:
            """Grammar rule.

            term: (term (MOD | DIV | FLOOR_DIV | STAR_MUL | DECOR_OP))? power
            """
            return self._binary_expr_unwind(self.cur_nodes)

        def factor(self, _: None) -> uni.Expr:
            """Grammar rule.

            factor: (BW_NOT | MINUS | PLUS) factor | connect
            """
            if (
                op := self.match_token(Tok.BW_NOT)
                or self.match_token(Tok.MINUS)
                or self.match_token(Tok.PLUS)
            ):
                operand = self.consume(uni.Expr)
                return uni.UnaryExpr(
                    op=op,
                    operand=operand,
                    kid=self.cur_nodes,
                )
            return self._binary_expr_unwind(self.cur_nodes)

        def power(self, _: None) -> uni.Expr:
            """Grammar rule.

            power: (power STAR_POW)? factor
            """
            return self._binary_expr_unwind(self.cur_nodes)

        def connect(self, _: None) -> uni.Expr:
            """Grammar rule.

            connect: (connect (connect_op | disconnect_op))? atomic_pipe
            """
            return self._binary_expr_unwind(self.cur_nodes)

        def atomic_pipe(self, _: None) -> uni.Expr:
            """Grammar rule.

            atomic_pipe: (atomic_pipe A_PIPE_FWD)? atomic_pipe_back
            """
            return self._binary_expr_unwind(self.cur_nodes)

        def atomic_pipe_back(self, _: None) -> uni.Expr:
            """Grammar rule.

            atomic_pipe_back: (atomic_pipe_back A_PIPE_BKWD)? ds_spawn
            """
            return self._binary_expr_unwind(self.cur_nodes)

        def ds_spawn(self, _: None) -> uni.Expr:
            """Grammar rule.

            ds_spawn: (ds_spawn KW_SPAWN)? unpack
            """
            return self._binary_expr_unwind(self.cur_nodes)

        def unpack(self, _: None) -> uni.Expr:
            """Grammar rule.

            unpack: STAR_MUL? ref
            """
            if op := self.match_token(Tok.STAR_MUL):
                operand = self.consume(uni.Expr)
                return uni.UnaryExpr(
                    op=op,
                    operand=operand,
                    kid=self.cur_nodes,
                )
            return self._binary_expr_unwind(self.cur_nodes)

        def ref(self, _: None) -> uni.Expr:
            """Grammar rule.

            ref: walrus_assign
               | BW_AND walrus_assign
            """
            if op := self.match_token(Tok.BW_AND):
                operand = self.consume(uni.Expr)
                return uni.UnaryExpr(
                    op=op,
                    operand=operand,
                    kid=self.cur_nodes,
                )
            return self._binary_expr_unwind(self.cur_nodes)

        def pipe_call(self, _: None) -> uni.Expr:
            """Grammar rule.

            pipe_call: (PIPE_FWD | A_PIPE_FWD | KW_SPAWN | KW_AWAIT)? atomic_chain
            """
            if len(self.cur_nodes) == 2:
                if self.match_token(Tok.KW_AWAIT):
                    target = self.consume(uni.Expr)
                    return uni.AwaitExpr(
                        target=target,
                        kid=self.cur_nodes,
                    )
                elif op := self.match(uni.Token):
                    operand = self.consume(uni.Expr)
                    return uni.UnaryExpr(
                        op=op,
                        operand=operand,
                        kid=self.cur_nodes,
                    )
            return self._binary_expr_unwind(self.cur_nodes)

        def aug_op(self, _: None) -> uni.Token:
            """Grammar rule.

            aug_op: RSHIFT_EQ
                   | LSHIFT_EQ
                   | BW_NOT_EQ
                   | BW_XOR_EQ
                   | BW_OR_EQ
                   | BW_AND_EQ
                   | MOD_EQ
                   | DIV_EQ
                   | FLOOR_DIV_EQ
                   | MUL_EQ
                   | SUB_EQ
                   | ADD_EQ
                   | MATMUL_EQ
                   | STAR_POW_EQ
            """
            return self.consume(uni.Token)

        def atomic_chain(self, _: None) -> uni.Expr:
            """Grammar rule.

            atomic_chain: atomic_chain NULL_OK? (filter_compr | assign_compr | index_slice)
                        | atomic_chain NULL_OK? (DOT_BKWD | DOT_FWD | DOT) named_ref
                        | (atomic_call | atom | edge_ref_chain)
            """
            if len(self.cur_nodes) == 1:
                return self.consume(uni.Expr)
            target = self.consume(uni.Expr)
            is_null_ok = bool(self.match_token(Tok.NULL_OK))
            if right := self.match(uni.AtomExpr):
                return uni.AtomTrailer(
                    target=target,
                    right=right,
                    is_null_ok=is_null_ok,
                    is_attr=False,
                    kid=self.cur_nodes,
                )
            token = (
                self.match_token(Tok.DOT_BKWD)
                or self.match_token(Tok.DOT_FWD)
                or self.consume_token(Tok.DOT)
            )
            name = self.match(uni.AtomExpr) or self.consume(uni.AtomTrailer)
            return uni.AtomTrailer(
                target=(target if token.name != Tok.DOT_BKWD else name),
                right=(name if token.name != Tok.DOT_BKWD else target),
                is_null_ok=is_null_ok,
                is_attr=True,
                kid=self.cur_nodes,
            )

        def atomic_call(self, _: None) -> uni.FuncCall:
            """Grammar rule.

            atomic_call: atomic_chain LPAREN param_list? (KW_BY atomic_call)? RPAREN
            """
            genai_call: uni.FuncCall | None = None
            target = self.consume(uni.Expr)
            self.consume_token(Tok.LPAREN)
            params_sn = self.match(uni.SubNodeList)
            if self.match_token(Tok.KW_BY):
                genai_call = self.consume(uni.FuncCall)
            self.consume_token(Tok.RPAREN)
            return uni.FuncCall(
                target=target,
                params=params_sn.items if params_sn else [],
                genai_call=genai_call,
                kid=self.cur_nodes,
            )

        def index_slice(self, _: None) -> uni.IndexSlice:
            """Grammar rule.

            index_slice: LSQUARE                                                        \
                            expression? COLON expression? (COLON expression?)?          \
                            (COMMA expression? COLON expression? (COLON expression?)?)* \
                         RSQUARE
                        | list_val
            """
            if len(self.cur_nodes) == 1:
                index = self.consume(uni.ListVal)
                if not index.values:
                    raise self.ice()
                if len(index.values) == 1:
                    expr = index.values[0]
                    kid = self.cur_nodes
                else:
                    sublist = uni.SubNodeList[uni.Expr | uni.KWPair](
                        items=[*index.values], delim=Tok.COMMA, kid=index.kid
                    )
                    expr = uni.TupleVal(values=sublist.items, kid=[sublist])
                    kid = [expr]
                return uni.IndexSlice(
                    slices=[uni.IndexSlice.Slice(start=expr, stop=None, step=None)],
                    is_range=False,
                    kid=kid,
                )
            else:
                self.consume_token(Tok.LSQUARE)
                slices: list[uni.IndexSlice.Slice] = []
                while not self.match_token(Tok.RSQUARE):
                    expr1 = self.match(uni.Expr)
                    self.consume_token(Tok.COLON)
                    expr2 = self.match(uni.Expr)
                    expr3 = (
                        self.match(uni.Expr) if self.match_token(Tok.COLON) else None
                    )
                    self.match_token(Tok.COMMA)
                    slices.append(
                        uni.IndexSlice.Slice(start=expr1, stop=expr2, step=expr3)
                    )
                return uni.IndexSlice(
                    slices=slices,
                    is_range=True,
                    kid=self.cur_nodes,
                )

        def atom(self, _: None) -> uni.Expr:
            """Grammar rule.

            atom: named_ref
                 | LPAREN (expression | yield_expr) RPAREN
                 | atom_collection
                 | atom_literal
                 | type_ref
            """
            if self.match_token(Tok.LPAREN):
                value = self.match(uni.Expr) or self.consume(uni.YieldExpr)
                self.consume_token(Tok.RPAREN)
                return uni.AtomUnit(value=value, kid=self.cur_nodes)
            return self.consume(uni.AtomExpr)

        def yield_expr(self, _: None) -> uni.YieldExpr:
            """Grammar rule.

            yield_expr: KW_YIELD KW_FROM? expression
            """
            self.consume_token(Tok.KW_YIELD)
            is_with_from = bool(self.match_token(Tok.KW_FROM))
            expr = self.consume(uni.Expr)
            return uni.YieldExpr(
                expr=expr,
                with_from=is_with_from,
                kid=self.cur_nodes,
            )

        def atom_literal(self, _: None) -> uni.AtomExpr:
            """Grammar rule.

            atom_literal: builtin_type
                        | NULL
                        | BOOL
                        | multistring
                        | ELLIPSIS
                        | FLOAT
                        | OCT
                        | BIN
                        | HEX
                        | INT
            """
            return self.consume(uni.AtomExpr)

        def atom_collection(self, kid: list[uni.UniNode]) -> uni.AtomExpr:
            """Grammar rule.

            atom_collection: dict_compr
                           | set_compr
                           | gen_compr
                           | list_compr
                           | dict_val
                           | set_val
                           | tuple_val
                           | list_val
            """
            return self.consume(uni.AtomExpr)

        def multistring(self, _: None) -> uni.AtomExpr:
            """Grammar rule.

            multistring: (fstring | STRING)+
            """
            valid_strs = [self.match(uni.String) or self.consume(uni.FString)]
            while node := (self.match(uni.String) or self.match(uni.FString)):
                valid_strs.append(node)
            return uni.MultiString(
                strings=valid_strs,
                kid=self.cur_nodes,
            )

        def fstring(self, _: None) -> uni.FString:
            """Grammar rule.

            fstring: FSTR_START fstr_parts FSTR_END
                | FSTR_SQ_START fstr_sq_parts FSTR_SQ_END
            """
            self.match_token(Tok.FSTR_START) or self.consume_token(Tok.FSTR_SQ_START)
            target = self.match(uni.SubNodeList)
            self.match_token(Tok.FSTR_END) or self.consume_token(Tok.FSTR_SQ_END)
            return uni.FString(
                parts=target,
                kid=self.cur_nodes,
            )

        def fstr_parts(self, _: None) -> uni.SubNodeList[uni.String | uni.ExprStmt]:
            """Grammar rule.

            fstr_parts: (FSTR_PIECE | FSTR_BESC | LBRACE expression RBRACE )*
            """
            valid_parts: list[uni.String | uni.ExprStmt] = [
                (
                    i
                    if isinstance(i, uni.String)
                    else uni.ExprStmt(expr=i, in_fstring=True, kid=[i])
                )
                for i in self.cur_nodes
                if isinstance(i, uni.Expr)
            ]
            return uni.SubNodeList[uni.String | uni.ExprStmt](
                items=valid_parts,
                delim=None,
                kid=valid_parts,
            )

        def fstr_sq_parts(self, _: None) -> uni.SubNodeList[uni.String | uni.ExprStmt]:
            """Grammar rule.

            fstr_sq_parts: (FSTR_SQ_PIECE | FSTR_BESC | LBRACE expression RBRACE )*
            """
            valid_parts: list[uni.String | uni.ExprStmt] = [
                (
                    i
                    if isinstance(i, uni.String)
                    else uni.ExprStmt(expr=i, in_fstring=True, kid=[i])
                )
                for i in self.cur_nodes
                if isinstance(i, uni.Expr)
            ]
            return uni.SubNodeList[uni.String | uni.ExprStmt](
                items=valid_parts,
                delim=None,
                kid=valid_parts,
            )

        def list_val(self, _: None) -> uni.ListVal:
            """Grammar rule.

            list_val: LSQUARE (expr_list COMMA?)? RSQUARE
            """
            self.consume_token(Tok.LSQUARE)
            values_node = self.match(uni.SubNodeList)
            self.match_token(Tok.COMMA)
            self.consume_token(Tok.RSQUARE)
            values = values_node.items if values_node else []
            return uni.ListVal(
                values=values,
                kid=self.cur_nodes,
            )

        def tuple_val(self, _: None) -> uni.TupleVal:
            """Grammar rule.

            tuple_val: LPAREN tuple_list? RPAREN
            """
            self.consume_token(Tok.LPAREN)
            target = self.match(uni.SubNodeList)
            self.consume_token(Tok.RPAREN)
            return uni.TupleVal(
                values=target.items if target else [],
                kid=self.cur_nodes,
            )

        def set_val(self, _: None) -> uni.SetVal:
            """Grammar rule.

            set_val: LBRACE expr_list COMMA? RBRACE
            """
            self.match_token(Tok.LBRACE)
            expr_list = self.match(uni.SubNodeList)
            self.match_token(Tok.COMMA)
            self.match_token(Tok.RBRACE)
            values = expr_list.items if expr_list else []
            return uni.SetVal(
                values=values,
                kid=self.cur_nodes,
            )

        def expr_list(self, kid: list[uni.UniNode]) -> uni.SubNodeList[uni.Expr]:
            """Grammar rule.

            expr_list: (expr_list COMMA)? expression
            """
            new_kid: list = []
            if consume := self.match(uni.SubNodeList):
                comma = self.consume_token(Tok.COMMA)
                new_kid.extend([*consume.kid, comma])
            expr = self.consume(uni.Expr)
            new_kid.extend([expr])
            valid_kid = [i for i in new_kid if isinstance(i, uni.Expr)]
            return uni.SubNodeList[uni.Expr](
                items=valid_kid,
                delim=Tok.COMMA,
                kid=new_kid,
            )

        def kw_expr_list(self, kid: list[uni.UniNode]) -> uni.SubNodeList[uni.KWPair]:
            """Grammar rule.

            kw_expr_list: (kw_expr_list COMMA)? kw_expr
            """
            if consume := self.match(uni.SubNodeList):
                comma = self.consume_token(Tok.COMMA)
                expr = self.consume(uni.KWPair)
                new_kid = [*consume.kid, comma, expr]
            else:
                expr = self.consume(uni.KWPair)
                new_kid = [expr]
            valid_kid = [i for i in new_kid if isinstance(i, uni.KWPair)]
            return uni.SubNodeList[uni.KWPair](
                items=valid_kid,
                delim=Tok.COMMA,
                kid=new_kid,
            )

        def kw_expr(self, _: None) -> uni.KWPair:
            """Grammar rule.

            kw_expr: named_ref EQ expression | STAR_POW expression
            """
            if self.match_token(Tok.STAR_POW):
                value = self.consume(uni.Expr)
                key = None
            else:
                key = self.consume(uni.Name)
                self.consume_token(Tok.EQ)
                value = self.consume(uni.Expr)
            return uni.KWPair(
                key=key,
                value=value,
                kid=self.cur_nodes,
            )

        def name_list(self, _: None) -> uni.SubNodeList[uni.Name]:
            """Grammar rule.

            name_list: (named_ref COMMA)* named_ref
            """
            valid_kid = [self.consume(uni.Name)]
            while self.match_token(Tok.COMMA):
                valid_kid.append(self.consume(uni.Name))
            return uni.SubNodeList[uni.Name](
                items=valid_kid,
                delim=Tok.COMMA,
                kid=self.cur_nodes,
            )

        def tuple_list(self, _: None) -> uni.SubNodeList[uni.Expr | uni.KWPair]:
            """Grammar rule.

            tuple_list: expression COMMA expr_list COMMA kw_expr_list COMMA?
                      | expression COMMA kw_expr_list COMMA?
                      | expression COMMA expr_list COMMA?
                      | expression COMMA
                      | kw_expr_list COMMA?
            """
            if first_expr := self.match(uni.SubNodeList):
                comma = self.match_token(Tok.COMMA)
                if comma:
                    first_expr.kid.append(comma)
                return first_expr
            expr = self.consume(uni.Expr)
            self.consume_token(Tok.COMMA)
            second_expr = self.match(uni.SubNodeList)
            self.match_token(Tok.COMMA)
            kw_expr_list = self.match(uni.SubNodeList)
            self.match_token(Tok.COMMA)
            expr_list: list = []
            if second_expr:
                expr_list = second_expr.kid
                if kw_expr_list:
                    expr_list = [*expr_list, *kw_expr_list.kid]
            expr_list = [expr, *expr_list]
            valid_kid = [i for i in expr_list if isinstance(i, (uni.Expr, uni.KWPair))]
            return uni.SubNodeList[uni.Expr | uni.KWPair](
                items=valid_kid,
                delim=Tok.COMMA,
                kid=self.cur_nodes,
            )

        def dict_val(self, _: None) -> uni.DictVal:
            """Grammar rule.

            dict_val: LBRACE ((kv_pair COMMA)* kv_pair COMMA?)? RBRACE
            """
            self.consume_token(Tok.LBRACE)
            kv_pairs: list = []
            while item := self.match(uni.KVPair):
                kv_pairs.append(item)
                self.match_token(Tok.COMMA)
            self.consume_token(Tok.RBRACE)
            return uni.DictVal(
                kv_pairs=kv_pairs,
                kid=self.cur_nodes,
            )

        def kv_pair(self, _: None) -> uni.KVPair:
            """Grammar rule.

            kv_pair: expression COLON expression | STAR_POW expression
            """
            if self.match_token(Tok.STAR_POW):
                value = self.consume(uni.Expr)
                return uni.KVPair(
                    key=None,
                    value=value,
                    kid=self.cur_nodes,
                )
            key = self.consume(uni.Expr)
            self.consume_token(Tok.COLON)
            value = self.consume(uni.Expr)
            return uni.KVPair(
                key=key,
                value=value,
                kid=self.cur_nodes,
            )

        def list_compr(self, _: None) -> uni.ListCompr:
            """Grammar rule.

            list_compr: LSQUARE expression inner_compr+ RSQUARE
            """
            self.consume_token(Tok.LSQUARE)
            out_expr = self.consume(uni.Expr)
            comprs = self.consume_many(uni.InnerCompr)
            self.consume_token(Tok.RSQUARE)
            return uni.ListCompr(
                out_expr=out_expr,
                compr=comprs,
                kid=self.cur_nodes,
            )

        def gen_compr(self, _: None) -> uni.GenCompr:
            """Grammar rule.

            gen_compr: LPAREN expression inner_compr+ RPAREN
            """
            self.consume_token(Tok.LPAREN)
            out_expr = self.consume(uni.Expr)
            comprs = self.consume_many(uni.InnerCompr)
            self.consume_token(Tok.RPAREN)
            return uni.GenCompr(
                out_expr=out_expr,
                compr=comprs,
                kid=self.cur_nodes,
            )

        def set_compr(self, _: None) -> uni.SetCompr:
            """Grammar rule.

            set_compr: LBRACE expression inner_compr+ RBRACE
            """
            self.consume_token(Tok.LBRACE)
            out_expr = self.consume(uni.Expr)
            comprs = self.consume_many(uni.InnerCompr)
            self.consume_token(Tok.RBRACE)
            return uni.SetCompr(
                out_expr=out_expr,
                compr=comprs,
                kid=self.cur_nodes,
            )

        def dict_compr(self, _: None) -> uni.DictCompr:
            """Grammar rule.

            dict_compr: LBRACE kv_pair inner_compr+ RBRACE
            """
            self.consume_token(Tok.LBRACE)
            kv_pair = self.consume(uni.KVPair)
            comprs = self.consume_many(uni.InnerCompr)
            self.consume_token(Tok.RBRACE)
            return uni.DictCompr(
                kv_pair=kv_pair,
                compr=comprs,
                kid=self.cur_nodes,
            )

        def inner_compr(self, _: None) -> uni.InnerCompr:
            """Grammar rule.

            inner_compr: KW_ASYNC? KW_FOR atomic_chain KW_IN pipe_call (KW_IF walrus_assign)*
            """
            conditional: list = []
            is_async = bool(self.match_token(Tok.KW_ASYNC))
            self.consume_token(Tok.KW_FOR)
            target = self.consume(uni.Expr)
            self.consume_token(Tok.KW_IN)
            collection = self.consume(uni.Expr)
            while self.match_token(Tok.KW_IF):
                conditional.append(self.consume(uni.Expr))
            return uni.InnerCompr(
                is_async=is_async,
                target=target,
                collection=collection,
                conditional=conditional,
                kid=self.cur_nodes,
            )

        def param_list(self, _: None) -> uni.SubNodeList[uni.Expr | uni.KWPair]:
            """Grammar rule.

            param_list: expr_list    COMMA kw_expr_list COMMA?
                      | kw_expr_list COMMA?
                      | expr_list    COMMA?
            """
            kw_expr_list: uni.SubNodeList | None = None
            expr_list = self.consume(uni.SubNodeList)
            if len(self.cur_nodes) > 2:
                self.consume_token(Tok.COMMA)
                kw_expr_list = self.consume(uni.SubNodeList)
            ends_comma = self.match_token(Tok.COMMA)
            if kw_expr_list:
                valid_kid = [
                    i
                    for i in [*expr_list.items, *kw_expr_list.items]
                    if isinstance(i, (uni.Expr, uni.KWPair))
                ]
                return uni.SubNodeList[uni.Expr | uni.KWPair](
                    items=valid_kid,
                    delim=Tok.COMMA,
                    kid=self.cur_nodes,
                )
            else:
                if ends_comma:
                    expr_list.kid.append(ends_comma)
                return expr_list

        def assignment_list(self, _: None) -> uni.SubNodeList[uni.Assignment]:
            """Grammar rule.

            assignment_list: (assignment_list COMMA)? (assignment | NAME)
            """

            def name_to_assign(name_consume: uni.NameAtom) -> uni.Assignment:
                target = uni.SubNodeList[uni.Expr](
                    items=[name_consume], delim=Tok.EQ, kid=[name_consume]
                )
                return uni.Assignment(
                    target=target, value=None, type_tag=None, kid=[target]
                )

            if consume := self.match(uni.SubNodeList):
                comma = self.consume_token(Tok.COMMA)
                assign = self.match(uni.Assignment) or self.consume(uni.NameAtom)
                if isinstance(assign, uni.NameAtom):
                    assign = name_to_assign(assign)
                new_kid = [*consume.kid, comma, assign]
            elif name_consume := self.match(uni.NameAtom):
                name_assign = name_to_assign(name_consume)
                new_kid = [name_assign]
            else:
                assign = self.consume(uni.Assignment)
                new_kid = [assign]
            valid_kid = [i for i in new_kid if isinstance(i, uni.Assignment)]
            return uni.SubNodeList[uni.Assignment](
                items=valid_kid,
                delim=Tok.COMMA,
                kid=new_kid,
            )

        def type_ref(self, kid: list[uni.UniNode]) -> uni.TypeRef:
            """Grammar rule.

            type_ref: TYPE_OP (named_ref | builtin_type)
            """
            self.consume(uni.Token)
            arch_name = self.consume(uni.NameAtom)
            return uni.TypeRef(
                target=arch_name,
                kid=self.cur_nodes,
            )

        def edge_ref_chain(self, _: None) -> uni.EdgeRefTrailer:
            """Grammar rule.

            LSQUARE (KW_NODE| KW_EDGE)? expression? (edge_op_ref (filter_compr | expression)?)+ RSQUARE
            """
            self.consume_token(Tok.LSQUARE)
            edges_only = bool(self.match_token(Tok.KW_EDGE))
            self.match_token(Tok.KW_NODE)
            valid_chain = []
            if expr := self.match(uni.Expr):
                valid_chain.append(expr)
            valid_chain.extend(self.match_many(uni.Expr))
            self.consume_token(Tok.RSQUARE)
            return uni.EdgeRefTrailer(
                chain=valid_chain,
                edges_only=edges_only,
                kid=self.cur_nodes,
            )

        def edge_op_ref(self, kid: list[uni.UniNode]) -> uni.EdgeOpRef:
            """Grammar rule.

            edge_op_ref: (edge_any | edge_from | edge_to)
            """
            return self.consume(uni.EdgeOpRef)

        def edge_to(self, _: None) -> uni.EdgeOpRef:
            """Grammar rule.

            edge_to: ARROW_R | ARROW_R_P1 typed_filter_compare_list ARROW_R_P2
            """
            if self.match_token(Tok.ARROW_R):
                fcond = None
            else:
                self.consume_token(Tok.ARROW_R_P1)
                fcond = self.consume(uni.FilterCompr)
                self.consume_token(Tok.ARROW_R_P2)
            return uni.EdgeOpRef(
                filter_cond=fcond, edge_dir=EdgeDir.OUT, kid=self.cur_nodes
            )

        def edge_from(self, _: None) -> uni.EdgeOpRef:
            """Grammar rule.

            edge_from: ARROW_L | ARROW_L_P1 typed_filter_compare_list ARROW_L_P2
            """
            if self.match_token(Tok.ARROW_L):
                fcond = None
            else:
                self.consume_token(Tok.ARROW_L_P1)
                fcond = self.consume(uni.FilterCompr)
                self.consume_token(Tok.ARROW_L_P2)
            return uni.EdgeOpRef(
                filter_cond=fcond, edge_dir=EdgeDir.IN, kid=self.cur_nodes
            )

        def edge_any(self, _: None) -> uni.EdgeOpRef:
            """Grammar rule.

            edge_any: ARROW_L_P1 typed_filter_compare_list ARROW_R_P2
                    | ARROW_BI
            """
            if self.match_token(Tok.ARROW_BI):
                fcond = None
            else:
                self.consume_token(Tok.ARROW_L_P1)
                fcond = self.consume(uni.FilterCompr)
                self.consume_token(Tok.ARROW_R_P2)
            return uni.EdgeOpRef(
                filter_cond=fcond, edge_dir=EdgeDir.ANY, kid=self.cur_nodes
            )

        def connect_op(self, _: None) -> uni.ConnectOp:
            """Grammar rule.

            connect_op: connect_from | connect_to | connect_any
            """
            return self.consume(uni.ConnectOp)

        def disconnect_op(self, kid: list[uni.UniNode]) -> uni.DisconnectOp:
            """Grammar rule.

            disconnect_op: KW_DELETE edge_op_ref
            """
            if isinstance(kid[1], uni.EdgeOpRef):
                return uni.DisconnectOp(
                    edge_spec=kid[1],
                    kid=kid,
                )
            else:
                raise self.ice()

        def connect_to(self, _: None) -> uni.ConnectOp:
            """Grammar rule.

            connect_to: CARROW_R | CARROW_R_P1 expression (COLON kw_expr_list)? CARROW_R_P2
            """
            conn_type: uni.Expr | None = None
            conn_assign_sub: uni.SubNodeList | None = None
            if self.match_token(Tok.CARROW_R_P1):
                conn_type = self.consume(uni.Expr)
                conn_assign_sub = (
                    self.consume(uni.SubNodeList)
                    if self.match_token(Tok.COLON)
                    else None
                )
                self.consume_token(Tok.CARROW_R_P2)
            else:
                self.consume_token(Tok.CARROW_R)
            conn_assign = (
                uni.AssignCompr(assigns=conn_assign_sub.items, kid=[conn_assign_sub])
                if conn_assign_sub
                else None
            )
            if conn_assign:
                self.cur_nodes[3] = conn_assign
            return uni.ConnectOp(
                conn_type=conn_type,
                conn_assign=conn_assign,
                edge_dir=EdgeDir.OUT,
                kid=self.cur_nodes,
            )

        def connect_from(self, _: None) -> uni.ConnectOp:
            """Grammar rule.

            connect_from: CARROW_L | CARROW_L_P1 expression (COLON kw_expr_list)? CARROW_L_P2
            """
            conn_type: uni.Expr | None = None
            conn_assign_sub: uni.SubNodeList | None = None
            if self.match_token(Tok.CARROW_L_P1):
                conn_type = self.consume(uni.Expr)
                conn_assign_sub = (
                    self.consume(uni.SubNodeList)
                    if self.match_token(Tok.COLON)
                    else None
                )
                self.consume_token(Tok.CARROW_L_P2)
            else:
                self.consume_token(Tok.CARROW_L)
            conn_assign = (
                uni.AssignCompr(assigns=conn_assign_sub.items, kid=[conn_assign_sub])
                if conn_assign_sub
                else None
            )
            if conn_assign:
                self.cur_nodes[3] = conn_assign
            return uni.ConnectOp(
                conn_type=conn_type,
                conn_assign=conn_assign,
                edge_dir=EdgeDir.IN,
                kid=self.cur_nodes,
            )

        def connect_any(self, _: None) -> uni.ConnectOp:
            """Grammar rule.

            connect_any: CARROW_BI | CARROW_L_P1 expression (COLON kw_expr_list)? CARROW_R_P2
            """
            conn_type: uni.Expr | None = None
            conn_assign_sub: uni.SubNodeList | None = None
            if self.match_token(Tok.CARROW_L_P1):
                conn_type = self.consume(uni.Expr)
                conn_assign_sub = (
                    self.consume(uni.SubNodeList)
                    if self.match_token(Tok.COLON)
                    else None
                )
                self.consume_token(Tok.CARROW_R_P2)
            else:
                self.consume_token(Tok.CARROW_BI)
            conn_assign = (
                uni.AssignCompr(assigns=conn_assign_sub.items, kid=[conn_assign_sub])
                if conn_assign_sub
                else None
            )
            if conn_assign:
                self.cur_nodes[3] = conn_assign
            return uni.ConnectOp(
                conn_type=conn_type,
                conn_assign=conn_assign,
                edge_dir=EdgeDir.ANY,
                kid=self.cur_nodes,
            )

        def filter_compr(self, _: None) -> uni.FilterCompr:
            """Grammar rule.

            filter_compr: LPAREN NULL_OK filter_compare_list RPAREN
                        | LPAREN TYPE_OP NULL_OK typed_filter_compare_list RPAREN
            """
            kid = self.cur_nodes
            self.consume_token(Tok.LPAREN)
            if self.match_token(Tok.TYPE_OP):
                self.consume_token(Tok.NULL_OK)
                f_type = self.consume(uni.FilterCompr)
                f_type.add_kids_left(kid[:3])
                f_type.add_kids_right(kid[4:])
                self.consume_token(Tok.RPAREN)
                return f_type
            self.consume_token(Tok.NULL_OK)
            compares_sn = self.consume(uni.SubNodeList)
            self.consume_token(Tok.RPAREN)
            return uni.FilterCompr(
                compares=compares_sn.items,
                f_type=None,
                kid=self.cur_nodes,
            )

        def filter_compare_list(self, _: None) -> uni.SubNodeList[uni.CompareExpr]:
            """Grammar rule.

            filter_compare_list: (filter_compare_list COMMA)? filter_compare_item
            """
            if consume := self.match(uni.SubNodeList):
                comma = self.consume_token(Tok.COMMA)
                expr = self.consume(uni.CompareExpr)
                new_kid = [*consume.kid, comma, expr]
            else:
                expr = self.consume(uni.CompareExpr)
                new_kid = [expr]
            valid_kid = [i for i in new_kid if isinstance(i, uni.CompareExpr)]
            return uni.SubNodeList[uni.CompareExpr](
                items=valid_kid,
                delim=Tok.COMMA,
                kid=new_kid,
            )

        def typed_filter_compare_list(self, _: None) -> uni.FilterCompr:
            """Grammar rule.

            typed_filter_compare_list: expression (COLON filter_compare_list)?
            """
            compares_sn: uni.SubNodeList | None = None
            expr = self.consume(uni.Expr)
            if self.match_token(Tok.COLON):
                compares_sn = self.consume(uni.SubNodeList)
            return uni.FilterCompr(
                compares=compares_sn.items if compares_sn else [],
                f_type=expr,
                kid=self.cur_nodes,
            )

        def filter_compare_item(self, _: None) -> uni.CompareExpr:
            """Grammar rule.

            filter_compare_item: name_ref cmp_op expression
            """
            name_ref = self.consume(uni.Name)
            cmp_op = self.consume(uni.Token)
            expr = self.consume(uni.Expr)
            return uni.CompareExpr(
                left=name_ref, ops=[cmp_op], rights=[expr], kid=self.cur_nodes
            )

        def assign_compr(self, _: None) -> uni.AssignCompr:
            """Grammar rule.

            filter_compr: LPAREN EQ kw_expr_list RPAREN
            """
            self.consume_token(Tok.LPAREN)
            self.consume_token(Tok.EQ)
            assigns_sn = self.consume(uni.SubNodeList)
            self.consume_token(Tok.RPAREN)
            return uni.AssignCompr(assigns=assigns_sn.items, kid=self.cur_nodes)

        def match_stmt(self, _: None) -> uni.MatchStmt:
            """Grammar rule.

            match_stmt: KW_MATCH expression LBRACE match_case_block+ RBRACE
            """
            self.consume_token(Tok.KW_MATCH)
            target = self.consume(uni.Expr)
            self.consume_token(Tok.LBRACE)
            cases = [self.consume(uni.MatchCase)]
            while case := self.match(uni.MatchCase):
                cases.append(case)
            self.consume_token(Tok.RBRACE)
            return uni.MatchStmt(
                target=target,
                cases=cases,
                kid=self.cur_nodes,
            )

        def match_case_block(self, _: None) -> uni.MatchCase:
            """Grammar rule.

            match_case_block: KW_CASE pattern_seq (KW_IF expression)? COLON statement+
            """
            guard: uni.Expr | None = None
            self.consume_token(Tok.KW_CASE)
            pattern = self.consume(uni.MatchPattern)
            if self.match_token(Tok.KW_IF):
                guard = self.consume(uni.Expr)
            self.consume_token(Tok.COLON)
            stmts = [self.consume(uni.CodeBlockStmt)]
            while stmt := self.match(uni.CodeBlockStmt):
                stmts.append(stmt)
            return uni.MatchCase(
                pattern=pattern,
                guard=guard,
                body=stmts,
                kid=self.cur_nodes,
            )

        def pattern_seq(self, _: None) -> uni.MatchPattern:
            """Grammar rule.

            pattern_seq: (or_pattern | as_pattern)
            """
            return self.consume(uni.MatchPattern)

        def or_pattern(self, _: None) -> uni.MatchPattern:
            """Grammar rule.

            or_pattern: (pattern BW_OR)* pattern
            """
            patterns: list = [self.consume(uni.MatchPattern)]
            while self.match_token(Tok.BW_OR):
                patterns.append(self.consume(uni.MatchPattern))
            if len(patterns) == 1:
                return patterns[0]
            return uni.MatchOr(
                patterns=patterns,
                kid=self.cur_nodes,
            )

        def as_pattern(self, _: None) -> uni.MatchPattern:
            """Grammar rule.

            as_pattern: or_pattern KW_AS NAME
            """
            pattern = self.consume(uni.MatchPattern)
            self.consume_token(Tok.KW_AS)
            name = self.consume(uni.NameAtom)
            return uni.MatchAs(
                pattern=pattern,
                name=name,
                kid=self.cur_nodes,
            )

        def pattern(self, kid: list[uni.UniNode]) -> uni.MatchPattern:
            """Grammar rule.

            pattern: literal_pattern
                | capture_pattern
                | sequence_pattern
                | mapping_pattern
                | class_pattern
            """
            return self.consume(uni.MatchPattern)

        def literal_pattern(self, _: None) -> uni.MatchPattern:
            """Grammar rule.

            literal_pattern: (INT | FLOAT | multistring)
            """
            value = self.consume(uni.Expr)
            return uni.MatchValue(
                value=value,
                kid=self.cur_nodes,
            )

        def singleton_pattern(self, _: None) -> uni.MatchPattern:
            """Grammar rule.

            singleton_pattern: (NULL | BOOL)
            """
            value = self.match(uni.Null) or self.consume(uni.Bool)
            return uni.MatchSingleton(
                value=value,
                kid=self.cur_nodes,
            )

        def capture_pattern(self, _: None) -> uni.MatchPattern:
            """Grammar rule.

            capture_pattern: NAME
            """
            name = self.consume(uni.Name)
            if name.sym_name == "_":
                return uni.MatchWild(
                    kid=self.cur_nodes,
                )
            return uni.MatchAs(
                name=name,
                pattern=None,
                kid=self.cur_nodes,
            )

        def sequence_pattern(self, _: None) -> uni.MatchPattern:
            """Grammar rule.

            sequence_pattern: LSQUARE list_inner_pattern (COMMA list_inner_pattern)* RSQUARE
                            | LPAREN list_inner_pattern (COMMA list_inner_pattern)* RPAREN
            """
            self.consume_token(Tok.LSQUARE) or self.consume_token(Tok.LPAREN)
            patterns = [self.consume(uni.MatchPattern)]
            while self.match_token(Tok.COMMA):
                patterns.append(self.consume(uni.MatchPattern))
            self.consume_token(Tok.RSQUARE) or self.consume_token(Tok.RPAREN)
            return uni.MatchSequence(
                values=patterns,
                kid=self.cur_nodes,
            )

        def mapping_pattern(self, _: None) -> uni.MatchMapping:
            """Grammar rule.

            mapping_pattern: LBRACE (dict_inner_pattern (COMMA dict_inner_pattern)*)? RBRACE
            """
            self.consume_token(Tok.LBRACE)
            patterns = [self.match(uni.MatchKVPair) or self.consume(uni.MatchStar)]
            while self.match_token(Tok.COMMA):
                patterns.append(
                    self.match(uni.MatchKVPair) or self.consume(uni.MatchStar)
                )
            self.consume_token(Tok.RBRACE)
            return uni.MatchMapping(
                values=patterns,
                kid=self.cur_nodes,
            )

        def list_inner_pattern(self, _: None) -> uni.MatchPattern:
            """Grammar rule.

            list_inner_pattern: (pattern_seq | STAR_MUL NAME)
            """
            if self.match_token(Tok.STAR_MUL):
                name = self.consume(uni.Name)
                return uni.MatchStar(
                    is_list=True,
                    name=name,
                    kid=self.cur_nodes,
                )
            return self.consume(uni.MatchPattern)

        def dict_inner_pattern(self, _: None) -> uni.MatchKVPair | uni.MatchStar:
            """Grammar rule.

            dict_inner_pattern: (literal_pattern COLON pattern_seq | STAR_POW NAME)
            """
            if self.match_token(Tok.STAR_POW):
                name = self.consume(uni.Name)
                return uni.MatchStar(
                    is_list=False,
                    name=name,
                    kid=self.cur_nodes,
                )
            pattern = self.consume(uni.MatchPattern)
            self.consume_token(Tok.COLON)
            value = self.consume(uni.MatchPattern)
            return uni.MatchKVPair(key=pattern, value=value, kid=self.cur_nodes)

        def class_pattern(self, _: None) -> uni.MatchArch:
            """Grammar rule.

            class_pattern: NAME (DOT NAME)* LPAREN kw_pattern_list? RPAREN
                        | NAME (DOT NAME)* LPAREN pattern_list (COMMA kw_pattern_list)? RPAREN
            """
            cur_element = self.consume(uni.NameAtom)
            trailer: uni.AtomTrailer | None = None
            while dot := self.match_token(Tok.DOT):
                target = trailer if trailer else cur_element
                right = self.consume(uni.Expr)
                trailer = uni.AtomTrailer(
                    target=target,
                    right=right,
                    is_attr=True,
                    is_null_ok=False,
                    kid=[target, dot, right],
                )
            name = trailer if trailer else cur_element
            if not isinstance(name, (uni.NameAtom, uni.AtomTrailer)):
                raise TypeError(
                    f"Expected name to be either NameAtom or AtomTrailer, got {type(name)}"
                )
            lparen = self.consume_token(Tok.LPAREN)
            first = self.match(uni.SubNodeList)
            second = (
                self.consume(uni.SubNodeList)
                if (comma := self.match_token(Tok.COMMA))
                else None
            )
            rparen = self.consume_token(Tok.RPAREN)
            arg = (
                first
                if (first and isinstance(first.items[0], uni.MatchPattern))
                else None
            )
            kw = (
                second
                if (second and isinstance(second.items[0], uni.MatchKVPair))
                else (
                    first
                    if (first and isinstance(first.items[0], uni.MatchKVPair))
                    else None
                )
            )
            kid_nodes: list = [name, lparen]
            if arg:
                kid_nodes.append(arg)
                if kw:
                    kid_nodes.extend([comma, kw]) if comma else kid_nodes.append(kw)
            elif kw:
                kid_nodes.append(kw)
            kid_nodes.append(rparen)
            return uni.MatchArch(
                name=name,
                arg_patterns=arg,
                kw_patterns=kw,
                kid=kid_nodes,
            )

        def pattern_list(self, _: None) -> uni.SubNodeList[uni.MatchPattern]:
            """Grammar rule.

            pattern_list: (pattern_list COMMA)? pattern_seq
            """
            if consume := self.match(uni.SubNodeList):
                comma = self.consume_token(Tok.COMMA)
                pattern = self.consume(uni.MatchPattern)
            else:
                pattern = self.consume(uni.MatchPattern)
            new_kid = [*consume.kid, comma, pattern] if consume else [pattern]
            valid_kid = [i for i in new_kid if isinstance(i, uni.MatchPattern)]
            return uni.SubNodeList[uni.MatchPattern](
                items=valid_kid,
                delim=Tok.COMMA,
                kid=new_kid,
            )

        def kw_pattern_list(self, _: None) -> uni.SubNodeList[uni.MatchKVPair]:
            """Grammar rule.

            kw_pattern_list: (kw_pattern_list COMMA)? named_ref EQ pattern_seq
            """
            new_kid: list = []
            if consume := self.match(uni.SubNodeList):
                comma = self.consume_token(Tok.COMMA)
                new_kid.extend([*consume.kid, comma])
            name = self.consume(uni.NameAtom)
            eq = self.consume_token(Tok.EQ)
            value = self.consume(uni.MatchPattern)
            new_kid.extend(
                [uni.MatchKVPair(key=name, value=value, kid=[name, eq, value])]
            )
            valid_kid = [i for i in new_kid if isinstance(i, uni.MatchKVPair)]
            return uni.SubNodeList[uni.MatchKVPair](
                items=valid_kid,
                delim=Tok.COMMA,
                kid=new_kid,
            )

        def __default_token__(self, token: jl.Token) -> uni.Token:
            """Token handler."""
            ret_type = uni.Token
            if token.type in [Tok.NAME, Tok.KWESC_NAME]:
                ret_type = uni.Name
            if token.type in [
                Tok.KW_INIT,
                Tok.KW_POST_INIT,
                Tok.KW_ROOT,
                Tok.KW_SUPER,
                Tok.KW_SELF,
                Tok.KW_HERE,
                Tok.KW_VISITOR,
            ]:
                ret_type = uni.Name
            elif token.type == Tok.SEMI:
                ret_type = uni.Semi
            elif token.type == Tok.NULL:
                ret_type = uni.Null
            elif token.type == Tok.ELLIPSIS:
                ret_type = uni.Ellipsis
            elif token.type == Tok.FLOAT:
                ret_type = uni.Float
            elif token.type in [Tok.INT, Tok.INT, Tok.HEX, Tok.BIN, Tok.OCT]:
                ret_type = uni.Int
            elif token.type in [
                Tok.STRING,
                Tok.FSTR_BESC,
                Tok.FSTR_PIECE,
                Tok.FSTR_SQ_PIECE,
            ]:
                ret_type = uni.String
                if token.type == Tok.FSTR_BESC:
                    token.value = token.value[1:]
            elif token.type == Tok.BOOL:
                ret_type = uni.Bool
            elif token.type == Tok.PYNLINE and isinstance(token.value, str):
                token.value = token.value.replace("::py::", "")
            ret = ret_type(
                orig_src=self.parse_ref.ir_in,
                name=token.type,
                value=token.value[2:] if token.type == Tok.KWESC_NAME else token.value,
                line=token.line if token.line is not None else 0,
                end_line=token.end_line if token.end_line is not None else 0,
                col_start=token.column if token.column is not None else 0,
                col_end=token.end_column if token.end_column is not None else 0,
                pos_start=token.start_pos if token.start_pos is not None else 0,
                pos_end=token.end_pos if token.end_pos is not None else 0,
            )
            if isinstance(ret, uni.Name):
                if token.type == Tok.KWESC_NAME:
                    ret.is_kwesc = True
                if ret.value in keyword.kwlist:
                    err = jl.UnexpectedInput(f"Python keyword {ret.value} used as name")
                    err.line = ret.loc.first_line
                    err.column = ret.loc.col_start
                    raise err
            self.terminals.append(ret)
            return ret

        def event_clause(self, _: None) -> uni.EventSignature:
            """Grammar rule.

            event_clause: KW_WITH expression? (KW_EXIT | KW_ENTRY) (RETURN_HINT expression)?
            """
            return_spec: uni.Expr | None = None
            self.consume_token(Tok.KW_WITH)
            type_specs = self.match(uni.Expr)
            event = self.match_token(Tok.KW_EXIT) or self.consume_token(Tok.KW_ENTRY)
            if self.match_token(Tok.RETURN_HINT):
                return_spec = self.consume(uni.Expr)
            return uni.EventSignature(
                event=event,
                arch_tag_info=type_specs,
                return_type=return_spec,
                kid=self.cur_nodes,
            )

        def block_tail(self, _: None) -> uni.SubNodeList | uni.FuncCall:
            """Grammar rule.

            block_tail: code_block | KW_BY atomic_call SEMI | KW_ABSTRACT? SEMI
            """
            # Try to match code_block first
            if code_block := self.match(uni.SubNodeList):
                return code_block

            # Otherwise, it must be KW_BY atomic_call SEMI
            by_token = self.consume_token(Tok.KW_BY)
            func_call = self.consume(uni.FuncCall)
            semi_token = self.consume_token(Tok.SEMI)

            # Add the tokens to the function call's kid array
            func_call.add_kids_left([by_token])
            func_call.add_kids_right([semi_token])

            return func_call<|MERGE_RESOLUTION|>--- conflicted
+++ resolved
@@ -541,13 +541,8 @@
             assert isinstance(valid_tail, (uni.SubNodeList, uni.FuncCall))
 
             impl = uni.ImplDef(
-<<<<<<< HEAD
-                decorators=decorators,
                 target=target.items,
-=======
                 decorators=decorators_node.items if decorators_node else None,
-                target=target,
->>>>>>> 41d0c8d9
                 spec=valid_spec,
                 body=valid_tail,
                 kid=self.cur_nodes,
