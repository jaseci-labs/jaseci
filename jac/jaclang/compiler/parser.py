"""Lark parser for Jac Lang."""

from __future__ import annotations

import keyword
import logging
import os
from typing import Callable, TypeAlias, TypeVar

import jaclang.compiler.absyntree as ast
from jaclang.compiler import jac_lark as jl  # type: ignore
from jaclang.compiler.constant import EdgeDir, Tokens as Tok
from jaclang.compiler.passes.ir_pass import Pass
from jaclang.vendor.lark import Lark, Transformer, Tree, logger


T = TypeVar("T", bound=ast.AstNode)


class JacParser(Pass):
    """Jac Parser."""

    dev_mode = False

    def __init__(self, input_ir: ast.JacSource) -> None:
        """Initialize parser."""
        self.source = input_ir
        self.mod_path = input_ir.loc.mod_path
        self.node_list: list[ast.AstNode] = []
        if JacParser.dev_mode:
            JacParser.make_dev()
        Pass.__init__(self, input_ir=input_ir, prior=None)

    def transform(self, ir: ast.AstNode) -> ast.Module:
        """Transform input IR."""
        try:
            tree, comments = JacParser.parse(
                self.source.value, on_error=self.error_callback
            )
            mod = JacParser.TreeToAST(parser=self).transform(tree)
            self.source.comments = [self.proc_comment(i, mod) for i in comments]
            if isinstance(mod, ast.Module):
                return mod
            else:
                raise self.ice()
        except jl.UnexpectedInput as e:
            catch_error = ast.EmptyToken()
            catch_error.orig_src = self.source
            catch_error.line_no = e.line
            catch_error.end_line = e.line
            catch_error.c_start = e.column
            catch_error.c_end = e.column + 1
            catch_error.pos_start = e.pos_in_stream or 0
            catch_error.pos_end = catch_error.pos_start + 1

            error_msg = "Syntax Error"
            if len(e.args) >= 1 and isinstance(e.args[0], str):
                error_msg += e.args[0]
            self.error(error_msg, node_override=catch_error)

        except Exception as e:
            self.error(f"Internal Error: {e}")

        return ast.Module(
            name="",
            source=self.source,
            doc=None,
            body=[],
            terminals=[],
            is_imported=False,
            kid=[ast.EmptyToken()],
        )

    @staticmethod
    def proc_comment(token: jl.Token, mod: ast.AstNode) -> ast.CommentToken:
        """Process comment."""
        return ast.CommentToken(
            orig_src=mod.loc.orig_src,
            name=token.type,
            value=token.value,
            line=token.line or 0,
            end_line=token.end_line or 0,
            col_start=token.column or 0,
            col_end=token.end_column or 0,
            pos_start=token.start_pos or 0,
            pos_end=token.end_pos or 0,
            kid=[],
        )

    def error_callback(self, e: jl.UnexpectedInput) -> bool:
        """Handle error."""
        return False

    @staticmethod
    def _comment_callback(comment: jl.Token) -> None:
        JacParser.comment_cache.append(comment)

    @staticmethod
    def parse(
        ir: str, on_error: Callable[[jl.UnexpectedInput], bool]
    ) -> tuple[jl.Tree[jl.Tree[str]], list[jl.Token]]:
        """Parse input IR."""
        JacParser.comment_cache = []
        return (
            JacParser.parser.parse(ir, on_error=on_error),
            JacParser.comment_cache,
        )

    @staticmethod
    def make_dev() -> None:
        """Make parser in dev mode."""
        JacParser.parser = Lark.open(
            "jac.lark",
            parser="lalr",
            rel_to=__file__,
            debug=True,
            lexer_callbacks={"COMMENT": JacParser._comment_callback},
        )
        JacParser.JacTransformer = Transformer[Tree[str], ast.AstNode]  # type: ignore
        logger.setLevel(logging.DEBUG)

    comment_cache: list[jl.Token] = []

    parser = jl.Lark_StandAlone(lexer_callbacks={"COMMENT": _comment_callback})  # type: ignore
    JacTransformer: TypeAlias = jl.Transformer[jl.Tree[str], ast.AstNode]

    class TreeToAST(JacTransformer):
        """Transform parse tree to AST."""

        def __init__(self, parser: JacParser, *args: bool, **kwargs: bool) -> None:
            """Initialize transformer."""
            super().__init__(*args, **kwargs)
            self.parse_ref = parser
            self.terminals: list[ast.Token] = []
            # TODO: Once the kid is removed from the ast, we can get rid of this
            # node_idx and directly pop(0) kid as we process the nodes.
            self.node_idx = 0
            self.cur_nodes: list[ast.AstNode] = []

        def ice(self) -> Exception:
            """Raise internal compiler error."""
            self.parse_ref.error("Internal Compiler Error, Invalid Parse Tree!")
            return RuntimeError(
                f"{self.parse_ref.__class__.__name__} - Internal Compiler Error, Invalid Parse Tree!"
            )

        def _node_update(self, node: T) -> T:
            self.parse_ref.cur_node = node
            if node not in self.parse_ref.node_list:
                self.parse_ref.node_list.append(node)
            return node

        def _call_userfunc(
            self, tree: jl.Tree, new_children: None | list[ast.AstNode] = None
        ) -> ast.AstNode:
            self.cur_nodes = new_children or tree.children  # type: ignore[assignment]
            try:
                return self._node_update(super()._call_userfunc(tree, new_children))
            finally:
                self.cur_nodes = []
                self.node_idx = 0

        def _call_userfunc_token(self, token: jl.Token) -> ast.AstNode:
            return self._node_update(super()._call_userfunc_token(token))

        def _binary_expr_unwind(self, kid: list[ast.AstNode]) -> ast.Expr:
            """Binary expression helper."""
            if len(kid) > 1:
                if (
                    isinstance(kid[0], ast.Expr)
                    and isinstance(
                        kid[1],
                        (ast.Token, ast.DisconnectOp, ast.ConnectOp),
                    )
                    and isinstance(kid[2], ast.Expr)
                ):
                    return ast.BinaryExpr(
                        left=kid[0],
                        op=kid[1],
                        right=kid[2],
                        kid=kid,
                    )
                else:
                    raise self.ice()
            elif isinstance(kid[0], ast.Expr):
                return kid[0]
            else:
                raise self.ice()

        # ******************************************************************* #
        # Parser Helper functions.                                            #
        # ******************************************************************* #

        def match(self, ty: type[T]) -> T | None:
            """Return a node matching type 'ty' if possible from the current nodes."""
            if (self.node_idx < len(self.cur_nodes)) and isinstance(
                self.cur_nodes[self.node_idx], ty
            ):
                self.node_idx += 1
                return self.cur_nodes[self.node_idx - 1]  # type: ignore[return-value]
            return None

        def consume(self, ty: type[T]) -> T:
            """Consume and return the specified type, if it's not exists, will be an internal compiler error."""
            if node := self.match(ty):
                return node
            raise self.ice()

        def match_token(self, tok: Tok) -> ast.Token | None:
            """Match a token with the given type and return it."""
            if token := self.match(ast.Token):
                if token.name == tok.name:
                    return token
                self.node_idx -= (
                    1  # We're already matched but wrong token so undo matching it.
                )
            return None

        def consume_token(self, tok: Tok) -> ast.Token:
            """Consume a token with the given type and return it."""
            if token := self.match_token(tok):
                return token
            raise self.ice()

        def match_many(self, ty: type[T]) -> list[T]:
            """Match 0 or more of the given type and return the list."""
            nodes: list[ast.AstNode] = []
            while node := self.match(ty):
                nodes.append(node)
            return nodes  # type: ignore[return-value]

        def consume_many(self, ty: type[T]) -> list[T]:
            """Match 1 or more of the given type and return the list."""
            nodes: list[ast.AstNode] = [self.consume(ty)]
            while node := self.match(ty):
                nodes.append(node)
            return nodes  # type: ignore[return-value]

        # ******************************************************************* #
        # Parsing Rules                                                       #
        # ******************************************************************* #

        def start(self, _: None) -> ast.Module:
            """Grammar rule.

            start: module
            """
            module = self.consume(ast.Module)
            module._in_mod_nodes = self.parse_ref.node_list
            return module

        def module(self, _: None) -> ast.Module:
            """Grammar rule.

<<<<<<< HEAD
            module: ((STRING | toplevel_stmt) (STRING? toplevel_stmt)*)?
=======
            module: (toplevel_stmt (tl_stmt_with_doc | toplevel_stmt)*)?
                | STRING (tl_stmt_with_doc | toplevel_stmt)*
>>>>>>> a4ff4136
            """
            module_doc = self.match(ast.String)
            tl_stmts: list[ast.ElementStmt] = []
            while True:
                doc = self.match(ast.String)
                if tl_stmt := self.match(ast.ElementStmt):
                    tl_stmts.append(tl_stmt)
                    if doc:
                        tl_stmt.doc = doc
                        tl_stmt.add_kids_left([doc])
                else:
                    break
            mod = ast.Module(
                name=self.parse_ref.mod_path.split(os.path.sep)[-1].rstrip(".jac"),
                source=self.parse_ref.source,
                doc=module_doc,
                body=tl_stmts,
                is_imported=False,
                terminals=self.terminals,
                kid=(
                    self.cur_nodes
                    or [ast.EmptyToken(ast.JacSource("", self.parse_ref.mod_path))]
                ),
            )
            return mod

<<<<<<< HEAD
=======
        def tl_stmt_with_doc(self, _: None) -> ast.ElementStmt:
            """Grammar rule.

            tl_stmt_with_doc: doc_tag toplevel_stmt
            """
            doc = self.consume(ast.String)
            element = self.consume(ast.ElementStmt)
            element.doc = doc
            element.add_kids_left([doc])
            return element

>>>>>>> a4ff4136
        def toplevel_stmt(self, _: None) -> ast.ElementStmt:
            """Grammar rule.

            toplevel_stmt: import_stmt
                        | architype
                        | ability
                        | global_var
                        | free_code
                        | py_code_block
                        | test
            """
            return self.consume(ast.ElementStmt)

        def global_var(self, _: None) -> ast.GlobalVars:
            """Grammar rule.

            global_var: (KW_LET | KW_GLOBAL) access_tag? assignment_list SEMI
            """
            is_frozen = self.consume(ast.Token).name == Tok.KW_LET
            access_tag = self.match(ast.SubTag)
            assignments = self.consume(ast.SubNodeList)
            return ast.GlobalVars(
                access=access_tag,
                assignments=assignments,
                is_frozen=is_frozen,
                kid=self.cur_nodes,
            )

        def access_tag(self, _: None) -> ast.SubTag[ast.Token]:
            """Grammar rule.

            access_tag: COLON ( KW_PROT | KW_PUB | KW_PRIV )
            """
            self.consume_token(Tok.COLON)
            access = self.consume(ast.Token)
            return ast.SubTag[ast.Token](tag=access, kid=self.cur_nodes)

        def test(self, _: None) -> ast.Test:
            """Grammar rule.

            test: KW_TEST NAME? code_block
            """
            # Q(thakee): Why the name should be KW_TEST if no name present?
            test_tok = self.consume_token(Tok.KW_TEST)
            name = self.match(ast.Name) or test_tok
            codeblock = self.consume(ast.SubNodeList)
            return ast.Test(
                name=name,
                body=codeblock,
                kid=self.cur_nodes,
            )

        def free_code(self, _: None) -> ast.ModuleCode:
            """Grammar rule.

            free_code: KW_WITH KW_ENTRY sub_name? code_block
            """
            self.consume_token(Tok.KW_WITH)
            self.consume_token(Tok.KW_ENTRY)
            name = self.match(ast.SubTag)
            codeblock = self.consume(ast.SubNodeList)
            return ast.ModuleCode(
                name=name,
                body=codeblock,
                kid=self.cur_nodes,
            )

        def py_code_block(self, _: None) -> ast.PyInlineCode:
            """Grammar rule.

            py_code_block: PYNLINE
            """
            pyinline = self.consume_token(Tok.PYNLINE)
            return ast.PyInlineCode(
                code=pyinline,
                kid=self.cur_nodes,
            )

        def import_stmt(self, _: None) -> ast.Import:
            """Grammar rule.

            import_stmt: KW_IMPORT sub_name? KW_FROM from_path LBRACE import_items RBRACE
                       | KW_IMPORT sub_name? KW_FROM from_path COMMA import_items SEMI  //Deprecated
                       | KW_IMPORT sub_name? import_path (COMMA import_path)* SEMI
                       | include_stmt
            """
            if import_stmt := self.match(ast.Import):  # Include Statement.
                return import_stmt

            # TODO: kid will be removed so let's keep as it is for now.
            kid = self.cur_nodes

            from_path: ast.ModulePath | None = None
            self.consume_token(Tok.KW_IMPORT)
            lang = self.match(ast.SubTag)

            if self.match_token(Tok.KW_FROM):
                from_path = self.consume(ast.ModulePath)
                self.consume(ast.Token)  # LBRACE or COMMA
                items = self.consume(ast.SubNodeList)
                if self.consume(ast.Token).name == Tok.SEMI:  # RBRACE or SEMI
                    self.parse_ref.warning(
                        "Deprecated syntax, use braces for multiple imports (e.g, import from mymod {a, b, c})",
                    )
            else:
                paths = [self.consume(ast.ModulePath)]
                while self.match_token(Tok.COMMA):
                    paths.append(self.consume(ast.ModulePath))
                self.consume_token(Tok.SEMI)
                items = ast.SubNodeList[ast.ModulePath](
                    items=paths,
                    delim=Tok.COMMA,
                    # TODO: kid will be removed so let's keep as it is for now.
                    kid=self.cur_nodes[2 if lang else 1 : -1],
                )
                kid = (kid[:2] if lang else kid[:1]) + [items] + kid[-1:]

            is_absorb = False
            return ast.Import(
                hint=lang,
                from_loc=from_path,
                items=items,
                is_absorb=is_absorb,
                kid=kid,
            )

        def from_path(self, _: None) -> ast.ModulePath:
            """Grammar rule.

            from_path: (DOT | ELLIPSIS)* import_path
                     | (DOT | ELLIPSIS)+
            """
            level = 0
            while True:
                if self.match_token(Tok.DOT):
                    level += 1
                elif self.match_token(Tok.ELLIPSIS):
                    level += 3
                else:
                    break
            if import_path := self.match(ast.ModulePath):
                kids = [i for i in self.cur_nodes if isinstance(i, ast.Token)]
                import_path.level = level
                import_path.add_kids_left(kids)
                return import_path

            return ast.ModulePath(
                path=None,
                level=level,
                alias=None,
                kid=self.cur_nodes,
            )

        def include_stmt(self, _: None) -> ast.Import:
            """Grammar rule.

            include_stmt: KW_INCLUDE sub_name? import_path SEMI
            """
            kid = self.cur_nodes  # TODO: Will be removed.
            self.consume_token(Tok.KW_INCLUDE)
            lang = self.match(ast.SubTag)
            from_path = self.consume(ast.ModulePath)
            items = ast.SubNodeList[ast.ModulePath](
                items=[from_path], delim=Tok.COMMA, kid=[from_path]
            )
            kid = (
                (kid[:2] if lang else kid[:1]) + [items] + kid[-1:]
            )  # TODO: Will be removed.
            is_absorb = True
            return ast.Import(
                hint=lang,
                from_loc=None,
                items=items,
                is_absorb=is_absorb,
                kid=kid,
            )

        def import_path(self, _: None) -> ast.ModulePath:
            """Grammar rule.

            import_path: named_ref (DOT named_ref)* (KW_AS NAME)?
            """
            valid_path = [self.consume(ast.Name)]
            while self.match_token(Tok.DOT):
                valid_path.append(self.consume(ast.Name))
            alias = self.consume(ast.Name) if self.match_token(Tok.KW_AS) else None
            return ast.ModulePath(
                path=valid_path,
                level=0,
                alias=alias,
                kid=self.cur_nodes,
            )

        def import_items(self, _: None) -> ast.SubNodeList[ast.ModuleItem]:
            """Grammar rule.

            import_items: (import_item COMMA)* import_item COMMA?
            """
            items = [self.consume(ast.ModuleItem)]
            while self.match_token(Tok.COMMA):
                if module_item := self.match(ast.ModuleItem):
                    items.append(module_item)
            ret = ast.SubNodeList[ast.ModuleItem](
                items=items,
                delim=Tok.COMMA,
                kid=self.cur_nodes,
            )
            return ret

        def import_item(self, _: None) -> ast.ModuleItem:
            """Grammar rule.

            import_item: named_ref (KW_AS NAME)?
            """
            name = self.consume(ast.Name)
            alias = self.consume(ast.Name) if self.match_token(Tok.KW_AS) else None
            return ast.ModuleItem(
                name=name,
                alias=alias,
                kid=self.cur_nodes,
            )

        def architype(
            self, _: None
        ) -> ast.ArchSpec | ast.ArchDef | ast.Enum | ast.EnumDef:
            """Grammar rule.

            architype: decorators? architype_decl
                    | architype_def
                    | enum
            """
            archspec: ast.ArchSpec | ast.ArchDef | ast.Enum | ast.EnumDef | None = None

            decorators = self.match(ast.SubNodeList)
            if decorators is not None:
                archspec = self.consume(ast.ArchSpec)
                archspec.decorators = decorators
                archspec.add_kids_left([decorators])
            else:
                archspec = (
                    self.match(ast.ArchSpec)
                    or self.match(ast.ArchDef)
                    or self.match(ast.Enum)
                    or self.consume(ast.EnumDef)
                )
            return archspec

        def architype_decl(self, _: None) -> ast.ArchSpec:
            """Grammar rule.

            architype_decl: arch_type access_tag? STRING? NAME inherited_archs? (member_block | SEMI)
            """
            arch_type = self.consume(ast.Token)
            access = self.match(ast.SubTag)
            semstr = self.match(ast.String)
            name = self.consume(ast.Name)
            sub_list1 = self.match(ast.SubNodeList)
            sub_list2 = self.match(ast.SubNodeList)
            if self.match_token(Tok.SEMI):
                inh, body = sub_list1, None
            else:
                body = (
                    sub_list2 or sub_list1
                )  # if sub_list2 is None then body is sub_list1
                inh = sub_list2 and sub_list1  # if sub_list2 is None then inh is None.
            return ast.Architype(
                arch_type=arch_type,
                name=name,
                semstr=semstr,
                access=access,
                base_classes=inh,
                body=body,
                kid=self.cur_nodes,
            )

        def architype_def(self, _: None) -> ast.ArchDef:
            """Grammar rule.

            architype_def: abil_to_arch_chain member_block
            """
            archref = self.consume(ast.ArchRefChain)
            subnodelist = self.consume(ast.SubNodeList)
            return ast.ArchDef(
                target=archref,
                body=subnodelist,
                kid=self.cur_nodes,
            )

        def arch_type(self, _: None) -> ast.Token:
            """Grammar rule.

            arch_type: KW_WALKER
                    | KW_OBJECT
                    | KW_EDGE
                    | KW_NODE
            """
            return self.consume(ast.Token)

        def decorators(self, _: None) -> ast.SubNodeList[ast.Expr]:
            """Grammar rule.

            decorators: (DECOR_OP atomic_chain)+
            """
            self.consume_token(Tok.DECOR_OP)
            return ast.SubNodeList[ast.Expr](
                items=self.consume_many(ast.Expr),
                delim=Tok.DECOR_OP,
                kid=self.cur_nodes,
            )

        def inherited_archs(self, kid: list[ast.AstNode]) -> ast.SubNodeList[ast.Expr]:
            """Grammar rule.

            inherited_archs: LT (atomic_chain COMMA)* atomic_chain GT
                           | COLON (atomic_chain COMMA)* atomic_chain COLON
            """
            self.match_token(Tok.LT) or self.consume_token(Tok.COLON)
            items: list = []
            while inherited_arch := self.match(ast.Expr):
                items.append(inherited_arch)
                self.match_token(Tok.COMMA)
            self.match_token(Tok.LT) or self.consume_token(Tok.COLON)
            return ast.SubNodeList[ast.Expr](items=items, delim=Tok.COMMA, kid=kid)

        def sub_name(self, _: None) -> ast.SubTag[ast.Name]:
            """Grammar rule.

            sub_name: COLON NAME
            """
            self.consume_token(Tok.COLON)
            target = self.consume(ast.Name)
            return ast.SubTag(
                tag=target,
                kid=self.cur_nodes,
            )

        def named_ref(self, _: None) -> ast.NameAtom:
            """Grammar rule.

            named_ref: special_ref
                    | KWESC_NAME
                    | NAME
            """
            return self.consume(ast.NameAtom)

        def special_ref(self, _: None) -> ast.SpecialVarRef:
            """Grammar rule.

            special_ref: KW_INIT
                        | KW_POST_INIT
                        | KW_ROOT
                        | KW_SUPER
                        | KW_SELF
                        | KW_HERE
            """
            return ast.SpecialVarRef(var=self.consume(ast.Name))

        def enum(self, _: None) -> ast.Enum | ast.EnumDef:
            """Grammar rule.

            enum: decorators? enum_decl
                | enum_def
            """
            if decorator := self.match(ast.SubNodeList):
                enum_decl = self.consume(ast.Enum)
                enum_decl.decorators = decorator
                enum_decl.add_kids_left([decorator])
                return enum_decl
            return self.match(ast.Enum) or self.consume(ast.EnumDef)

        def enum_decl(self, _: None) -> ast.Enum:
            """Grammar rule.

            enum_decl: KW_ENUM access_tag? STRING? NAME inherited_archs? (enum_block | SEMI)
            """
            self.consume_token(Tok.KW_ENUM)
            access = self.match(ast.SubTag)
            semstr = self.match(ast.String)
            name = self.consume(ast.Name)
            sub_list1 = self.match(ast.SubNodeList)
            sub_list2 = self.match(ast.SubNodeList)
            if self.match_token(Tok.SEMI):
                inh, body = sub_list1, None
            else:
                body = sub_list2 or sub_list1
                inh = sub_list2 and sub_list1
            return ast.Enum(
                semstr=semstr,
                name=name,
                access=access,
                base_classes=inh,
                body=body,
                kid=self.cur_nodes,
            )

        def enum_def(self, _: None) -> ast.EnumDef:
            """Grammar rule.

            enum_def: arch_to_enum_chain enum_block
            """
            enum_def = self.consume(ast.ArchRefChain)
            enum_block = self.consume(ast.SubNodeList)
            return ast.EnumDef(
                target=enum_def,
                body=enum_block,
                kid=self.cur_nodes,
            )

        def enum_block(self, _: None) -> ast.SubNodeList[ast.EnumBlockStmt]:
            """Grammar rule.

            enum_block: LBRACE ((enum_stmt COMMA)* enum_stmt COMMA?)? RBRACE
            """
            self.consume_token(Tok.LBRACE)
            enum_statements: list = []
            while enum_stmt := self.match(ast.EnumBlockStmt):
                enum_statements.append(enum_stmt)
                self.match_token(Tok.COMMA)
            self.consume_token(Tok.RBRACE)
            return ast.SubNodeList[ast.EnumBlockStmt](
                items=enum_statements,
                delim=Tok.COMMA,
                kid=self.cur_nodes,
            )

        def enum_stmt(self, _: None) -> ast.EnumBlockStmt:
            """Grammar rule.

            enum_stmt: NAME (COLON STRING)? EQ expression
                    | NAME (COLON STRING)?
                    | py_code_block
                    | free_code
                    | abstract_ability
                    | ability
            """
            if stmt := (
                self.match(ast.PyInlineCode)
                or self.match(ast.ModuleCode)
                or self.match(ast.Ability)
            ):
                return stmt
            name = self.consume(ast.Name)
            semstr = self.consume(ast.String) if self.match_token(Tok.COLON) else None
            expr = self.consume(ast.Expr) if self.match_token(Tok.EQ) else None
            targ = ast.SubNodeList[ast.Expr](items=[name], delim=Tok.COMMA, kid=[name])
            self.cur_nodes[0] = targ
            return ast.Assignment(
                target=targ,
                value=expr,
                type_tag=None,
                kid=self.cur_nodes,
                semstr=semstr,
                is_enum_stmt=True,
            )

        def ability(self, _: None) -> ast.Ability | ast.AbilityDef | ast.FuncCall:
            """Grammer rule.

            ability: decorators? KW_ASYNC? ability_decl
                    | decorators? genai_ability
                    | ability_def
            """
            ability: ast.Ability | ast.AbilityDef | None = None
            decorators = self.match(ast.SubNodeList)
            is_async = self.match_token(Tok.KW_ASYNC)
            ability = self.match(ast.Ability)
            if is_async and ability:
                ability.is_async = True
                ability.add_kids_left([is_async])
            if ability is None:
                ability = self.consume(ast.AbilityDef)
            if decorators:
                for dec in decorators.items:
                    if (
                        isinstance(dec, ast.NameAtom)
                        and dec.sym_name == "staticmethod"
                        and isinstance(ability, (ast.Ability))
                    ):
                        ability.is_static = True
                        decorators.items.remove(dec)  # noqa: B038
                        break
                if decorators.items:
                    ability.decorators = decorators
                    ability.add_kids_left([decorators])
                return ability
            return ability

        def ability_decl(self, _: None) -> ast.Ability:
            """Grammar rule.

            ability_decl: KW_OVERRIDE? KW_STATIC? KW_CAN access_tag? STRING?
                named_ref (func_decl | event_clause) (code_block | SEMI)
            """
            signature: ast.FuncSignature | ast.EventSignature | None = None
            body: ast.SubNodeList | None = None
            is_override = self.match_token(Tok.KW_OVERRIDE) is not None
            is_static = self.match_token(Tok.KW_STATIC) is not None
            self.consume_token(Tok.KW_CAN)
            access = self.match(ast.SubTag)
            semstr = self.match(ast.String)
            name = self.consume(ast.NameAtom)
            signature = self.match(ast.FuncSignature) or self.consume(
                ast.EventSignature
            )
            if (body := self.match(ast.SubNodeList)) is None:
                self.consume_token(Tok.SEMI)
            return ast.Ability(
                name_ref=name,
                is_async=False,
                is_override=is_override,
                is_static=is_static,
                is_abstract=False,
                access=access,
                semstr=semstr,
                signature=signature,
                body=body,
                kid=self.cur_nodes,
            )

        def ability_def(self, kid: list[ast.AstNode]) -> ast.AbilityDef:
            """Grammar rule.

            ability_def: arch_to_abil_chain (func_decl | event_clause) code_block
            """
            target = self.consume(ast.ArchRefChain)
            signature = self.match(ast.FuncSignature) or self.consume(
                ast.EventSignature
            )
            body = self.consume(ast.SubNodeList)

            return ast.AbilityDef(
                target=target,
                signature=signature,
                body=body,
                kid=self.cur_nodes,
            )

        # We need separate production rule for abstract_ability because we don't
        # want to allow regular abilities outside of classed to be abstract.
        def abstract_ability(self, _: None) -> ast.Ability:
            """Grammar rule.

            abstract_ability: KW_OVERRIDE? KW_STATIC? KW_CAN access_tag? STRING?
                named_ref (func_decl | event_clause) KW_ABSTRACT SEMI
            """
            signature: ast.FuncSignature | ast.EventSignature | None = None
            is_override = self.match_token(Tok.KW_OVERRIDE) is not None
            is_static = self.match_token(Tok.KW_STATIC) is not None
            self.consume_token(Tok.KW_CAN)
            access = self.match(ast.SubTag)
            semstr = self.match(ast.String)
            name = self.consume(ast.NameAtom)
            signature = self.match(ast.FuncSignature) or self.consume(
                ast.EventSignature
            )
            self.consume_token(Tok.KW_ABSTRACT)
            self.consume_token(Tok.SEMI)
            return ast.Ability(
                name_ref=name,
                is_async=False,
                is_override=is_override,
                is_static=is_static,
                is_abstract=True,
                access=access,
                semstr=semstr,
                signature=signature,
                body=None,
                kid=self.cur_nodes,
            )

        def genai_ability(self, _: None) -> ast.Ability:
            """Grammar rule.

            genai_ability: KW_OVERRIDE? KW_STATIC? KW_CAN access_tag? STRING?
            named_ref (func_decl) KW_BY atomic_call SEMI
            """
            is_override = self.match_token(Tok.KW_OVERRIDE) is not None
            is_static = self.match_token(Tok.KW_STATIC) is not None
            self.consume_token(Tok.KW_CAN)
            access = self.match(ast.SubTag)
            semstr = self.match(ast.String)
            name = self.consume(ast.NameAtom)
            signature = self.match(ast.FuncSignature) or self.consume(
                ast.EventSignature
            )
            self.consume_token(Tok.KW_BY)
            body = self.consume(ast.FuncCall)
            self.consume_token(Tok.SEMI)
            return ast.Ability(
                name_ref=name,
                is_async=False,
                is_override=is_override,
                is_static=is_static,
                is_abstract=False,
                access=access,
                semstr=semstr,
                signature=signature,
                body=body,
                kid=self.cur_nodes,
            )

        def event_clause(self, _: None) -> ast.EventSignature:
            """Grammar rule.

            event_clause: KW_WITH expression? (KW_EXIT | KW_ENTRY) (STRING? RETURN_HINT expression)?
            """
            return_spec: ast.Expr | None = None
            semstr: ast.String | None = None
            self.consume_token(Tok.KW_WITH)
            type_specs = self.match(ast.Expr)
            event = self.match_token(Tok.KW_EXIT) or self.consume_token(Tok.KW_ENTRY)
            if semstr := self.match(ast.String):
                self.consume_token(Tok.RETURN_HINT)
                return_spec = self.consume(ast.Expr)
            return ast.EventSignature(
                semstr=semstr,
                event=event,
                arch_tag_info=type_specs,
                return_type=return_spec,
                kid=self.cur_nodes,
            )

        def func_decl(self, _: None) -> ast.FuncSignature:
            """Grammar rule.

            func_decl: (LPAREN func_decl_params? RPAREN)? (RETURN_HINT (STRING COLON)? expression)?
            """
            params: ast.SubNodeList | None = None
            return_spec: ast.Expr | None = None
            semstr: ast.String | None = None
            if self.match_token(Tok.LPAREN):
                params = self.match(ast.SubNodeList)
                self.consume_token(Tok.RPAREN)
            if self.match_token(Tok.RETURN_HINT):
                if semstr := self.match(ast.String):
                    self.consume_token(Tok.COLON)
                return_spec = self.match(ast.Expr)
            return ast.FuncSignature(
                semstr=semstr,
                params=params,
                return_type=return_spec,
                kid=(
                    self.cur_nodes
                    if len(self.cur_nodes)
                    else [ast.EmptyToken(ast.JacSource("", self.parse_ref.mod_path))]
                ),
            )

        def func_decl_params(self, _: None) -> ast.SubNodeList[ast.ParamVar]:
            """Grammar rule.

            func_decl_params: (param_var COMMA)* param_var COMMA?
            """
            paramvar: list = []
            while param_stmt := self.match(ast.ParamVar):
                paramvar.append(param_stmt)
                self.match_token(Tok.COMMA)
            return ast.SubNodeList[ast.ParamVar](
                items=paramvar,
                delim=Tok.COMMA,
                kid=self.cur_nodes,
            )

        def param_var(self, _: None) -> ast.ParamVar:
            """Grammar rule.

            param_var: (STAR_POW | STAR_MUL)? NAME (COLON STRING)? type_tag (EQ expression)?
            """
            star = self.match_token(Tok.STAR_POW) or self.match_token(Tok.STAR_MUL)
            name = self.consume(ast.Name)
            semstr = self.match(ast.String) if self.match_token(Tok.COLON) else None
            type_tag = self.consume(ast.SubTag)
            value = self.consume(ast.Expr) if self.match_token(Tok.EQ) else None
            return ast.ParamVar(
                semstr=semstr,
                name=name,
                type_tag=type_tag,
                value=value,
                unpack=star,
                kid=self.cur_nodes,
            )

        def member_block(self, _: None) -> ast.SubNodeList[ast.ArchBlockStmt]:
            """Grammar rule.

            member_block: LBRACE member_stmt* RBRACE
            """
            left_enc = self.consume_token(Tok.LBRACE)
            items = self.match_many(ast.ArchBlockStmt)
            right_enc = self.consume_token(Tok.RBRACE)
            ret = ast.SubNodeList[ast.ArchBlockStmt](
                items=items,
                delim=Tok.WS,
                kid=self.cur_nodes,
            )
            ret.left_enc = left_enc
            ret.right_enc = right_enc
            return ret

        def member_stmt(self, _: None) -> ast.ArchBlockStmt:
            """Grammar rule.

            member_stmt: doc_tag? py_code_block
                        | doc_tag? abstract_ability
                        | doc_tag? ability
                        | doc_tag? architype
                        | doc_tag? has_stmt
            """
            doc = self.match(ast.String)
            ret = self.consume(ast.ArchBlockStmt)
            if doc and isinstance(ret, ast.AstDocNode):
                ret.doc = doc
                ret.add_kids_left([doc])
            if isinstance(ret, ast.Ability):
                ret.signature.is_method = True
            return ret

        def has_stmt(self, kid: list[ast.AstNode]) -> ast.ArchHas:
            """Grammar rule.

            has_stmt: KW_STATIC? (KW_LET | KW_HAS) access_tag? has_assign_list SEMI
            """
            chomp = [*kid]
            is_static = (
                isinstance(chomp[0], ast.Token) and chomp[0].name == Tok.KW_STATIC
            )
            chomp = chomp[1:] if is_static else chomp
            is_freeze = isinstance(chomp[0], ast.Token) and chomp[0].name == Tok.KW_LET
            chomp = chomp[1:]
            access = chomp[0] if isinstance(chomp[0], ast.SubTag) else None
            chomp = chomp[1:] if access else chomp
            assign = chomp[0]
            if isinstance(assign, ast.SubNodeList):
                return ast.ArchHas(
                    vars=assign,
                    is_static=is_static,
                    is_frozen=is_freeze,
                    access=access,
                    kid=kid,
                )
            else:
                raise self.ice()

        def has_assign_list(self, _: None) -> ast.SubNodeList[ast.HasVar]:
            """Grammar rule.

            has_assign_list: (has_assign_list COMMA)? typed_has_clause
            """
            if consume := self.match(ast.SubNodeList):
                comma = self.consume_token(Tok.COMMA)
                assign = self.consume(ast.HasVar)
                new_kid = [*consume.kid, comma, assign]
            else:
                assign = self.consume(ast.HasVar)
                new_kid = [assign]
            valid_kid = [i for i in new_kid if isinstance(i, ast.HasVar)]
            return ast.SubNodeList[ast.HasVar](
                items=valid_kid,
                delim=Tok.COMMA,
                kid=new_kid,
            )

        def typed_has_clause(self, _: None) -> ast.HasVar:
            """Grammar rule.

            typed_has_clause: named_ref (COLON STRING)? type_tag (EQ expression | KW_BY KW_POST_INIT)?
            """
            semstr: ast.String | None = None
            value: ast.Expr | None = None
            defer: bool = False
            name = self.consume(ast.Name)
            if self.match_token(Tok.COLON):
                semstr = self.consume(ast.String)
            type_tag = self.consume(ast.SubTag)
            if self.match_token(Tok.EQ):
                value = self.consume(ast.Expr)
            elif self.match_token(Tok.KW_BY):
                defer = bool(self.consume_token(Tok.KW_POST_INIT))
            return ast.HasVar(
                semstr=semstr,
                name=name,
                type_tag=type_tag,
                defer=defer,
                value=value,
                kid=self.cur_nodes,
            )

        def type_tag(self, _: None) -> ast.SubTag[ast.Expr]:
            """Grammar rule.

            type_tag: COLON expression
            """
            self.consume_token(Tok.COLON)
            tag = self.consume(ast.Expr)
            return ast.SubTag[ast.Expr](tag=tag, kid=self.cur_nodes)

        def builtin_type(self, _: None) -> ast.Token:
            """Grammar rule.

            builtin_type: TYP_TYPE
                        | TYP_ANY
                        | TYP_BOOL
                        | TYP_DICT
                        | TYP_SET
                        | TYP_TUPLE
                        | TYP_LIST
                        | TYP_FLOAT
                        | TYP_INT
                        | TYP_BYTES
                        | TYP_STRING
            """
            token = self.consume(ast.Token)
            return ast.BuiltinType(
                name=token.name,
                orig_src=self.parse_ref.source,
                value=token.value,
                line=token.loc.first_line,
                end_line=token.loc.last_line,
                col_start=token.loc.col_start,
                col_end=token.loc.col_end,
                pos_start=token.pos_start,
                pos_end=token.pos_end,
            )

        def code_block(
            self, kid: list[ast.AstNode]
        ) -> ast.SubNodeList[ast.CodeBlockStmt]:
            """Grammar rule.

            code_block: LBRACE statement* RBRACE
            """
            left_enc = kid[0] if isinstance(kid[0], ast.Token) else None
            right_enc = kid[-1] if isinstance(kid[-1], ast.Token) else None
            valid_stmt = [i for i in kid if isinstance(i, ast.CodeBlockStmt)]
            if len(valid_stmt) == len(kid) - 2:
                return ast.SubNodeList[ast.CodeBlockStmt](
                    items=valid_stmt,
                    delim=Tok.WS,
                    left_enc=left_enc,
                    right_enc=right_enc,
                    kid=kid,
                )
            else:
                raise self.ice()

        def statement(self, kid: list[ast.AstNode]) -> ast.CodeBlockStmt:
            """Grammar rule.

            statement: import_stmt
                    | ability
                    | architype
                    | if_stmt
                    | while_stmt
                    | for_stmt
                    | try_stmt
                    | match_stmt
                    | with_stmt
                    | global_ref SEMI
                    | nonlocal_ref SEMI
                    | typed_ctx_block
                    | return_stmt SEMI
                    | (yield_expr | KW_YIELD) SEMI
                    | raise_stmt SEMI
                    | assert_stmt SEMI
                    | check_stmt SEMI
                    | assignment SEMI
                    | delete_stmt SEMI
                    | report_stmt SEMI
                    | expression SEMI
                    | ctrl_stmt SEMI
                    | py_code_block
                    | walker_stmt
                    | SEMI
            """
            if (code_block := self.match(ast.CodeBlockStmt)) and len(
                self.cur_nodes
            ) < 2:
                return code_block
            elif (token := self.match(ast.Token)) and token.name == Tok.KW_YIELD:
                return ast.ExprStmt(
                    expr=(
                        expr := ast.YieldExpr(
                            expr=None,
                            with_from=False,
                            kid=self.cur_nodes,
                        )
                    ),
                    in_fstring=False,
                    kid=[expr],
                )
            elif isinstance(kid[0], ast.Expr):
                return ast.ExprStmt(
                    expr=kid[0],
                    in_fstring=False,
                    kid=self.cur_nodes,
                )
            elif isinstance(kid[0], ast.CodeBlockStmt):
                kid[0].add_kids_right([kid[1]])
                return kid[0]
            else:
                raise self.ice()

        def typed_ctx_block(self, _: None) -> ast.TypedCtxBlock:
            """Grammar rule.

            typed_ctx_block: RETURN_HINT expression code_block
            """
            self.consume_token(Tok.RETURN_HINT)
            ctx = self.consume(ast.Expr)
            body = self.consume(ast.SubNodeList)
            return ast.TypedCtxBlock(
                type_ctx=ctx,
                body=body,
                kid=self.cur_nodes,
            )

        def if_stmt(self, _: None) -> ast.IfStmt:
            """Grammar rule.

            if_stmt: KW_IF expression code_block (elif_stmt | else_stmt)?
            """
            self.consume_token(Tok.KW_IF)
            condition = self.consume(ast.Expr)
            body = self.consume(ast.SubNodeList)
            else_body = self.match(ast.ElseStmt) or self.match(ast.ElseIf)
            return ast.IfStmt(
                condition=condition,
                body=body,
                else_body=else_body,
                kid=self.cur_nodes,
            )

        def elif_stmt(self, _: None) -> ast.ElseIf:
            """Grammar rule.

            elif_stmt: KW_ELIF expression code_block (elif_stmt | else_stmt)?
            """
            self.consume_token(Tok.KW_ELIF)
            condition = self.consume(ast.Expr)
            body = self.consume(ast.SubNodeList)
            else_body = self.match(ast.ElseStmt) or self.match(ast.ElseIf)
            return ast.ElseIf(
                condition=condition,
                body=body,
                else_body=else_body,
                kid=self.cur_nodes,
            )

        def else_stmt(self, _: None) -> ast.ElseStmt:
            """Grammar rule.

            else_stmt: KW_ELSE code_block
            """
            self.consume_token(Tok.KW_ELSE)
            body = self.consume(ast.SubNodeList)
            return ast.ElseStmt(
                body=body,
                kid=self.cur_nodes,
            )

        def try_stmt(self, _: None) -> ast.TryStmt:
            """Grammar rule.

            try_stmt: KW_TRY code_block except_list? else_stmt? finally_stmt?
            """
            self.consume_token(Tok.KW_TRY)
            block = self.consume(ast.SubNodeList)
            except_list = self.match(ast.SubNodeList)
            else_stmt = self.match(ast.ElseStmt)
            finally_stmt = self.match(ast.FinallyStmt)
            return ast.TryStmt(
                body=block,
                excepts=except_list,
                else_body=else_stmt,
                finally_body=finally_stmt,
                kid=self.cur_nodes,
            )

        def except_list(self, _: None) -> ast.SubNodeList[ast.Except]:
            """Grammar rule.

            except_list: except_def+
            """
            items = [self.consume(ast.Except)]
            while expt := self.match(ast.Except):
                items.append(expt)
            return ast.SubNodeList[ast.Except](
                items=items,
                delim=Tok.WS,
                kid=self.cur_nodes,
            )

        def except_def(self, _: None) -> ast.Except:
            """Grammar rule.

            except_def: KW_EXCEPT expression (KW_AS NAME)? code_block
            """
            name: ast.Name | None = None
            self.consume_token(Tok.KW_EXCEPT)
            ex_type = self.consume(ast.Expr)
            if self.match_token(Tok.KW_AS):
                name = self.consume(ast.Name)
            body = self.consume(ast.SubNodeList)
            return ast.Except(
                ex_type=ex_type,
                name=name,
                body=body,
                kid=self.cur_nodes,
            )

        def finally_stmt(self, _: None) -> ast.FinallyStmt:
            """Grammar rule.

            finally_stmt: KW_FINALLY code_block
            """
            self.consume_token(Tok.KW_FINALLY)
            body = self.consume(ast.SubNodeList)
            return ast.FinallyStmt(
                body=body,
                kid=self.cur_nodes,
            )

        def for_stmt(self, _: None) -> ast.IterForStmt | ast.InForStmt:
            """Grammar rule.

            for_stmt: KW_ASYNC? KW_FOR assignment KW_TO expression KW_BY
                        expression code_block else_stmt?
                    | KW_ASYNC? KW_FOR expression KW_IN expression code_block else_stmt?
            """
            is_async = bool(self.match_token(Tok.KW_ASYNC))
            self.consume_token(Tok.KW_FOR)
            if iter := self.match(ast.Assignment):
                self.consume_token(Tok.KW_TO)
                condition = self.consume(ast.Expr)
                self.consume_token(Tok.KW_BY)
                count_by = self.consume(ast.Assignment)
                body = self.consume(ast.SubNodeList)
                else_body = self.match(ast.ElseStmt)
                return ast.IterForStmt(
                    is_async=is_async,
                    iter=iter,
                    condition=condition,
                    count_by=count_by,
                    body=body,
                    else_body=else_body,
                    kid=self.cur_nodes,
                )
            target = self.consume(ast.Expr)
            self.consume_token(Tok.KW_IN)
            collection = self.consume(ast.Expr)
            body = self.consume(ast.SubNodeList)
            else_body = self.match(ast.ElseStmt)
            return ast.InForStmt(
                is_async=is_async,
                target=target,
                collection=collection,
                body=body,
                else_body=else_body,
                kid=self.cur_nodes,
            )

        def while_stmt(self, _: None) -> ast.WhileStmt:
            """Grammar rule.

            while_stmt: KW_WHILE expression code_block
            """
            self.consume_token(Tok.KW_WHILE)
            condition = self.consume(ast.Expr)
            body = self.consume(ast.SubNodeList)
            return ast.WhileStmt(
                condition=condition,
                body=body,
                kid=self.cur_nodes,
            )

        def with_stmt(self, _: None) -> ast.WithStmt:
            """Grammar rule.

            with_stmt: KW_ASYNC? KW_WITH expr_as_list code_block
            """
            is_async = bool(self.match_token(Tok.KW_ASYNC))
            self.consume_token(Tok.KW_WITH)
            exprs = self.consume(ast.SubNodeList)
            body = self.consume(ast.SubNodeList)
            return ast.WithStmt(
                is_async=is_async,
                exprs=exprs,
                body=body,
                kid=self.cur_nodes,
            )

        def expr_as_list(self, _: None) -> ast.SubNodeList[ast.ExprAsItem]:
            """Grammar rule.

            expr_as_list: (expr_as COMMA)* expr_as
            """
            items = [self.consume(ast.ExprAsItem)]
            while self.match_token(Tok.COMMA):
                items.append(self.consume(ast.ExprAsItem))
            return ast.SubNodeList[ast.ExprAsItem](
                items=items,
                delim=Tok.COMMA,
                kid=self.cur_nodes,
            )

        def expr_as(self, _: None) -> ast.ExprAsItem:
            """Grammar rule.

            expr_as: expression (KW_AS expression)?
            """
            expr = self.consume(ast.Expr)
            alias = self.consume(ast.Expr) if self.match_token(Tok.KW_AS) else None
            return ast.ExprAsItem(
                expr=expr,
                alias=alias,
                kid=self.cur_nodes,
            )

        def raise_stmt(self, _: None) -> ast.RaiseStmt:
            """Grammar rule.

            raise_stmt: KW_RAISE (expression (KW_FROM expression)?)?
            """
            e_type: ast.Expr | None = None
            from_target: ast.Expr | None = None
            self.consume_token(Tok.KW_RAISE)
            if e_type := self.match(ast.Expr):
                from_target = (
                    self.consume(ast.Expr) if self.match_token(Tok.KW_FROM) else None
                )
            return ast.RaiseStmt(
                cause=e_type,
                from_target=from_target,
                kid=self.cur_nodes,
            )

        def assert_stmt(self, _: None) -> ast.AssertStmt:
            """Grammar rule.

            assert_stmt: KW_ASSERT expression (COMMA expression)?
            """
            error_msg: ast.Expr | None = None
            self.consume_token(Tok.KW_ASSERT)
            condition = self.consume(ast.Expr)
            if self.match_token(Tok.COMMA):
                error_msg = self.consume(ast.Expr)
            return ast.AssertStmt(
                condition=condition,
                error_msg=error_msg,
                kid=self.cur_nodes,
            )

        def check_stmt(self, _: None) -> ast.CheckStmt:
            """Grammar rule.

            check_stmt: KW_CHECK expression
            """
            self.consume_token(Tok.KW_CHECK)
            target = self.consume(ast.Expr)
            return ast.CheckStmt(
                target=target,
                kid=self.cur_nodes,
            )

        def ctrl_stmt(self, _: None) -> ast.CtrlStmt:
            """Grammar rule.

            ctrl_stmt: KW_SKIP | KW_BREAK | KW_CONTINUE
            """
            tok = (
                self.match_token(Tok.KW_SKIP)
                or self.match_token(Tok.KW_BREAK)
                or self.consume_token(Tok.KW_CONTINUE)
            )
            return ast.CtrlStmt(
                ctrl=tok,
                kid=self.cur_nodes,
            )

        def delete_stmt(self, _: None) -> ast.DeleteStmt:
            """Grammar rule.

            delete_stmt: KW_DELETE expression
            """
            self.consume_token(Tok.KW_DELETE)
            target = self.consume(ast.Expr)
            return ast.DeleteStmt(
                target=target,
                kid=self.cur_nodes,
            )

        def report_stmt(self, _: None) -> ast.ReportStmt:
            """Grammar rule.

            report_stmt: KW_REPORT expression
            """
            self.consume_token(Tok.KW_REPORT)
            target = self.consume(ast.Expr)
            return ast.ReportStmt(
                expr=target,
                kid=self.cur_nodes,
            )

        def return_stmt(self, _: None) -> ast.ReturnStmt:
            """Grammar rule.

            return_stmt: KW_RETURN expression?
            """
            self.consume_token(Tok.KW_RETURN)
            expr = self.match(ast.Expr)
            return ast.ReturnStmt(
                expr=expr,
                kid=self.cur_nodes,
            )

        def walker_stmt(self, _: None) -> ast.CodeBlockStmt:
            """Grammar rule.

            walker_stmt: disengage_stmt | revisit_stmt | visit_stmt | ignore_stmt
            """
            return self.consume(ast.CodeBlockStmt)

        def ignore_stmt(self, _: None) -> ast.IgnoreStmt:
            """Grammar rule.

            ignore_stmt: KW_IGNORE expression SEMI
            """
            self.consume_token(Tok.KW_IGNORE)
            target = self.consume(ast.Expr)
            self.consume_token(Tok.SEMI)
            return ast.IgnoreStmt(
                target=target,
                kid=self.cur_nodes,
            )

        def visit_stmt(self, _: None) -> ast.VisitStmt:
            """Grammar rule.

            visit_stmt: KW_VISIT (inherited_archs)? expression (else_stmt | SEMI)
            """
            self.consume_token(Tok.KW_VISIT)
            sub_name = self.match(ast.SubNodeList)
            target = self.consume(ast.Expr)
            else_body = self.match(ast.ElseStmt)
            if else_body is None:
                self.consume_token(Tok.SEMI)
            return ast.VisitStmt(
                vis_type=sub_name,
                target=target,
                else_body=else_body,
                kid=self.cur_nodes,
            )

        def revisit_stmt(self, _: None) -> ast.RevisitStmt:
            """Grammar rule.

            revisit_stmt: KW_REVISIT expression? (else_stmt | SEMI)
            """
            self.consume_token(Tok.KW_REVISIT)
            target = self.match(ast.Expr)
            else_body = self.match(ast.ElseStmt)
            if else_body is None:
                self.consume_token(Tok.SEMI)
            return ast.RevisitStmt(
                hops=target,
                else_body=else_body,
                kid=self.cur_nodes,
            )

        def disengage_stmt(self, _: None) -> ast.DisengageStmt:
            """Grammar rule.

            disengage_stmt: KW_DISENGAGE SEMI
            """
            kw = self.consume_token(Tok.KW_DISENGAGE)
            semi = self.consume_token(Tok.SEMI)
            return ast.DisengageStmt(
                kid=[kw, semi],
            )

        def global_ref(self, _: None) -> ast.GlobalStmt:
            """Grammar rule.

            global_ref: GLOBAL_OP name_list
            """
            self.consume_token(Tok.GLOBAL_OP)
            target = self.consume(ast.SubNodeList)
            return ast.GlobalStmt(
                target=target,
                kid=self.cur_nodes,
            )

        def nonlocal_ref(self, _: None) -> ast.NonLocalStmt:
            """Grammar rule.

            nonlocal_ref: NONLOCAL_OP name_list
            """
            self.consume_token(Tok.NONLOCAL_OP)
            target = self.consume(ast.SubNodeList)
            return ast.NonLocalStmt(
                target=target,
                kid=self.cur_nodes,
            )

        def assignment(self, _: None) -> ast.Assignment:
            """Grammar rule.

            assignment: KW_LET? (atomic_chain EQ)+ (yield_expr | expression)
                    | atomic_chain (COLON STRING)? type_tag (EQ (yield_expr | expression))?
                    | atomic_chain aug_op (yield_expr | expression)
            """
            assignees: list = []
            type_tag: ast.SubTag | None = None
            is_aug: ast.Token | None = None
            semstr: ast.String | None = None

            is_frozen = bool(self.match_token(Tok.KW_LET))
            if first_expr := self.match(ast.Expr):
                assignees.append(first_expr)

            token = self.match(ast.Token)
            if token and (token.name == Tok.EQ):
                assignees.append(token)
                while expr := self.match(ast.Expr):
                    eq = self.match_token(Tok.EQ)
                    assignees.append(expr)
                    if eq:
                        assignees.append(eq)
                value = assignees.pop()
            elif token and (token.name not in {Tok.COLON, Tok.EQ}):
                is_aug = token
                value = self.consume(ast.Expr)
            else:
                semstr = (
                    self.match(ast.String)
                    if (token and (token.name == Tok.COLON))
                    else None
                )
                type_tag = self.consume(ast.SubTag)
                value = self.consume(ast.Expr) if self.match_token(Tok.EQ) else None

            valid_assignees = [i for i in assignees if isinstance(i, (ast.Expr))]
            new_targ = ast.SubNodeList[ast.Expr](
                items=valid_assignees,
                delim=Tok.EQ,
                kid=assignees,
            )
            kid = [x for x in self.cur_nodes if x not in assignees]
            kid.insert(1, new_targ) if is_frozen else kid.insert(0, new_targ)
            if is_aug:
                return ast.Assignment(
                    target=new_targ,
                    type_tag=type_tag,
                    value=value,
                    mutable=is_frozen,
                    aug_op=is_aug,
                    kid=kid,
                )
            return ast.Assignment(
                target=new_targ,
                type_tag=type_tag,
                value=value,
                mutable=is_frozen,
                kid=kid,
                semstr=semstr,
            )

        def expression(self, _: None) -> ast.Expr:
            """Grammar rule.

            expression: walrus_assign
                    | pipe (KW_IF expression KW_ELSE expression)?
                    | lambda_expr
            """
            value = self.consume(ast.Expr)
            if self.match_token(Tok.KW_IF):
                condition = self.consume(ast.Expr)
                self.consume_token(Tok.KW_ELSE)
                else_value = self.consume(ast.Expr)
                return ast.IfElseExpr(
                    value=value,
                    condition=condition,
                    else_value=else_value,
                    kid=self.cur_nodes,
                )
            return value

        def walrus_assign(self, _: None) -> ast.Expr:
            """Grammar rule.

            walrus_assign: (walrus_assign WALRUS_EQ)? pipe
            """
            return self._binary_expr_unwind(self.cur_nodes)

        def lambda_expr(self, _: None) -> ast.LambdaExpr:
            """Grammar rule.

            lamda_expr: KW_WITH func_decl_params? (RETURN_HINT expression)? KW_CAN expression
            """
            return_type: ast.Expr | None = None
            sig_kid: list[ast.AstNode] = []
            self.consume_token(Tok.KW_WITH)
            params = self.match(ast.SubNodeList)
            if self.match_token(Tok.RETURN_HINT):
                return_type = self.consume(ast.Expr)
            self.consume_token(Tok.KW_CAN)
            body = self.consume(ast.Expr)
            if params:
                sig_kid.append(params)
            if return_type:
                sig_kid.append(return_type)
            signature = (
                ast.FuncSignature(
                    params=params,
                    return_type=return_type,
                    kid=sig_kid,
                )
                if params or return_type
                else None
            )
            new_kid = [i for i in self.cur_nodes if i != params and i != return_type]
            new_kid.insert(1, signature) if signature else None
            return ast.LambdaExpr(
                signature=signature,
                body=body,
                kid=new_kid,
            )

        def pipe(self, _: None) -> ast.Expr:
            """Grammar rule.

            pipe: pipe_back PIPE_FWD pipe
                | pipe_back
            """
            return self._binary_expr_unwind(self.cur_nodes)

        def pipe_back(self, _: None) -> ast.Expr:
            """Grammar rule.

            pipe_back: bitwise_or PIPE_BKWD pipe_back
                     | bitwise_or
            """
            return self._binary_expr_unwind(self.cur_nodes)

        def bitwise_or(self, _: None) -> ast.Expr:
            """Grammar rule.

            bitwise_or: bitwise_xor BW_OR bitwise_or
                      | bitwise_xor
            """
            return self._binary_expr_unwind(self.cur_nodes)

        def bitwise_xor(self, _: None) -> ast.Expr:
            """Grammar rule.

            bitwise_xor: bitwise_and BW_XOR bitwise_xor
                       | bitwise_and
            """
            return self._binary_expr_unwind(self.cur_nodes)

        def bitwise_and(self, _: None) -> ast.Expr:
            """Grammar rule.

            bitwise_and: shift BW_AND bitwise_and
                       | shift
            """
            return self._binary_expr_unwind(self.cur_nodes)

        def shift(self, _: None) -> ast.Expr:
            """Grammar rule.

            shift: (shift (RSHIFT | LSHIFT))? logical_or
            """
            return self._binary_expr_unwind(self.cur_nodes)

        def logical_or(self, _: None) -> ast.Expr:
            """Grammar rule.

            logical_or: logical_and (KW_OR logical_and)*
            """
            value = self.consume(ast.Expr)
            if not (ops := self.match_token(Tok.KW_OR)):
                return value
            values: list = [value]
            while value := self.consume(ast.Expr):
                values.append(value)
                if not self.match_token(Tok.KW_OR):
                    break
            return ast.BoolExpr(
                op=ops,
                values=values,
                kid=self.cur_nodes,
            )

        def logical_and(self, _: None) -> ast.Expr:
            """Grammar rule.

            logical_and: logical_not (KW_AND logical_not)*
            """
            value = self.consume(ast.Expr)
            if not (ops := self.match_token(Tok.KW_AND)):
                return value
            values: list = [value]
            while value := self.consume(ast.Expr):
                values.append(value)
                if not self.match_token(Tok.KW_AND):
                    break
            return ast.BoolExpr(
                op=ops,
                values=values,
                kid=self.cur_nodes,
            )

        def logical_not(self, _: None) -> ast.Expr:
            """Grammar rule.

            logical_not: NOT logical_not | compare
            """
            if op := self.match_token(Tok.NOT):
                operand = self.consume(ast.Expr)
                return ast.UnaryExpr(
                    op=op,
                    operand=operand,
                    kid=self.cur_nodes,
                )
            return self.consume(ast.Expr)

        def compare(self, _: None) -> ast.Expr:
            """Grammar rule.

            compare: (arithmetic cmp_op)* arithmetic
            """
            ops: list = []
            rights: list = []
            left = self.consume(ast.Expr)
            while op := self.match(ast.Token):
                ops.append(op)
                rights.append(self.consume(ast.Expr))
            if not ops:
                return left
            return ast.CompareExpr(
                left=left,
                ops=ops,
                rights=rights,
                kid=self.cur_nodes,
            )

        def cmp_op(self, _: None) -> ast.Token:
            """Grammar rule.

            cmp_op: KW_ISN
                  | KW_IS
                  | KW_NIN
                  | KW_IN
                  | NE
                  | GTE
                  | LTE
                  | GT
                  | LT
                  | EE
            """
            return self.consume(ast.Token)

        def arithmetic(self, _: None) -> ast.Expr:
            """Grammar rule.

            arithmetic: (arithmetic (MINUS | PLUS))? term
            """
            return self._binary_expr_unwind(self.cur_nodes)

        def term(self, _: None) -> ast.Expr:
            """Grammar rule.

            term: (term (MOD | DIV | FLOOR_DIV | STAR_MUL | DECOR_OP))? power
            """
            return self._binary_expr_unwind(self.cur_nodes)

        def factor(self, _: None) -> ast.Expr:
            """Grammar rule.

            factor: (BW_NOT | MINUS | PLUS) factor | connect
            """
            if (
                op := self.match_token(Tok.BW_NOT)
                or self.match_token(Tok.MINUS)
                or self.match_token(Tok.PLUS)
            ):
                operand = self.consume(ast.Expr)
                return ast.UnaryExpr(
                    op=op,
                    operand=operand,
                    kid=self.cur_nodes,
                )
            return self._binary_expr_unwind(self.cur_nodes)

        def power(self, _: None) -> ast.Expr:
            """Grammar rule.

            power: (power STAR_POW)? factor
            """
            return self._binary_expr_unwind(self.cur_nodes)

        def connect(self, _: None) -> ast.Expr:
            """Grammar rule.

            connect: (connect (connect_op | disconnect_op))? atomic_pipe
            """
            return self._binary_expr_unwind(self.cur_nodes)

        def atomic_pipe(self, _: None) -> ast.Expr:
            """Grammar rule.

            atomic_pipe: (atomic_pipe A_PIPE_FWD)? atomic_pipe_back
            """
            return self._binary_expr_unwind(self.cur_nodes)

        def atomic_pipe_back(self, _: None) -> ast.Expr:
            """Grammar rule.

            atomic_pipe_back: (atomic_pipe_back A_PIPE_BKWD)? ds_spawn
            """
            return self._binary_expr_unwind(self.cur_nodes)

        def ds_spawn(self, _: None) -> ast.Expr:
            """Grammar rule.

            ds_spawn: (ds_spawn KW_SPAWN)? unpack
            """
            return self._binary_expr_unwind(self.cur_nodes)

        def unpack(self, _: None) -> ast.Expr:
            """Grammar rule.

            unpack: STAR_MUL? ref
            """
            if op := self.match_token(Tok.STAR_MUL):
                operand = self.consume(ast.Expr)
                return ast.UnaryExpr(
                    op=op,
                    operand=operand,
                    kid=self.cur_nodes,
                )
            return self._binary_expr_unwind(self.cur_nodes)

        def ref(self, _: None) -> ast.Expr:
            """Grammar rule.

            ref: walrus_assign
               | BW_AND walrus_assign
            """
            if op := self.match_token(Tok.BW_AND):
                operand = self.consume(ast.Expr)
                return ast.UnaryExpr(
                    op=op,
                    operand=operand,
                    kid=self.cur_nodes,
                )
            return self._binary_expr_unwind(self.cur_nodes)

        def pipe_call(self, _: None) -> ast.Expr:
            """Grammar rule.

            pipe_call: atomic_chain
                | PIPE_FWD atomic_chain
                | A_PIPE_FWD atomic_chain
                | KW_SPAWN atomic_chain
                | KW_AWAIT atomic_chain
            """
            if len(self.cur_nodes) == 2:
                if self.match_token(Tok.KW_AWAIT):
                    target = self.consume(ast.Expr)
                    return ast.AwaitExpr(
                        target=target,
                        kid=self.cur_nodes,
                    )
                elif op := self.match(ast.Token):
                    operand = self.consume(ast.Expr)
                    return ast.UnaryExpr(
                        op=op,
                        operand=operand,
                        kid=self.cur_nodes,
                    )
            return self._binary_expr_unwind(self.cur_nodes)

        def aug_op(self, _: None) -> ast.Token:
            """Grammar rule.

            aug_op: RSHIFT_EQ
                     | LSHIFT_EQ
                     | BW_NOT_EQ
                     | BW_XOR_EQ
                     | BW_OR_EQ
                     | BW_AND_EQ
                     | MOD_EQ
                     | DIV_EQ
                     | FLOOR_DIV_EQ
                     | MUL_EQ
                     | SUB_EQ
                     | ADD_EQ
                     | WALRUS_EQ
            """
            return self.consume(ast.Token)

        def atomic_chain(self, _: None) -> ast.Expr:
            """Grammar rule.

            atomic_chain: atomic_chain NULL_OK? (filter_compr | assign_compr | index_slice)
                        | atomic_chain NULL_OK? (DOT_BKWD | DOT_FWD | DOT) named_ref
                        | (atomic_call | atom | edge_ref_chain)
            """
            if len(self.cur_nodes) == 1:
                return self.consume(ast.Expr)
            target = self.consume(ast.Expr)
            is_null_ok = bool(self.match_token(Tok.NULL_OK))
            if right := self.match(ast.AtomExpr):
                return ast.AtomTrailer(
                    target=target,
                    right=right,
                    is_null_ok=is_null_ok,
                    is_attr=False,
                    kid=self.cur_nodes,
                )
            token = (
                self.match_token(Tok.DOT_BKWD)
                or self.match_token(Tok.DOT_FWD)
                or self.consume_token(Tok.DOT)
            )
            name = self.match(ast.AtomExpr) or self.consume(ast.AtomTrailer)
            return ast.AtomTrailer(
                target=(target if token.name != Tok.DOT_BKWD else name),
                right=(name if token.name != Tok.DOT_BKWD else target),
                is_null_ok=is_null_ok,
                is_attr=True,
                kid=self.cur_nodes,
            )

        def atomic_call(self, _: None) -> ast.FuncCall:
            """Grammar rule.

            atomic_call: atomic_chain LPAREN param_list? (KW_BY atomic_call)? RPAREN
            """
            genai_call: ast.FuncCall | None = None
            target = self.consume(ast.Expr)
            self.consume_token(Tok.LPAREN)
            params = self.match(ast.SubNodeList)
            if self.match_token(Tok.KW_BY):
                genai_call = self.consume(ast.FuncCall)
            self.consume_token(Tok.RPAREN)
            return ast.FuncCall(
                target=target,
                params=params,
                genai_call=genai_call,
                kid=self.cur_nodes,
            )

        def index_slice(self, _: None) -> ast.IndexSlice:
            """Grammar rule.

            index_slice: LSQUARE                                                        \
                            expression? COLON expression? (COLON expression?)?          \
                            (COMMA expression? COLON expression? (COLON expression?)?)* \
                         RSQUARE
                        | list_val
            """
            if len(self.cur_nodes) == 1:
                index = self.consume(ast.ListVal)
                if not index.values:
                    raise self.ice()
                if len(index.values.items) == 1:
                    expr = index.values.items[0] if index.values else None
                    kid = self.cur_nodes
                else:
                    sublist = ast.SubNodeList[ast.Expr | ast.KWPair](
                        items=[*index.values.items], delim=Tok.COMMA, kid=index.kid
                    )
                    expr = ast.TupleVal(values=sublist, kid=[sublist])
                    kid = [expr]
                return ast.IndexSlice(
                    slices=[ast.IndexSlice.Slice(start=expr, stop=None, step=None)],
                    is_range=False,
                    kid=kid,
                )
            else:
                self.consume_token(Tok.LSQUARE)
                slices: list[ast.IndexSlice.Slice] = []
                while not self.match_token(Tok.RSQUARE):
                    expr1 = self.match(ast.Expr)
                    self.consume_token(Tok.COLON)
                    expr2 = self.match(ast.Expr)
                    expr3 = (
                        self.match(ast.Expr) if self.match_token(Tok.COLON) else None
                    )
                    self.match_token(Tok.COMMA)
                    slices.append(
                        ast.IndexSlice.Slice(start=expr1, stop=expr2, step=expr3)
                    )
                return ast.IndexSlice(
                    slices=slices,
                    is_range=True,
                    kid=self.cur_nodes,
                )

        def atom(self, _: None) -> ast.Expr:
            """Grammar rule.

            atom: named_ref
                 | LPAREN (expression | yield_expr) RPAREN
                 | atom_collection
                 | atom_literal
                 | type_ref
            """
            if self.match_token(Tok.LPAREN):
                value = self.match(ast.Expr) or self.consume(ast.YieldExpr)
                self.consume_token(Tok.RPAREN)
                return ast.AtomUnit(value=value, kid=self.cur_nodes)
            return self.consume(ast.AtomExpr)

        def yield_expr(self, _: None) -> ast.YieldExpr:
            """Grammar rule.

            yield_expr: KW_YIELD KW_FROM? expression
            """
            self.consume_token(Tok.KW_YIELD)
            is_with_from = bool(self.match_token(Tok.KW_FROM))
            expr = self.consume(ast.Expr)
            return ast.YieldExpr(
                expr=expr,
                with_from=is_with_from,
                kid=self.cur_nodes,
            )

        def atom_literal(self, _: None) -> ast.AtomExpr:
            """Grammar rule.

            atom_literal: builtin_type
                        | NULL
                        | BOOL
                        | multistring
                        | FLOAT
                        | OCT
                        | BIN
                        | HEX
                        | INT
            """
            return self.consume(ast.AtomExpr)

        def atom_collection(self, kid: list[ast.AstNode]) -> ast.AtomExpr:
            """Grammar rule.

            atom_collection: dict_compr
                           | set_compr
                           | gen_compr
                           | list_compr
                           | dict_val
                           | set_val
                           | tuple_val
                           | list_val
            """
            return self.consume(ast.AtomExpr)

        def multistring(self, _: None) -> ast.AtomExpr:
            """Grammar rule.

            multistring: (fstring | STRING)+
            """
            valid_strs = [self.match(ast.String) or self.consume(ast.FString)]
            while node := (self.match(ast.String) or self.match(ast.FString)):
                valid_strs.append(node)
            return ast.MultiString(
                strings=valid_strs,
                kid=self.cur_nodes,
            )

        def fstring(self, _: None) -> ast.FString:
            """Grammar rule.

            fstring: FSTR_START fstr_parts FSTR_END
                | FSTR_SQ_START fstr_sq_parts FSTR_SQ_END
            """
            self.match_token(Tok.FSTR_START) or self.consume_token(Tok.FSTR_SQ_START)
            target = self.match(ast.SubNodeList)
            self.match_token(Tok.FSTR_END) or self.consume_token(Tok.FSTR_SQ_END)
            return ast.FString(
                parts=target,
                kid=self.cur_nodes,
            )

        def fstr_parts(self, _: None) -> ast.SubNodeList[ast.String | ast.ExprStmt]:
            """Grammar rule.

            fstr_parts: (FSTR_PIECE | FSTR_BESC | LBRACE expression RBRACE )*
            """
            valid_parts: list[ast.String | ast.ExprStmt] = [
                (
                    i
                    if isinstance(i, ast.String)
                    else ast.ExprStmt(expr=i, in_fstring=True, kid=[i])
                )
                for i in self.cur_nodes
                if isinstance(i, ast.Expr)
            ]
            return ast.SubNodeList[ast.String | ast.ExprStmt](
                items=valid_parts,
                delim=None,
                kid=valid_parts,
            )

        def fstr_sq_parts(self, _: None) -> ast.SubNodeList[ast.String | ast.ExprStmt]:
            """Grammar rule.

            fstr_sq_parts: (FSTR_SQ_PIECE | FSTR_BESC | LBRACE expression RBRACE )*
            """
            valid_parts: list[ast.String | ast.ExprStmt] = [
                (
                    i
                    if isinstance(i, ast.String)
                    else ast.ExprStmt(expr=i, in_fstring=True, kid=[i])
                )
                for i in self.cur_nodes
                if isinstance(i, ast.Expr)
            ]
            return ast.SubNodeList[ast.String | ast.ExprStmt](
                items=valid_parts,
                delim=None,
                kid=valid_parts,
            )

        def list_val(self, _: None) -> ast.ListVal:
            """Grammar rule.

            list_val: LSQUARE (expr_list COMMA?)? RSQUARE
            """
            self.consume_token(Tok.LSQUARE)
            values = self.match(ast.SubNodeList)
            self.match_token(Tok.COMMA)
            self.consume_token(Tok.RSQUARE)
            return ast.ListVal(
                values=values,
                kid=self.cur_nodes,
            )

        def tuple_val(self, _: None) -> ast.TupleVal:
            """Grammar rule.

            tuple_val: LPAREN tuple_list? RPAREN
            """
            self.consume_token(Tok.LPAREN)
            target = self.match(ast.SubNodeList)
            self.consume_token(Tok.RPAREN)
            return ast.TupleVal(
                values=target,
                kid=self.cur_nodes,
            )

        def set_val(self, _: None) -> ast.SetVal:
            """Grammar rule.

            set_val: LBRACE expr_list COMMA? RBRACE
            """
            self.match_token(Tok.LBRACE)
            expr_list = self.match(ast.SubNodeList)
            self.match_token(Tok.COMMA)
            self.match_token(Tok.RBRACE)
            return ast.SetVal(
                values=expr_list,
                kid=self.cur_nodes,
            )

        def expr_list(self, kid: list[ast.AstNode]) -> ast.SubNodeList[ast.Expr]:
            """Grammar rule.

            expr_list: (expr_list COMMA)? expression
            """
            new_kid: list = []
            if consume := self.match(ast.SubNodeList):
                comma = self.consume_token(Tok.COMMA)
                new_kid.extend([*consume.kid, comma])
            expr = self.consume(ast.Expr)
            new_kid.extend([expr])
            valid_kid = [i for i in new_kid if isinstance(i, ast.Expr)]
            return ast.SubNodeList[ast.Expr](
                items=valid_kid,
                delim=Tok.COMMA,
                kid=new_kid,
            )

        def kw_expr_list(self, kid: list[ast.AstNode]) -> ast.SubNodeList[ast.KWPair]:
            """Grammar rule.

            kw_expr_list: (kw_expr_list COMMA)? kw_expr
            """
            if consume := self.match(ast.SubNodeList):
                comma = self.consume_token(Tok.COMMA)
                expr = self.consume(ast.KWPair)
                new_kid = [*consume.kid, comma, expr]
            else:
                expr = self.consume(ast.KWPair)
                new_kid = [expr]
            valid_kid = [i for i in new_kid if isinstance(i, ast.KWPair)]
            return ast.SubNodeList[ast.KWPair](
                items=valid_kid,
                delim=Tok.COMMA,
                kid=new_kid,
            )

        def kw_expr(self, _: None) -> ast.KWPair:
            """Grammar rule.

            kw_expr: named_ref EQ expression | STAR_POW expression
            """
            if self.match_token(Tok.STAR_POW):
                value = self.consume(ast.Expr)
                key = None
            else:
                key = self.consume(ast.Name)
                self.consume_token(Tok.EQ)
                value = self.consume(ast.Expr)
            return ast.KWPair(
                key=key,
                value=value,
                kid=self.cur_nodes,
            )

        def name_list(self, _: None) -> ast.SubNodeList[ast.Name]:
            """Grammar rule.

            name_list: (named_ref COMMA)* named_ref
            """
            valid_kid = [self.consume(ast.Name)]
            while self.match_token(Tok.COMMA):
                valid_kid.append(self.consume(ast.Name))
            return ast.SubNodeList[ast.Name](
                items=valid_kid,
                delim=Tok.COMMA,
                kid=self.cur_nodes,
            )

        def tuple_list(self, _: None) -> ast.SubNodeList[ast.Expr | ast.KWPair]:
            """Grammar rule.

            tuple_list: expression COMMA expr_list    COMMA kw_expr_list COMMA?
                      | expression COMMA kw_expr_list COMMA?
                      | expression COMMA expr_list    COMMA?
                      | expression COMMA
                      | kw_expr_list COMMA?
            """
            if first_expr := self.match(ast.SubNodeList):
                comma = self.match_token(Tok.COMMA)
                if comma:
                    first_expr.kid.append(comma)
                return first_expr
            expr = self.consume(ast.Expr)
            self.consume_token(Tok.COMMA)
            second_expr = self.match(ast.SubNodeList)
            self.match_token(Tok.COMMA)
            kw_expr_list = self.match(ast.SubNodeList)
            self.match_token(Tok.COMMA)
            expr_list: list = []
            if second_expr:
                expr_list = second_expr.kid
                if kw_expr_list:
                    expr_list = [*expr_list, *kw_expr_list.kid]
            expr_list = [expr, *expr_list]
            valid_kid = [i for i in expr_list if isinstance(i, (ast.Expr, ast.KWPair))]
            return ast.SubNodeList[ast.Expr | ast.KWPair](
                items=valid_kid,
                delim=Tok.COMMA,
                kid=self.cur_nodes,
            )

        def dict_val(self, _: None) -> ast.DictVal:
            """Grammar rule.

            dict_val: LBRACE ((kv_pair COMMA)* kv_pair COMMA?)? RBRACE
            """
            self.consume_token(Tok.LBRACE)
            kv_pairs: list = []
            while item := self.match(ast.KVPair):
                kv_pairs.append(item)
                self.match_token(Tok.COMMA)
            self.consume_token(Tok.RBRACE)
            return ast.DictVal(
                kv_pairs=kv_pairs,
                kid=self.cur_nodes,
            )

        def kv_pair(self, _: None) -> ast.KVPair:
            """Grammar rule.

            kv_pair: expression COLON expression | STAR_POW expression
            """
            if self.match_token(Tok.STAR_POW):
                value = self.consume(ast.Expr)
                return ast.KVPair(
                    key=None,
                    value=value,
                    kid=self.cur_nodes,
                )
            key = self.consume(ast.Expr)
            self.consume_token(Tok.COLON)
            value = self.consume(ast.Expr)
            return ast.KVPair(
                key=key,
                value=value,
                kid=self.cur_nodes,
            )

        def list_compr(self, _: None) -> ast.ListCompr:
            """Grammar rule.

            list_compr: LSQUARE expression inner_compr+ RSQUARE
            """
            self.consume_token(Tok.LSQUARE)
            out_expr = self.consume(ast.Expr)
            comprs = self.consume_many(ast.InnerCompr)
            self.consume_token(Tok.RSQUARE)
            return ast.ListCompr(
                out_expr=out_expr,
                compr=comprs,
                kid=self.cur_nodes,
            )

        def gen_compr(self, _: None) -> ast.GenCompr:
            """Grammar rule.

            gen_compr: LPAREN expression inner_compr+ RPAREN
            """
            self.consume_token(Tok.LPAREN)
            out_expr = self.consume(ast.Expr)
            comprs = self.consume_many(ast.InnerCompr)
            self.consume_token(Tok.RPAREN)
            return ast.GenCompr(
                out_expr=out_expr,
                compr=comprs,
                kid=self.cur_nodes,
            )

        def set_compr(self, _: None) -> ast.SetCompr:
            """Grammar rule.

            set_compr: LBRACE expression inner_compr+ RBRACE
            """
            self.consume_token(Tok.LBRACE)
            out_expr = self.consume(ast.Expr)
            comprs = self.consume_many(ast.InnerCompr)
            self.consume_token(Tok.RBRACE)
            return ast.SetCompr(
                out_expr=out_expr,
                compr=comprs,
                kid=self.cur_nodes,
            )

        def dict_compr(self, _: None) -> ast.DictCompr:
            """Grammar rule.

            dict_compr: LBRACE kv_pair inner_compr+ RBRACE
            """
            self.consume_token(Tok.LBRACE)
            kv_pair = self.consume(ast.KVPair)
            comprs = self.consume_many(ast.InnerCompr)
            self.consume_token(Tok.RBRACE)
            return ast.DictCompr(
                kv_pair=kv_pair,
                compr=comprs,
                kid=self.cur_nodes,
            )

        def inner_compr(self, _: None) -> ast.InnerCompr:
            """Grammar rule.

            inner_compr: KW_ASYNC? KW_FOR atomic_chain KW_IN pipe_call (KW_IF walrus_assign)*
            """
            conditional: list = []
            is_async = bool(self.match_token(Tok.KW_ASYNC))
            self.consume_token(Tok.KW_FOR)
            target = self.consume(ast.Expr)
            self.consume_token(Tok.KW_IN)
            collection = self.consume(ast.Expr)
            while self.match_token(Tok.KW_IF):
                conditional.append(self.consume(ast.Expr))
            return ast.InnerCompr(
                is_async=is_async,
                target=target,
                collection=collection,
                conditional=conditional,
                kid=self.cur_nodes,
            )

        def param_list(self, _: None) -> ast.SubNodeList[ast.Expr | ast.KWPair]:
            """Grammar rule.

            param_list: expr_list    COMMA kw_expr_list COMMA?
                      | kw_expr_list COMMA?
                      | expr_list    COMMA?
            """
            kw_expr_list: ast.SubNodeList | None = None
            expr_list = self.consume(ast.SubNodeList)
            if len(self.cur_nodes) > 2:
                self.consume_token(Tok.COMMA)
                kw_expr_list = self.consume(ast.SubNodeList)
            ends_comma = self.match_token(Tok.COMMA)
            if kw_expr_list:
                valid_kid = [
                    i
                    for i in [*expr_list.items, *kw_expr_list.items]
                    if isinstance(i, (ast.Expr, ast.KWPair))
                ]
                return ast.SubNodeList[ast.Expr | ast.KWPair](
                    items=valid_kid,
                    delim=Tok.COMMA,
                    kid=self.cur_nodes,
                )
            else:
                if ends_comma:
                    expr_list.kid.append(ends_comma)
                return expr_list

        def assignment_list(self, _: None) -> ast.SubNodeList[ast.Assignment]:
            """Grammar rule.

            assignment_list: assignment_list COMMA assignment | assignment
            """
            if consume := self.match(ast.SubNodeList):
                comma = self.consume_token(Tok.COMMA)
                assign = self.consume(ast.Assignment)
                new_kid = [*consume.kid, comma, assign]
            else:
                assign = self.consume(ast.Assignment)
                new_kid = [assign]
            valid_kid = [i for i in new_kid if isinstance(i, ast.Assignment)]
            return ast.SubNodeList[ast.Assignment](
                items=valid_kid,
                delim=Tok.COMMA,
                kid=new_kid,
            )

        def arch_ref(self, kid: list[ast.AstNode]) -> ast.ArchRef:
            """Grammar rule.

            arch_ref: object_ref
                    | walker_ref
                    | edge_ref
                    | node_ref
                    | type_ref
            """
            return self.consume(ast.ArchRef)

        def node_ref(self, kid: list[ast.AstNode]) -> ast.ArchRef:
            """Grammar rule.

            node_ref: NODE_OP NAME
            """
            arch_type = self.consume(ast.Token)
            arch_name = self.consume(ast.NameAtom)
            return ast.ArchRef(
                arch_type=arch_type,
                arch_name=arch_name,
                kid=self.cur_nodes,
            )

        def edge_ref(self, kid: list[ast.AstNode]) -> ast.ArchRef:
            """Grammar rule.

            edge_ref: EDGE_OP NAME
            """
            arch_type = self.consume(ast.Token)
            arch_name = self.consume(ast.NameAtom)
            return ast.ArchRef(
                arch_type=arch_type,
                arch_name=arch_name,
                kid=self.cur_nodes,
            )

        def walker_ref(self, kid: list[ast.AstNode]) -> ast.ArchRef:
            """Grammar rule.

            walker_ref: WALKER_OP NAME
            """
            arch_type = self.consume(ast.Token)
            arch_name = self.consume(ast.NameAtom)
            return ast.ArchRef(
                arch_type=arch_type,
                arch_name=arch_name,
                kid=self.cur_nodes,
            )

        def class_ref(self, kid: list[ast.AstNode]) -> ast.ArchRef:
            """Grammar rule.

            class_ref: CLASS_OP name_ref
            """
            arch_type = self.consume(ast.Token)
            arch_name = self.consume(ast.NameAtom)
            return ast.ArchRef(
                arch_type=arch_type,
                arch_name=arch_name,
                kid=self.cur_nodes,
            )

        def object_ref(self, kid: list[ast.AstNode]) -> ast.ArchRef:
            """Grammar rule.

            object_ref: OBJECT_OP name_ref
            """
            arch_type = self.consume(ast.Token)
            arch_name = self.consume(ast.NameAtom)
            return ast.ArchRef(
                arch_type=arch_type,
                arch_name=arch_name,
                kid=self.cur_nodes,
            )

        def type_ref(self, kid: list[ast.AstNode]) -> ast.ArchRef:
            """Grammar rule.

            type_ref: TYPE_OP (named_ref | builtin_type)
            """
            arch_type = self.consume(ast.Token)
            arch_name = self.consume(ast.NameAtom)
            return ast.ArchRef(
                arch_type=arch_type,
                arch_name=arch_name,
                kid=self.cur_nodes,
            )

        def enum_ref(self, kid: list[ast.AstNode]) -> ast.ArchRef:
            """Grammar rule.

            enum_ref: ENUM_OP NAME
            """
            arch_type = self.consume(ast.Token)
            arch_name = self.consume(ast.NameAtom)
            return ast.ArchRef(
                arch_type=arch_type,
                arch_name=arch_name,
                kid=self.cur_nodes,
            )

        def ability_ref(self, _: None) -> ast.ArchRef:
            """Grammar rule.

            ability_ref: ABILITY_OP (special_ref | name_ref)
            """
            arch_type = self.consume_token(Tok.ABILITY_OP)
            arch_name = self.consume(ast.NameAtom)
            return ast.ArchRef(
                arch_type=arch_type,
                arch_name=arch_name,
                kid=self.cur_nodes,
            )

        def arch_or_ability_chain(self, kid: list[ast.AstNode]) -> ast.ArchRefChain:
            """Grammar rule.

            arch_or_ability_chain: arch_or_ability_chain? (ability_ref | arch_ref)
            """
            consume = self.match(ast.ArchRefChain)
            name = self.consume(ast.ArchRef)
            new_kid = [*consume.kid, name] if consume else [name]
            valid_kid = [i for i in new_kid if isinstance(i, ast.ArchRef)]
            return ast.ArchRefChain(
                archs=valid_kid,
                kid=new_kid,
            )

        def abil_to_arch_chain(self, _: None) -> ast.ArchRefChain:
            """Grammar rule.

            abil_to_arch_chain: arch_or_ability_chain? arch_ref
            """
            arch_chain = self.match(ast.ArchRefChain)
            arch_ref = self.consume(ast.ArchRef)
            if arch_chain:
                return ast.ArchRefChain(
                    archs=[*arch_chain.archs, arch_ref],
                    kid=[*arch_chain.kid, arch_ref],
                )
            return ast.ArchRefChain(
                archs=[arch_ref],
                kid=[arch_ref],
            )

        def arch_to_abil_chain(self, _: None) -> ast.ArchRefChain:
            """Grammar rule.

            arch_to_abil_chain: arch_or_ability_chain? ability_ref
            """
            arch_chain = self.match(ast.ArchRefChain)
            abil_ref = self.consume(ast.ArchRef)
            if arch_chain:
                return ast.ArchRefChain(
                    archs=[*arch_chain.archs, abil_ref],
                    kid=[*arch_chain.kid, abil_ref],
                )
            return ast.ArchRefChain(
                archs=[abil_ref],
                kid=[abil_ref],
            )

        def arch_to_enum_chain(self, _: None) -> ast.ArchRefChain:
            """Grammar rule.

            arch_to_enum_chain: arch_or_ability_chain? enum_ref
            """
            arch_chain = self.match(ast.ArchRefChain)
            enum_ref = self.consume(ast.ArchRef)
            if arch_chain:
                return ast.ArchRefChain(
                    archs=[*arch_chain.archs, enum_ref],
                    kid=[*arch_chain.kid, enum_ref],
                )
            return ast.ArchRefChain(
                archs=[enum_ref],
                kid=[enum_ref],
            )

        def edge_ref_chain(self, _: None) -> ast.EdgeRefTrailer:
            """Grammar rule.

            (EDGE_OP|NODE_OP)? LSQUARE expression? (edge_op_ref (filter_compr | expression)?)+ RSQUARE
            """
            edges_only = bool(self.match_token(Tok.EDGE_OP))
            self.match_token(Tok.NODE_OP)
            self.consume_token(Tok.LSQUARE)
            valid_chain = []
            if expr := self.match(ast.Expr):
                valid_chain.append(expr)
            valid_chain.extend(self.match_many(ast.Expr))
            self.consume_token(Tok.RSQUARE)
            return ast.EdgeRefTrailer(
                chain=valid_chain,
                edges_only=edges_only,
                kid=self.cur_nodes,
            )

        def edge_op_ref(self, kid: list[ast.AstNode]) -> ast.EdgeOpRef:
            """Grammar rule.

            edge_op_ref: (edge_any | edge_from | edge_to)
            """
            return self.consume(ast.EdgeOpRef)

        def edge_to(self, _: None) -> ast.EdgeOpRef:
            """Grammar rule.

            edge_to: ARROW_R_P1 typed_filter_compare_list ARROW_R_P2
                   | ARROW_R
            """
            if self.match_token(Tok.ARROW_R):
                fcond = None
            else:
                self.consume_token(Tok.ARROW_R_P1)
                fcond = self.consume(ast.FilterCompr)
                self.consume_token(Tok.ARROW_R_P2)
            return ast.EdgeOpRef(
                filter_cond=fcond, edge_dir=EdgeDir.OUT, kid=self.cur_nodes
            )

        def edge_from(self, _: None) -> ast.EdgeOpRef:
            """Grammar rule.

            edge_from: ARROW_L_P1 typed_filter_compare_list ARROW_L_P2
                     | ARROW_L
            """
            if self.match_token(Tok.ARROW_L):
                fcond = None
            else:
                self.consume_token(Tok.ARROW_L_P1)
                fcond = self.consume(ast.FilterCompr)
                self.consume_token(Tok.ARROW_L_P2)
            return ast.EdgeOpRef(
                filter_cond=fcond, edge_dir=EdgeDir.IN, kid=self.cur_nodes
            )

        def edge_any(self, _: None) -> ast.EdgeOpRef:
            """Grammar rule.

            edge_any: ARROW_L_P1 typed_filter_compare_list ARROW_R_P2
                    | ARROW_BI
            """
            if self.match_token(Tok.ARROW_BI):
                fcond = None
            else:
                self.consume_token(Tok.ARROW_L_P1)
                fcond = self.consume(ast.FilterCompr)
                self.consume_token(Tok.ARROW_R_P2)
            return ast.EdgeOpRef(
                filter_cond=fcond, edge_dir=EdgeDir.ANY, kid=self.cur_nodes
            )

        def connect_op(self, _: None) -> ast.ConnectOp:
            """Grammar rule.

            connect_op: connect_from | connect_to | connect_any
            """
            return self.consume(ast.ConnectOp)

        def disconnect_op(self, kid: list[ast.AstNode]) -> ast.DisconnectOp:
            """Grammar rule.

            disconnect_op: NOT edge_op_ref
            """
            if isinstance(kid[1], ast.EdgeOpRef):
                return ast.DisconnectOp(
                    edge_spec=kid[1],
                    kid=kid,
                )
            else:
                raise self.ice()

        def connect_to(self, _: None) -> ast.ConnectOp:
            """Grammar rule.

            connect_to: CARROW_R_P1 expression (COLON kw_expr_list)? CARROW_R_P2
                      | CARROW_R
            """
            conn_type: ast.Expr | None = None
            conn_assign_sub: ast.SubNodeList | None = None
            if self.match_token(Tok.CARROW_R_P1):
                conn_type = self.consume(ast.Expr)
                conn_assign_sub = (
                    self.consume(ast.SubNodeList)
                    if self.match_token(Tok.COLON)
                    else None
                )
                self.consume_token(Tok.CARROW_R_P2)
            else:
                self.consume_token(Tok.CARROW_R)
            conn_assign = (
                ast.AssignCompr(assigns=conn_assign_sub, kid=[conn_assign_sub])
                if conn_assign_sub
                else None
            )
            if conn_assign:
                self.cur_nodes[3] = conn_assign
            return ast.ConnectOp(
                conn_type=conn_type,
                conn_assign=conn_assign,
                edge_dir=EdgeDir.OUT,
                kid=self.cur_nodes,
            )

        def connect_from(self, _: None) -> ast.ConnectOp:
            """Grammar rule.

            connect_from: CARROW_L_P1 expression (COLON kw_expr_list)? CARROW_L_P2
                        | CARROW_L
            """
            conn_type: ast.Expr | None = None
            conn_assign_sub: ast.SubNodeList | None = None
            if self.match_token(Tok.CARROW_L_P1):
                conn_type = self.consume(ast.Expr)
                conn_assign_sub = (
                    self.consume(ast.SubNodeList)
                    if self.match_token(Tok.COLON)
                    else None
                )
                self.consume_token(Tok.CARROW_L_P2)
            else:
                self.consume_token(Tok.CARROW_L)
            conn_assign = (
                ast.AssignCompr(assigns=conn_assign_sub, kid=[conn_assign_sub])
                if conn_assign_sub
                else None
            )
            if conn_assign:
                self.cur_nodes[3] = conn_assign
            return ast.ConnectOp(
                conn_type=conn_type,
                conn_assign=conn_assign,
                edge_dir=EdgeDir.IN,
                kid=self.cur_nodes,
            )

        def connect_any(self, _: None) -> ast.ConnectOp:
            """Grammar rule.

            connect_any: CARROW_BI | CARROW_L_P1 expression (COLON kw_expr_list)? CARROW_R_P2
            """
            conn_type: ast.Expr | None = None
            conn_assign_sub: ast.SubNodeList | None = None
            if self.match_token(Tok.CARROW_L_P1):
                conn_type = self.consume(ast.Expr)
                conn_assign_sub = (
                    self.consume(ast.SubNodeList)
                    if self.match_token(Tok.COLON)
                    else None
                )
                self.consume_token(Tok.CARROW_R_P2)
            else:
                self.consume_token(Tok.CARROW_BI)
            conn_assign = (
                ast.AssignCompr(assigns=conn_assign_sub, kid=[conn_assign_sub])
                if conn_assign_sub
                else None
            )
            if conn_assign:
                self.cur_nodes[3] = conn_assign
            return ast.ConnectOp(
                conn_type=conn_type,
                conn_assign=conn_assign,
                edge_dir=EdgeDir.ANY,
                kid=self.cur_nodes,
            )

        def filter_compr(self, _: None) -> ast.FilterCompr:
            """Grammar rule.

            filter_compr: LPAREN NULL_OK filter_compare_list RPAREN
                        | LPAREN TYPE_OP NULL_OK typed_filter_compare_list RPAREN
            """
            kid = self.cur_nodes
            self.consume_token(Tok.LPAREN)
            if self.match_token(Tok.TYPE_OP):
                self.consume_token(Tok.NULL_OK)
                f_type = self.consume(ast.FilterCompr)
                f_type.add_kids_left(kid[:3])
                f_type.add_kids_right(kid[4:])
                self.consume_token(Tok.RPAREN)
                return f_type
            self.consume_token(Tok.NULL_OK)
            compares = self.consume(ast.SubNodeList)
            self.consume_token(Tok.RPAREN)
            return ast.FilterCompr(
                compares=compares,
                f_type=None,
                kid=self.cur_nodes,
            )

        def filter_compare_list(self, _: None) -> ast.SubNodeList[ast.CompareExpr]:
            """Grammar rule.

            filter_compare_list: (filter_compare_list COMMA)? filter_compare_item
            """
            if consume := self.match(ast.SubNodeList):
                comma = self.consume_token(Tok.COMMA)
                expr = self.consume(ast.CompareExpr)
                new_kid = [*consume.kid, comma, expr]
            else:
                expr = self.consume(ast.CompareExpr)
                new_kid = [expr]
            valid_kid = [i for i in new_kid if isinstance(i, ast.CompareExpr)]
            return ast.SubNodeList[ast.CompareExpr](
                items=valid_kid,
                delim=Tok.COMMA,
                kid=new_kid,
            )

        def typed_filter_compare_list(self, _: None) -> ast.FilterCompr:
            """Grammar rule.

            typed_filter_compare_list: expression (COLON filter_compare_list)?
            """
            compares: ast.SubNodeList | None = None
            expr = self.consume(ast.Expr)
            if self.match_token(Tok.COLON):
                compares = self.consume(ast.SubNodeList)
            return ast.FilterCompr(compares=compares, f_type=expr, kid=self.cur_nodes)

        def filter_compare_item(self, _: None) -> ast.CompareExpr:
            """Grammar rule.

            filter_compare_item: name_ref cmp_op expression
            """
            name_ref = self.consume(ast.Name)
            cmp_op = self.consume(ast.Token)
            expr = self.consume(ast.Expr)
            return ast.CompareExpr(
                left=name_ref, ops=[cmp_op], rights=[expr], kid=self.cur_nodes
            )

        def assign_compr(self, _: None) -> ast.AssignCompr:
            """Grammar rule.

            filter_compr: LPAREN EQ kw_expr_list RPAREN
            """
            self.consume_token(Tok.LPAREN)
            self.consume_token(Tok.EQ)
            assigns = self.consume(ast.SubNodeList)
            self.consume_token(Tok.RPAREN)
            return ast.AssignCompr(assigns=assigns, kid=self.cur_nodes)

        def match_stmt(self, _: None) -> ast.MatchStmt:
            """Grammar rule.

            match_stmt: KW_MATCH expr_list LBRACE match_case_block+ RBRACE
            """
            self.consume_token(Tok.KW_MATCH)
            target = self.consume(ast.Expr)
            self.consume_token(Tok.LBRACE)
            cases = [self.consume(ast.MatchCase)]
            while case := self.match(ast.MatchCase):
                cases.append(case)
            self.consume_token(Tok.RBRACE)
            return ast.MatchStmt(
                target=target,
                cases=cases,
                kid=self.cur_nodes,
            )

        def match_case_block(self, _: None) -> ast.MatchCase:
            """Grammar rule.

            match_case_block: KW_CASE pattern_seq (KW_IF expression)? COLON statement_list
            """
            guard: ast.Expr | None = None
            self.consume_token(Tok.KW_CASE)
            pattern = self.consume(ast.MatchPattern)
            if self.match_token(Tok.KW_IF):
                guard = self.consume(ast.Expr)
            self.consume_token(Tok.COLON)
            stmts = [self.consume(ast.CodeBlockStmt)]
            while stmt := self.match(ast.CodeBlockStmt):
                stmts.append(stmt)
            return ast.MatchCase(
                pattern=pattern,
                guard=guard,
                body=stmts,
                kid=self.cur_nodes,
            )

        def pattern_seq(self, _: None) -> ast.MatchPattern:
            """Grammar rule.

            pattern_seq: (or_pattern | as_pattern)
            """
            return self.consume(ast.MatchPattern)

        def or_pattern(self, _: None) -> ast.MatchPattern:
            """Grammar rule.

            or_pattern: (pattern BW_OR)* pattern
            """
            patterns: list = [self.consume(ast.MatchPattern)]
            while self.match_token(Tok.BW_OR):
                patterns.append(self.consume(ast.MatchPattern))
            if len(patterns) == 1:
                return patterns[0]
            return ast.MatchOr(
                patterns=patterns,
                kid=self.cur_nodes,
            )

        def as_pattern(self, _: None) -> ast.MatchPattern:
            """Grammar rule.

            as_pattern: pattern KW_AS NAME
            """
            pattern = self.consume(ast.MatchPattern)
            self.consume_token(Tok.KW_AS)
            name = self.consume(ast.NameAtom)
            return ast.MatchAs(
                pattern=pattern,
                name=name,
                kid=self.cur_nodes,
            )

        def pattern(self, kid: list[ast.AstNode]) -> ast.MatchPattern:
            """Grammar rule.

            pattern: literal_pattern
                | capture_pattern
                | sequence_pattern
                | mapping_pattern
                | class_pattern
            """
            return self.consume(ast.MatchPattern)

        def literal_pattern(self, _: None) -> ast.MatchPattern:
            """Grammar rule.

            literal_pattern: (INT | FLOAT | multistring)
            """
            value = self.consume(ast.Expr)
            return ast.MatchValue(
                value=value,
                kid=self.cur_nodes,
            )

        def singleton_pattern(self, _: None) -> ast.MatchPattern:
            """Grammar rule.

            singleton_pattern: (NULL | BOOL)
            """
            value = self.match(ast.Null) or self.consume(ast.Bool)
            return ast.MatchSingleton(
                value=value,
                kid=self.cur_nodes,
            )

        def capture_pattern(self, _: None) -> ast.MatchPattern:
            """Grammar rule.

            capture_pattern: NAME
            """
            name = self.consume(ast.Name)
            if name.sym_name == "_":
                return ast.MatchWild(
                    kid=self.cur_nodes,
                )
            return ast.MatchAs(
                name=name,
                pattern=None,
                kid=self.cur_nodes,
            )

        def sequence_pattern(self, _: None) -> ast.MatchPattern:
            """Grammar rule.

            sequence_pattern: LSQUARE list_inner_pattern (COMMA list_inner_pattern)* RSQUARE
                            | LPAREN list_inner_pattern (COMMA list_inner_pattern)* RPAREN
            """
            self.consume_token(Tok.LSQUARE) or self.consume_token(Tok.LPAREN)
            patterns = [self.consume(ast.MatchPattern)]
            while self.match_token(Tok.COMMA):
                patterns.append(self.consume(ast.MatchPattern))
            self.consume_token(Tok.RSQUARE) or self.consume_token(Tok.RPAREN)
            return ast.MatchSequence(
                values=patterns,
                kid=self.cur_nodes,
            )

        def mapping_pattern(self, _: None) -> ast.MatchMapping:
            """Grammar rule.

            mapping_pattern: LBRACE (dict_inner_pattern (COMMA dict_inner_pattern)*)? RBRACE
            """
            self.consume_token(Tok.LBRACE)
            patterns = [self.match(ast.MatchKVPair) or self.consume(ast.MatchStar)]
            while self.match_token(Tok.COMMA):
                patterns.append(
                    self.match(ast.MatchKVPair) or self.consume(ast.MatchStar)
                )
            self.consume_token(Tok.RBRACE)
            return ast.MatchMapping(
                values=patterns,
                kid=self.cur_nodes,
            )

        def list_inner_pattern(self, _: None) -> ast.MatchPattern:
            """Grammar rule.

            list_inner_pattern: (pattern_seq | STAR_MUL NAME)
            """
            if self.match_token(Tok.STAR_MUL):
                name = self.consume(ast.Name)
                return ast.MatchStar(
                    is_list=True,
                    name=name,
                    kid=self.cur_nodes,
                )
            return self.consume(ast.MatchPattern)

        def dict_inner_pattern(self, _: None) -> ast.MatchKVPair | ast.MatchStar:
            """Grammar rule.

            dict_inner_pattern: (pattern_seq COLON pattern_seq | STAR_POW NAME)
            """
            if self.match_token(Tok.STAR_POW):
                name = self.consume(ast.Name)
                return ast.MatchStar(
                    is_list=False,
                    name=name,
                    kid=self.cur_nodes,
                )
            pattern = self.consume(ast.MatchPattern)
            self.consume_token(Tok.COLON)
            value = self.consume(ast.MatchPattern)
            return ast.MatchKVPair(key=pattern, value=value, kid=self.cur_nodes)

        def class_pattern(self, _: None) -> ast.MatchArch:
            """Grammar rule.

            class_pattern: NAME (DOT NAME)* LPAREN kw_pattern_list? RPAREN
                        | NAME (DOT NAME)* LPAREN pattern_list (COMMA kw_pattern_list)? RPAREN
            """
            cur_element = self.consume(ast.NameAtom)
            trailer: ast.AtomTrailer | None = None
            while dot := self.match_token(Tok.DOT):
                target = trailer if trailer else cur_element
                right = self.consume(ast.Expr)
                trailer = ast.AtomTrailer(
                    target=target,
                    right=right,
                    is_attr=True,
                    is_null_ok=False,
                    kid=[target, dot, right],
                )
            name = trailer if trailer else cur_element
            if not isinstance(name, (ast.NameAtom, ast.AtomTrailer)):
                raise TypeError(
                    f"Expected name to be either NameAtom or AtomTrailer, got {type(name)}"
                )
            lparen = self.consume_token(Tok.LPAREN)
            first = self.match(ast.SubNodeList)
            second = (
                self.consume(ast.SubNodeList)
                if (comma := self.match_token(Tok.COMMA))
                else None
            )
            rparen = self.consume_token(Tok.RPAREN)
            arg = (
                first
                if (first and isinstance(first.items[0], ast.MatchPattern))
                else None
            )
            kw = (
                second
                if (second and isinstance(second.items[0], ast.MatchKVPair))
                else (
                    first
                    if (first and isinstance(first.items[0], ast.MatchKVPair))
                    else None
                )
            )
            kid_nodes: list = [name, lparen]
            if arg:
                kid_nodes.append(arg)
                if kw:
                    kid_nodes.extend([comma, kw]) if comma else kid_nodes.append(kw)
            elif kw:
                kid_nodes.append(kw)
            kid_nodes.append(rparen)
            return ast.MatchArch(
                name=name,
                arg_patterns=arg,
                kw_patterns=kw,
                kid=kid_nodes,
            )

        def pattern_list(self, _: None) -> ast.SubNodeList[ast.MatchPattern]:
            """Grammar rule.

            pattern_list: (pattern_list COMMA)? pattern_seq
            """
            if consume := self.match(ast.SubNodeList):
                comma = self.consume_token(Tok.COMMA)
                pattern = self.consume(ast.MatchPattern)
            else:
                pattern = self.consume(ast.MatchPattern)
            new_kid = [*consume.kid, comma, pattern] if consume else [pattern]
            valid_kid = [i for i in new_kid if isinstance(i, ast.MatchPattern)]
            return ast.SubNodeList[ast.MatchPattern](
                items=valid_kid,
                delim=Tok.COMMA,
                kid=new_kid,
            )

        def kw_pattern_list(self, _: None) -> ast.SubNodeList[ast.MatchKVPair]:
            """Grammar rule.

            kw_pattern_list: (kw_pattern_list COMMA)? named_ref EQ pattern_seq
            """
            new_kid: list = []
            if consume := self.match(ast.SubNodeList):
                comma = self.consume_token(Tok.COMMA)
                new_kid.extend([*consume.kid, comma])
            name = self.consume(ast.NameAtom)
            eq = self.consume_token(Tok.EQ)
            value = self.consume(ast.MatchPattern)
            new_kid.extend(
                [ast.MatchKVPair(key=name, value=value, kid=[name, eq, value])]
            )
            valid_kid = [i for i in new_kid if isinstance(i, ast.MatchKVPair)]
            return ast.SubNodeList[ast.MatchKVPair](
                items=valid_kid,
                delim=Tok.COMMA,
                kid=new_kid,
            )

        def __default_token__(self, token: jl.Token) -> ast.Token:
            """Token handler."""
            ret_type = ast.Token
            if token.type in [Tok.NAME, Tok.KWESC_NAME]:
                ret_type = ast.Name
            if token.type in [
                Tok.KW_INIT,
                Tok.KW_POST_INIT,
                Tok.KW_ROOT,
                Tok.KW_SUPER,
                Tok.KW_SELF,
                Tok.KW_HERE,
            ]:
                ret_type = ast.Name
            elif token.type == Tok.SEMI:
                ret_type = ast.Semi
            elif token.type == Tok.NULL:
                ret_type = ast.Null
            elif token.type == Tok.ELLIPSIS:
                ret_type = ast.Ellipsis
            elif token.type == Tok.FLOAT:
                ret_type = ast.Float
            elif token.type in [Tok.INT, Tok.INT, Tok.HEX, Tok.BIN, Tok.OCT]:
                ret_type = ast.Int
            elif token.type in [
                Tok.STRING,
                Tok.FSTR_BESC,
                Tok.FSTR_PIECE,
                Tok.FSTR_SQ_PIECE,
            ]:
                ret_type = ast.String
                if token.type == Tok.FSTR_BESC:
                    token.value = token.value[1:]
            elif token.type == Tok.BOOL:
                ret_type = ast.Bool
            elif token.type == Tok.PYNLINE and isinstance(token.value, str):
                token.value = token.value.replace("::py::", "")
            ret = ret_type(
                orig_src=self.parse_ref.source,
                name=token.type,
                value=token.value[2:] if token.type == Tok.KWESC_NAME else token.value,
                line=token.line if token.line is not None else 0,
                end_line=token.end_line if token.end_line is not None else 0,
                col_start=token.column if token.column is not None else 0,
                col_end=token.end_column if token.end_column is not None else 0,
                pos_start=token.start_pos if token.start_pos is not None else 0,
                pos_end=token.end_pos if token.end_pos is not None else 0,
            )
            if isinstance(ret, ast.Name):
                if token.type == Tok.KWESC_NAME:
                    ret.is_kwesc = True
                if ret.value in keyword.kwlist:
                    err = jl.UnexpectedInput(f"Python keyword {ret.value} used as name")
                    err.line = ret.loc.first_line
                    err.column = ret.loc.col_start
                    raise err
            self.terminals.append(ret)
            return ret<|MERGE_RESOLUTION|>--- conflicted
+++ resolved
@@ -252,12 +252,7 @@
         def module(self, _: None) -> ast.Module:
             """Grammar rule.
 
-<<<<<<< HEAD
             module: ((STRING | toplevel_stmt) (STRING? toplevel_stmt)*)?
-=======
-            module: (toplevel_stmt (tl_stmt_with_doc | toplevel_stmt)*)?
-                | STRING (tl_stmt_with_doc | toplevel_stmt)*
->>>>>>> a4ff4136
             """
             module_doc = self.match(ast.String)
             tl_stmts: list[ast.ElementStmt] = []
@@ -284,20 +279,6 @@
             )
             return mod
 
-<<<<<<< HEAD
-=======
-        def tl_stmt_with_doc(self, _: None) -> ast.ElementStmt:
-            """Grammar rule.
-
-            tl_stmt_with_doc: doc_tag toplevel_stmt
-            """
-            doc = self.consume(ast.String)
-            element = self.consume(ast.ElementStmt)
-            element.doc = doc
-            element.add_kids_left([doc])
-            return element
-
->>>>>>> a4ff4136
         def toplevel_stmt(self, _: None) -> ast.ElementStmt:
             """Grammar rule.
 
