"""Lark parser for Jac Lang."""

from __future__ import annotations

import keyword
import logging
import os
from typing import Callable, TypeAlias, TypeVar

import jaclang.compiler.absyntree as ast
from jaclang.compiler import jac_lark as jl  # type: ignore
from jaclang.compiler.constant import EdgeDir, Tokens as Tok
from jaclang.compiler.passes.ir_pass import Pass
from jaclang.vendor.lark import Lark, Transformer, Tree, logger


T = TypeVar("T", bound=ast.AstNode)


class JacParser(Pass):
    """Jac Parser."""

    dev_mode = False

    def __init__(self, input_ir: ast.JacSource) -> None:
        """Initialize parser."""
        self.source = input_ir
        self.mod_path = input_ir.loc.mod_path
        self.node_list: list[ast.AstNode] = []
        if JacParser.dev_mode:
            JacParser.make_dev()
        Pass.__init__(self, input_ir=input_ir, prior=None)

    def transform(self, ir: ast.AstNode) -> ast.Module:
        """Transform input IR."""
        try:
            tree, comments = JacParser.parse(
                self.source.value, on_error=self.error_callback
            )
            mod = JacParser.TreeToAST(parser=self).transform(tree)
            self.source.comments = [self.proc_comment(i, mod) for i in comments]
            if isinstance(mod, ast.Module):
                return mod
            else:
                raise self.ice()
        except jl.UnexpectedInput as e:
            catch_error = ast.EmptyToken()
            catch_error.orig_src = self.source
            catch_error.line_no = e.line
            catch_error.end_line = e.line
            catch_error.c_start = e.column
            catch_error.c_end = e.column + 1
            catch_error.pos_start = e.pos_in_stream or 0
            catch_error.pos_end = catch_error.pos_start + 1

            error_msg = "Syntax Error"
            if len(e.args) >= 1 and isinstance(e.args[0], str):
                error_msg += e.args[0]
            self.error(error_msg, node_override=catch_error)

        except Exception as e:
            self.error(f"Internal Error: {e}")

        return ast.Module(
            name="",
            source=self.source,
            doc=None,
            body=[],
            terminals=[],
            is_imported=False,
            kid=[ast.EmptyToken()],
        )

    @staticmethod
    def proc_comment(token: jl.Token, mod: ast.AstNode) -> ast.CommentToken:
        """Process comment."""
        return ast.CommentToken(
            orig_src=mod.loc.orig_src,
            name=token.type,
            value=token.value,
            line=token.line or 0,
            end_line=token.end_line or 0,
            col_start=token.column or 0,
            col_end=token.end_column or 0,
            pos_start=token.start_pos or 0,
            pos_end=token.end_pos or 0,
            kid=[],
        )

    def error_callback(self, e: jl.UnexpectedInput) -> bool:
        """Handle error."""
        return False

    @staticmethod
    def _comment_callback(comment: jl.Token) -> None:
        JacParser.comment_cache.append(comment)

    @staticmethod
    def parse(
        ir: str, on_error: Callable[[jl.UnexpectedInput], bool]
    ) -> tuple[jl.Tree[jl.Tree[str]], list[jl.Token]]:
        """Parse input IR."""
        JacParser.comment_cache = []
        return (
            JacParser.parser.parse(ir, on_error=on_error),
            JacParser.comment_cache,
        )

    @staticmethod
    def make_dev() -> None:
        """Make parser in dev mode."""
        JacParser.parser = Lark.open(
            "jac.lark",
            parser="lalr",
            rel_to=__file__,
            debug=True,
            lexer_callbacks={"COMMENT": JacParser._comment_callback},
        )
        JacParser.JacTransformer = Transformer[Tree[str], ast.AstNode]  # type: ignore
        logger.setLevel(logging.DEBUG)

    comment_cache: list[jl.Token] = []

    parser = jl.Lark_StandAlone(lexer_callbacks={"COMMENT": _comment_callback})  # type: ignore
    JacTransformer: TypeAlias = jl.Transformer[jl.Tree[str], ast.AstNode]

    class TreeToAST(JacTransformer):
        """Transform parse tree to AST."""

        def __init__(self, parser: JacParser, *args: bool, **kwargs: bool) -> None:
            """Initialize transformer."""
            super().__init__(*args, **kwargs)
            self.parse_ref = parser
            self.terminals: list[ast.Token] = []
            # TODO: Once the kid is removed from the ast, we can get rid of this
            # node_idx and directly pop(0) kid as we process the nodes.
            self.node_idx = 0
            self.cur_nodes: list[ast.AstNode] = []

        def ice(self) -> Exception:
            """Raise internal compiler error."""
            self.parse_ref.error("Internal Compiler Error, Invalid Parse Tree!")
            return RuntimeError(
                f"{self.parse_ref.__class__.__name__} - Internal Compiler Error, Invalid Parse Tree!"
            )

        def _node_update(self, node: T) -> T:
            self.parse_ref.cur_node = node
            if node not in self.parse_ref.node_list:
                self.parse_ref.node_list.append(node)
            return node

        def _call_userfunc(
            self, tree: jl.Tree, new_children: None | list[ast.AstNode] = None
        ) -> ast.AstNode:
            self.cur_nodes = new_children or tree.children  # type: ignore[assignment]
            try:
                return self._node_update(super()._call_userfunc(tree, new_children))
            finally:
                self.cur_nodes = []
                self.node_idx = 0

        def _call_userfunc_token(self, token: jl.Token) -> ast.AstNode:
            return self._node_update(super()._call_userfunc_token(token))

        def _binary_expr_unwind(self, kid: list[ast.AstNode]) -> ast.Expr:
            """Binary expression helper."""
            if len(kid) > 1:
                if (
                    isinstance(kid[0], ast.Expr)
                    and isinstance(
                        kid[1],
                        (ast.Token, ast.DisconnectOp, ast.ConnectOp),
                    )
                    and isinstance(kid[2], ast.Expr)
                ):
                    return ast.BinaryExpr(
                        left=kid[0],
                        op=kid[1],
                        right=kid[2],
                        kid=kid,
                    )
                else:
                    raise self.ice()
            elif isinstance(kid[0], ast.Expr):
                return kid[0]
            else:
                raise self.ice()

        # ******************************************************************* #
        # Parser Helper functions.                                            #
        # ******************************************************************* #

        def match(self, ty: type[T]) -> T | None:
            """Return a node matching type 'ty' if possible from the current nodes."""
            if (self.node_idx < len(self.cur_nodes)) and isinstance(
                self.cur_nodes[self.node_idx], ty
            ):
                self.node_idx += 1
                return self.cur_nodes[self.node_idx - 1]  # type: ignore[return-value]
            return None

        def consume(self, ty: type[T]) -> T:
            """Consume and return the specified type, if it's not exists, will be an internal compiler error."""
            if node := self.match(ty):
                return node
            raise self.ice()

        def match_token(self, tok: Tok) -> ast.Token | None:
            """Match a token with the given type and return it."""
            if token := self.match(ast.Token):
                if token.name == tok.name:
                    return token
                self.node_idx -= (
                    1  # We're already matched but wrong token so undo matching it.
                )
            return None

        def consume_token(self, tok: Tok) -> ast.Token:
            """Consume a token with the given type and return it."""
            if token := self.match_token(tok):
                return token
            raise self.ice()

        def match_many(self, ty: type[T]) -> list[T]:
            """Match 0 or more of the given type and return the list."""
            nodes: list[ast.AstNode] = []
            while node := self.match(ty):
                nodes.append(node)
            return nodes  # type: ignore[return-value]

        def consume_many(self, ty: type[T]) -> list[T]:
            """Match 1 or more of the given type and return the list."""
            nodes: list[ast.AstNode] = [self.consume(ty)]
            while node := self.match(ty):
                nodes.append(node)
            return nodes  # type: ignore[return-value]

        # ******************************************************************* #
        # Parsing Rules                                                       #
        # ******************************************************************* #

        def start(self, _: None) -> ast.Module:
            """Grammar rule.

            start: module
            """
            module = self.consume(ast.Module)
            module._in_mod_nodes = self.parse_ref.node_list
            return module

        def module(self, _: None) -> ast.Module:
            """Grammar rule.

            module: (doc_tag? element (element_with_doc | element)*)?
            doc_tag (element_with_doc (element_with_doc | element)*)?
            """
            doc = self.match(ast.String)
            body = self.match_many(ast.ElementStmt)
            mod = ast.Module(
                name=self.parse_ref.mod_path.split(os.path.sep)[-1].rstrip(".jac"),
                source=self.parse_ref.source,
                doc=doc,
                body=body,
                is_imported=False,
                terminals=self.terminals,
                kid=(
                    self.cur_nodes
                    or [ast.EmptyToken(ast.JacSource("", self.parse_ref.mod_path))]
                ),
            )
            return mod

        def element_with_doc(self, _: None) -> ast.ElementStmt:
            """Grammar rule.

            element_with_doc: doc_tag element
            """
            doc = self.consume(ast.String)
            element = self.consume(ast.ElementStmt)
            element.doc = doc
            element.add_kids_left([doc])
            return element

        def element(self, _: None) -> ast.ElementStmt:
            """Grammar rule.

            element: py_code_block
                | import_stmt
                | ability
                | architype
                | free_code
                | test
                | global_var
            """
            return self.consume(ast.ElementStmt)

        def global_var(self, _: None) -> ast.GlobalVars:
            """Grammar rule.

            global_var: (KW_LET | KW_GLOBAL) access_tag? assignment_list SEMI
            """
            is_frozen = self.consume(ast.Token).name == Tok.KW_LET
            access_tag = self.match(ast.SubTag)
            assignments = self.consume(ast.SubNodeList)
            return ast.GlobalVars(
                access=access_tag,
                assignments=assignments,
                is_frozen=is_frozen,
                kid=self.cur_nodes,
            )

        def access_tag(self, _: None) -> ast.SubTag[ast.Token]:
            """Grammar rule.

            access_tag: COLON ( KW_PROT | KW_PUB | KW_PRIV )
            """
            self.consume_token(Tok.COLON)
            access = self.consume(ast.Token)
            return ast.SubTag[ast.Token](tag=access, kid=self.cur_nodes)

        def test(self, _: None) -> ast.Test:
            """Grammar rule.

            test: KW_TEST NAME? code_block
            """
            # Q(thakee): Why the name should be KW_TEST if no name present?
            test_tok = self.consume_token(Tok.KW_TEST)
            name = self.match(ast.Name) or test_tok
            codeblock = self.consume(ast.SubNodeList)
            return ast.Test(
                name=name,
                body=codeblock,
                kid=self.cur_nodes,
            )

        def free_code(self, _: None) -> ast.ModuleCode:
            """Grammar rule.

            free_code: KW_WITH KW_ENTRY sub_name? code_block
            """
            self.consume_token(Tok.KW_WITH)
            self.consume_token(Tok.KW_ENTRY)
            name = self.match(ast.SubTag)
            codeblock = self.consume(ast.SubNodeList)
            return ast.ModuleCode(
                name=name,
                body=codeblock,
                kid=self.cur_nodes,
            )

        def doc_tag(self, _: None) -> ast.String:
            """Grammar rule.

            doc_tag: ( STRING | DOC_STRING )
            """
            return self.consume(ast.String)

        def py_code_block(self, _: None) -> ast.PyInlineCode:
            """Grammar rule.

            py_code_block: PYNLINE
            """
            pyinline = self.consume_token(Tok.PYNLINE)
            return ast.PyInlineCode(
                code=pyinline,
                kid=self.cur_nodes,
            )

        def import_stmt(self, _: None) -> ast.Import:
            """Grammar rule.

            import_stmt: KW_IMPORT sub_name? KW_FROM from_path LBRACE import_items RBRACE
                       | KW_IMPORT sub_name? KW_FROM from_path COMMA import_items SEMI  //Deprecated
                       | KW_IMPORT sub_name? import_path (COMMA import_path)* SEMI
                       | include_stmt
            """
            if import_stmt := self.match(ast.Import):  # Include Statement.
                return import_stmt

            # TODO: kid will be removed so let's keep as it is for now.
            kid = self.cur_nodes

            from_path: ast.ModulePath | None = None
            self.consume_token(Tok.KW_IMPORT)
            lang = self.match(ast.SubTag)

            if self.match_token(Tok.KW_FROM):
                from_path = self.consume(ast.ModulePath)
                self.consume(ast.Token)  # LBRACE or COMMA
                items = self.consume(ast.SubNodeList)
                if self.consume(ast.Token).name == Tok.SEMI:  # RBRACE or SEMI
                    self.parse_ref.warning(
                        "Deprecated syntax, use braces for multiple imports (e.g, import from mymod {a, b, c})",
                    )
            else:
                paths = [self.consume(ast.ModulePath)]
                while self.match_token(Tok.COMMA):
                    paths.append(self.consume(ast.ModulePath))
                self.consume_token(Tok.SEMI)
                items = ast.SubNodeList[ast.ModulePath](
                    items=paths,
                    delim=Tok.COMMA,
                    # TODO: kid will be removed so let's keep as it is for now.
                    kid=self.cur_nodes[2 if lang else 1 : -1],
                )
                kid = (kid[:2] if lang else kid[:1]) + [items] + kid[-1:]

            is_absorb = False
            return ast.Import(
                hint=lang,
                from_loc=from_path,
                items=items,
                is_absorb=is_absorb,
                kid=kid,
            )

        def from_path(self, _: None) -> ast.ModulePath:
            """Grammar rule.

            from_path: (DOT | ELLIPSIS)* import_path
                     | (DOT | ELLIPSIS)+
            """
            level = 0
            while True:
                if self.match_token(Tok.DOT):
                    level += 1
                elif self.match_token(Tok.ELLIPSIS):
                    level += 3
                else:
                    break
            if import_path := self.match(ast.ModulePath):
                kids = [i for i in self.cur_nodes if isinstance(i, ast.Token)]
                import_path.level = level
                import_path.add_kids_left(kids)
                return import_path

            return ast.ModulePath(
                path=None,
                level=level,
                alias=None,
                kid=self.cur_nodes,
            )

        def include_stmt(self, _: None) -> ast.Import:
            """Grammar rule.

            include_stmt: KW_INCLUDE sub_name? import_path SEMI
            """
            kid = self.cur_nodes  # TODO: Will be removed.
            self.consume_token(Tok.KW_INCLUDE)
            lang = self.match(ast.SubTag)
            from_path = self.consume(ast.ModulePath)
            items = ast.SubNodeList[ast.ModulePath](
                items=[from_path], delim=Tok.COMMA, kid=[from_path]
            )
            kid = (
                (kid[:2] if lang else kid[:1]) + [items] + kid[-1:]
            )  # TODO: Will be removed.
            is_absorb = True
            return ast.Import(
                hint=lang,
                from_loc=None,
                items=items,
                is_absorb=is_absorb,
                kid=kid,
            )

        def import_path(self, _: None) -> ast.ModulePath:
            """Grammar rule.

            import_path: named_ref (DOT named_ref)* (KW_AS NAME)?
            """
            valid_path = [self.consume(ast.Name)]
            while self.match_token(Tok.DOT):
                valid_path.append(self.consume(ast.Name))
            alias = self.consume(ast.Name) if self.match_token(Tok.KW_AS) else None
            return ast.ModulePath(
                path=valid_path,
                level=0,
                alias=alias,
                kid=self.cur_nodes,
            )

        def import_items(self, _: None) -> ast.SubNodeList[ast.ModuleItem]:
            """Grammar rule.

            import_items: (import_item COMMA)* import_item COMMA?
            """
            items = [self.consume(ast.ModuleItem)]
            while self.match_token(Tok.COMMA):
                if module_item := self.match(ast.ModuleItem):
                    items.append(module_item)
            ret = ast.SubNodeList[ast.ModuleItem](
                items=items,
                delim=Tok.COMMA,
                kid=self.cur_nodes,
            )
            return ret

        def import_item(self, _: None) -> ast.ModuleItem:
            """Grammar rule.

            import_item: named_ref (KW_AS NAME)?
            """
            name = self.consume(ast.Name)
            alias = self.consume(ast.Name) if self.match_token(Tok.KW_AS) else None
            return ast.ModuleItem(
                name=name,
                alias=alias,
                kid=self.cur_nodes,
            )

        def architype(
            self, _: None
        ) -> ast.ArchSpec | ast.ArchDef | ast.Enum | ast.EnumDef:
            """Grammar rule.

            architype: decorators? architype_decl
                    | architype_def
                    | enum
            """
            archspec: ast.ArchSpec | ast.ArchDef | ast.Enum | ast.EnumDef | None = None

            decorators = self.match(ast.SubNodeList)
            if decorators is not None:
                archspec = self.consume(ast.ArchSpec)
                archspec.decorators = decorators
                archspec.add_kids_left([decorators])
            else:
                archspec = (
                    self.match(ast.ArchSpec)
                    or self.match(ast.ArchDef)
                    or self.match(ast.Enum)
                    or self.consume(ast.EnumDef)
                )
            return archspec

        def architype_decl(self, _: None) -> ast.ArchSpec:
            """Grammar rule.

            architype_decl: arch_type access_tag? STRING? NAME inherited_archs? (member_block | SEMI)
            """
            arch_type = self.consume(ast.Token)
            access = self.match(ast.SubTag)
            semstr = self.match(ast.String)
            name = self.consume(ast.Name)
            sub_list1 = self.match(ast.SubNodeList)
            sub_list2 = self.match(ast.SubNodeList)
            if self.match_token(Tok.SEMI):
                inh, body = sub_list1, None
            else:
                body = (
                    sub_list2 or sub_list1
                )  # if sub_list2 is None then body is sub_list1
                inh = sub_list2 and sub_list1  # if sub_list2 is None then inh is None.
            return ast.Architype(
                arch_type=arch_type,
                name=name,
                semstr=semstr,
                access=access,
                base_classes=inh,
                body=body,
                kid=self.cur_nodes,
            )

        def architype_def(self, kid: list[ast.AstNode]) -> ast.ArchDef:
            """Grammar rule.

            architype_def: abil_to_arch_chain member_block
            """
            if isinstance(kid[0], ast.ArchRefChain) and isinstance(
                kid[1], ast.SubNodeList
            ):
                return ast.ArchDef(
                    target=kid[0],
                    body=kid[1],
                    kid=kid,
                )
            else:
                raise self.ice()

        def arch_type(self, kid: list[ast.AstNode]) -> ast.Token:
            """Grammar rule.

            arch_type: KW_WALKER
                    | KW_OBJECT
                    | KW_EDGE
                    | KW_NODE
            """
            if isinstance(kid[0], ast.Token):
                return kid[0]
            else:
                raise self.ice()

        def decorators(self, kid: list[ast.AstNode]) -> ast.SubNodeList[ast.Expr]:
            """Grammar rule.

            decorators: (DECOR_OP atomic_chain)+
            """
            valid_decors = [i for i in kid if isinstance(i, ast.Expr)]
            if len(valid_decors) == len(kid) / 2:
                return ast.SubNodeList[ast.Expr](
                    items=valid_decors,
                    delim=Tok.DECOR_OP,
                    kid=kid,
                )
            else:
                raise self.ice()

        def inherited_archs(self, kid: list[ast.AstNode]) -> ast.SubNodeList[ast.Expr]:
            """Grammar rule.

            inherited_archs: LT (atomic_chain COMMA)* atomic_chain GT
                           | COLON (atomic_chain COMMA)* atomic_chain COLON
            """
            valid_inh = [i for i in kid if isinstance(i, ast.Expr)]
            return ast.SubNodeList[ast.Expr](
                items=valid_inh,
                delim=Tok.COMMA,
                kid=kid,
            )

        def sub_name(self, kid: list[ast.AstNode]) -> ast.SubTag[ast.Name]:
            """Grammar rule.

            sub_name: COLON NAME
            """
            if isinstance(kid[1], ast.Name):
                return ast.SubTag[ast.Name](
                    tag=kid[1],
                    kid=kid,
                )
            else:
                raise self.ice()

        def named_ref(self, kid: list[ast.AstNode]) -> ast.NameAtom:
            """Grammar rule.

            named_ref: special_ref
                    | KWESC_NAME
                    | NAME
            """
            if isinstance(kid[0], ast.NameAtom):
                return kid[0]
            else:
                raise self.ice()

        def special_ref(self, kid: list[ast.AstNode]) -> ast.SpecialVarRef:
            """Grammar rule.

            special_ref: KW_INIT
                        | KW_POST_INIT
                        | KW_ROOT
                        | KW_SUPER
                        | KW_SELF
                        | KW_HERE
            """
            if isinstance(kid[0], ast.Name):
                return ast.SpecialVarRef(var=kid[0])
            else:
                raise self.ice()

        def enum(self, _: None) -> ast.Enum | ast.EnumDef:
            """Grammar rule.

            enum: decorators? enum_decl
                | enum_def
            """
            if decorator := self.match(ast.SubNodeList):
                enum_decl = self.consume(ast.Enum)
                enum_decl.decorators = decorator
                enum_decl.add_kids_left([decorator])
                return enum_decl
            return self.match(ast.Enum) or self.consume(ast.EnumDef)

        def enum_decl(self, _: None) -> ast.Enum:
            """Grammar rule.

            enum_decl: KW_ENUM access_tag? STRING? NAME inherited_archs? (enum_block | SEMI)
            """
            self.consume_token(Tok.KW_ENUM)
            access = self.match(ast.SubTag)
            semstr = self.match(ast.String)
            name = self.consume(ast.Name)
            sub_list1 = self.match(ast.SubNodeList)
            sub_list2 = self.match(ast.SubNodeList)
            if self.match_token(Tok.SEMI):
                inh, body = sub_list1, None
            else:
                body = sub_list2 or sub_list1
                inh = sub_list2 and sub_list1
            return ast.Enum(
                semstr=semstr,
                name=name,
                access=access,
                base_classes=inh,
                body=body,
                kid=self.cur_nodes,
            )

        def enum_def(self, kid: list[ast.AstNode]) -> ast.EnumDef:
            """Grammar rule.

            enum_def: arch_to_enum_chain enum_block
            """
            if isinstance(kid[0], ast.ArchRefChain) and isinstance(
                kid[1], ast.SubNodeList
            ):
                return ast.EnumDef(
                    target=kid[0],
                    body=kid[1],
                    kid=kid,
                )
            else:
                raise self.ice()

        def enum_block(
            self, kid: list[ast.AstNode]
        ) -> ast.SubNodeList[ast.EnumBlockStmt]:
            """Grammar rule.

            enum_block: LBRACE ((enum_stmt COMMA)* enum_stmt COMMA?)? RBRACE
            """
            ret = ast.SubNodeList[ast.EnumBlockStmt](items=[], delim=Tok.COMMA, kid=kid)
            ret.items = [i for i in kid if isinstance(i, ast.EnumBlockStmt)]
            return ret

        def enum_stmt(self, _: None) -> ast.EnumBlockStmt:
            """Grammar rule.

            enum_stmt: NAME (COLON STRING)? EQ expression
                    | NAME (COLON STRING)?
                    | py_code_block
                    | free_code
                    | abstract_ability
                    | ability
            """
            if stmt := (
                self.match(ast.PyInlineCode)
                or self.match(ast.ModuleCode)
                or self.match(ast.Ability)
            ):
                return stmt
            name = self.consume(ast.Name)
            semstr = self.consume(ast.String) if self.match_token(Tok.COLON) else None
            expr = self.consume(ast.Expr) if self.match_token(Tok.EQ) else None
            targ = ast.SubNodeList[ast.Expr](items=[name], delim=Tok.COMMA, kid=[name])
            self.cur_nodes[0] = targ
            return ast.Assignment(
                target=targ,
                value=expr,
                type_tag=None,
                kid=self.cur_nodes,
                semstr=semstr,
                is_enum_stmt=True,
            )

        def ability(self, _: None) -> ast.Ability | ast.AbilityDef | ast.FuncCall:
            """Grammer rule.

            ability: decorators? KW_ASYNC? ability_decl
                    | decorators? genai_ability
                    | ability_def
            """
            ability: ast.Ability | ast.AbilityDef | None = None
            decorators = self.match(ast.SubNodeList)
            is_async = self.match_token(Tok.KW_ASYNC)
            ability = self.match(ast.Ability)
            if is_async and ability:
                ability.is_async = True
                ability.add_kids_left([is_async])
            if ability is None:
                ability = self.consume(ast.AbilityDef)
            if decorators:
                for dec in decorators.items:
                    if (
                        isinstance(dec, ast.NameAtom)
                        and dec.sym_name == "staticmethod"
                        and isinstance(ability, (ast.Ability))
                    ):
                        ability.is_static = True
                        decorators.items.remove(dec)  # noqa: B038
                        break
                if decorators.items:
                    ability.decorators = decorators
                    ability.add_kids_left([decorators])
                return ability
            return ability

        def ability_decl(self, _: None) -> ast.Ability:
            """Grammar rule.

            ability_decl: KW_OVERRIDE? KW_STATIC? KW_CAN access_tag? STRING?
                named_ref (func_decl | event_clause) (code_block | SEMI)
            """
            signature: ast.FuncSignature | ast.EventSignature | None = None
            body: ast.SubNodeList | None = None
            is_override = self.match_token(Tok.KW_OVERRIDE) is not None
            is_static = self.match_token(Tok.KW_STATIC) is not None
            self.consume_token(Tok.KW_CAN)
            access = self.match(ast.SubTag)
            semstr = self.match(ast.String)
            name = self.consume(ast.NameAtom)
            signature = self.match(ast.FuncSignature) or self.consume(
                ast.EventSignature
            )
            if (body := self.match(ast.SubNodeList)) is None:
                self.consume_token(Tok.SEMI)
            return ast.Ability(
                name_ref=name,
                is_async=False,
                is_override=is_override,
                is_static=is_static,
                is_abstract=False,
                access=access,
                semstr=semstr,
                signature=signature,
                body=body,
                kid=self.cur_nodes,
            )

        def ability_def(self, kid: list[ast.AstNode]) -> ast.AbilityDef:
            """Grammar rule.

            ability_def: arch_to_abil_chain (func_decl | event_clause) code_block
            """
            if (
                isinstance(kid[0], ast.ArchRefChain)
                and isinstance(kid[1], (ast.FuncSignature, ast.EventSignature))
                and isinstance(kid[2], ast.SubNodeList)
            ):
                return ast.AbilityDef(
                    target=kid[0],
                    signature=kid[1],
                    body=kid[2],
                    kid=kid,
                )
            else:
                raise self.ice()

        # We need separate production rule for abstract_ability because we don't
        # want to allow regular abilities outside of classed to be abstract.
        def abstract_ability(self, _: None) -> ast.Ability:
            """Grammar rule.

            abstract_ability: KW_OVERRIDE? KW_STATIC? KW_CAN access_tag? STRING?
                named_ref (func_decl | event_clause) KW_ABSTRACT SEMI
            """
            signature: ast.FuncSignature | ast.EventSignature | None = None
            is_override = self.match_token(Tok.KW_OVERRIDE) is not None
            is_static = self.match_token(Tok.KW_STATIC) is not None
            self.consume_token(Tok.KW_CAN)
            access = self.match(ast.SubTag)
            semstr = self.match(ast.String)
            name = self.consume(ast.NameAtom)
            signature = self.match(ast.FuncSignature) or self.consume(
                ast.EventSignature
            )
            self.consume_token(Tok.KW_ABSTRACT)
            self.consume_token(Tok.SEMI)
            return ast.Ability(
                name_ref=name,
                is_async=False,
                is_override=is_override,
                is_static=is_static,
                is_abstract=True,
                access=access,
                semstr=semstr,
                signature=signature,
                body=None,
                kid=self.cur_nodes,
            )

        def genai_ability(self, _: None) -> ast.Ability:
            """Grammar rule.

            genai_ability: KW_OVERRIDE? KW_STATIC? KW_CAN access_tag? STRING?
            named_ref (func_decl) KW_BY atomic_call SEMI
            """
            is_override = self.match_token(Tok.KW_OVERRIDE) is not None
            is_static = self.match_token(Tok.KW_STATIC) is not None
            self.consume_token(Tok.KW_CAN)
            access = self.match(ast.SubTag)
            semstr = self.match(ast.String)
            name = self.consume(ast.NameAtom)
            signature = self.match(ast.FuncSignature) or self.consume(
                ast.EventSignature
            )
            self.consume_token(Tok.KW_BY)
            body = self.consume(ast.FuncCall)
            self.consume_token(Tok.SEMI)
            return ast.Ability(
                name_ref=name,
                is_async=False,
                is_override=is_override,
                is_static=is_static,
                is_abstract=False,
                access=access,
                semstr=semstr,
                signature=signature,
                body=body,
                kid=self.cur_nodes,
            )

        def event_clause(self, _: None) -> ast.EventSignature:
            """Grammar rule.

            event_clause: KW_WITH expression? (KW_EXIT | KW_ENTRY) (STRING? RETURN_HINT expression)?
            """
            return_spec: ast.Expr | None = None
            semstr: ast.String | None = None
            self.consume_token(Tok.KW_WITH)
            type_specs = self.match(ast.Expr)
            event = self.match_token(Tok.KW_EXIT) or self.consume_token(Tok.KW_ENTRY)
            if semstr := self.match(ast.String):
                self.consume_token(Tok.RETURN_HINT)
                return_spec = self.consume(ast.Expr)
            return ast.EventSignature(
                semstr=semstr,
                event=event,
                arch_tag_info=type_specs,
                return_type=return_spec,
                kid=self.cur_nodes,
            )

        def func_decl(self, kid: list[ast.AstNode]) -> ast.FuncSignature:
            """Grammar rule.

            func_decl: (LPAREN func_decl_params? RPAREN)? (RETURN_HINT (STRING COLON)? expression)?
            """
            params = (
                kid[1] if len(kid) > 1 and isinstance(kid[1], ast.SubNodeList) else None
            )
            return_spec = (
                kid[-1] if len(kid) and isinstance(kid[-1], ast.Expr) else None
            )
            semstr = (
                kid[-3]
                if return_spec and len(kid) > 3 and isinstance(kid[-3], ast.String)
                else None
            )
            if (isinstance(params, ast.SubNodeList) or params is None) and (
                isinstance(return_spec, ast.Expr) or return_spec is None
            ):
                return ast.FuncSignature(
                    semstr=semstr,
                    params=params,
                    return_type=return_spec,
                    kid=(
                        kid
                        if len(kid)
                        else [
                            ast.EmptyToken(ast.JacSource("", self.parse_ref.mod_path))
                        ]
                    ),
                )
            else:
                raise self.ice()

        def func_decl_params(
            self, kid: list[ast.AstNode]
        ) -> ast.SubNodeList[ast.ParamVar]:
            """Grammar rule.

            func_decl_params: (param_var COMMA)* param_var COMMA?
            """
            ret = ast.SubNodeList[ast.ParamVar](
                items=[i for i in kid if isinstance(i, ast.ParamVar)],
                delim=Tok.COMMA,
                kid=kid,
            )
            return ret

        def param_var(self, kid: list[ast.AstNode]) -> ast.ParamVar:
            """Grammar rule.

            param_var: (STAR_POW | STAR_MUL)? NAME (COLON STRING)? type_tag (EQ expression)?
            """
            star = (
                kid[0]
                if isinstance(kid[0], ast.Token)
                and kid[0].name != Tok.NAME
                and not isinstance(kid[0], ast.String)
                else None
            )
            name = kid[1] if (star) else kid[0]
            value = kid[-1] if isinstance(kid[-1], ast.Expr) else None
            type_tag = kid[-3] if value else kid[-1]
            semstr = (
                kid[3]
                if star and len(kid) > 3 and isinstance(kid[3], ast.String)
                else (
                    kid[2]
                    if len(kid) > 4 and value and isinstance(kid[2], ast.String)
                    else (
                        kid[2]
                        if len(kid) > 2 and isinstance(kid[2], ast.String)
                        else None
                    )
                )
            )
            if isinstance(name, ast.Name) and isinstance(type_tag, ast.SubTag):
                return ast.ParamVar(
                    semstr=semstr,
                    name=name,
                    type_tag=type_tag,
                    value=value,
                    unpack=star,
                    kid=kid,
                )
            else:
                raise self.ice()

        def member_block(
            self, kid: list[ast.AstNode]
        ) -> ast.SubNodeList[ast.ArchBlockStmt]:
            """Grammar rule.

            member_block: LBRACE member_stmt* RBRACE
            """
            ret = ast.SubNodeList[ast.ArchBlockStmt](
                items=[],
                delim=Tok.WS,
                kid=kid,
            )
            ret.items = [i for i in kid if isinstance(i, ast.ArchBlockStmt)]
            ret.left_enc = kid[0] if isinstance(kid[0], ast.Token) else None
            ret.right_enc = kid[-1] if isinstance(kid[-1], ast.Token) else None
            return ret

        def member_stmt(self, kid: list[ast.AstNode]) -> ast.ArchBlockStmt:
            """Grammar rule.

            member_stmt: doc_tag? py_code_block
                        | doc_tag? abstract_ability
                        | doc_tag? ability
                        | doc_tag? architype
                        | doc_tag? has_stmt
            """
            if isinstance(kid[0], ast.ArchBlockStmt):
                ret = kid[0]
            elif (
                isinstance(kid[1], ast.ArchBlockStmt)
                and isinstance(kid[1], ast.AstDocNode)
                and isinstance(kid[0], ast.String)
            ):
                kid[1].doc = kid[0]
                kid[1].add_kids_left([kid[0]])
                ret = kid[1]
            else:
                raise self.ice()
            if isinstance(ret, ast.Ability):
                ret.signature.is_method = True
            return ret

        def has_stmt(self, kid: list[ast.AstNode]) -> ast.ArchHas:
            """Grammar rule.

            has_stmt: KW_STATIC? (KW_LET | KW_HAS) access_tag? has_assign_list SEMI
            """
            chomp = [*kid]
            is_static = (
                isinstance(chomp[0], ast.Token) and chomp[0].name == Tok.KW_STATIC
            )
            chomp = chomp[1:] if is_static else chomp
            is_freeze = isinstance(chomp[0], ast.Token) and chomp[0].name == Tok.KW_LET
            chomp = chomp[1:]
            access = chomp[0] if isinstance(chomp[0], ast.SubTag) else None
            chomp = chomp[1:] if access else chomp
            assign = chomp[0]
            if isinstance(assign, ast.SubNodeList):
                return ast.ArchHas(
                    vars=assign,
                    is_static=is_static,
                    is_frozen=is_freeze,
                    access=access,
                    kid=kid,
                )
            else:
                raise self.ice()

        def has_assign_list(
            self, kid: list[ast.AstNode]
        ) -> ast.SubNodeList[ast.HasVar]:
            """Grammar rule.

            has_assign_list: (has_assign_list COMMA)? typed_has_clause
            """
            consume = None
            assign = None
            comma = None
            if isinstance(kid[0], ast.SubNodeList):
                consume = kid[0]
                comma = kid[1]
                assign = kid[2]
                new_kid = [*consume.kid, comma, assign]
            else:
                assign = kid[0]
                new_kid = [assign]
            valid_kid = [i for i in new_kid if isinstance(i, ast.HasVar)]
            return ast.SubNodeList[ast.HasVar](
                items=valid_kid,
                delim=Tok.COMMA,
                kid=new_kid,
            )

        def typed_has_clause(self, kid: list[ast.AstNode]) -> ast.HasVar:
            """Grammar rule.

            typed_has_clause: named_ref (COLON STRING)? type_tag (EQ expression | KW_BY KW_POST_INIT)?
            """
            name = kid[0]
            semstr = kid[2] if len(kid) > 2 and isinstance(kid[2], ast.String) else None
            type_tag = kid[3] if semstr else kid[1]
            defer = isinstance(kid[-1], ast.Token) and kid[-1].name == Tok.KW_POST_INIT
            value = kid[-1] if not defer and isinstance(kid[-1], ast.Expr) else None
            if isinstance(name, ast.Name) and isinstance(type_tag, ast.SubTag):
                return ast.HasVar(
                    semstr=semstr,
                    name=name,
                    type_tag=type_tag,
                    defer=defer,
                    value=value,
                    kid=kid,
                )
            else:
                raise self.ice()

        def type_tag(self, kid: list[ast.AstNode]) -> ast.SubTag[ast.Expr]:
            """Grammar rule.

            type_tag: COLON expression
            """
            if isinstance(kid[1], ast.Expr):
                return ast.SubTag[ast.Expr](
                    tag=kid[1],
                    kid=kid,
                )
            else:
                raise self.ice()

        def builtin_type(self, kid: list[ast.AstNode]) -> ast.Token:
            """Grammar rule.

            builtin_type: TYP_TYPE
                        | TYP_ANY
                        | TYP_BOOL
                        | TYP_DICT
                        | TYP_SET
                        | TYP_TUPLE
                        | TYP_LIST
                        | TYP_FLOAT
                        | TYP_INT
                        | TYP_BYTES
                        | TYP_STRING
            """
            if isinstance(kid[0], ast.Token):
                return ast.BuiltinType(
                    name=kid[0].name,
                    orig_src=self.parse_ref.source,
                    value=kid[0].value,
                    line=kid[0].loc.first_line,
                    end_line=kid[0].loc.last_line,
                    col_start=kid[0].loc.col_start,
                    col_end=kid[0].loc.col_end,
                    pos_start=kid[0].pos_start,
                    pos_end=kid[0].pos_end,
                )
            else:
                raise self.ice()

        def code_block(
            self, kid: list[ast.AstNode]
        ) -> ast.SubNodeList[ast.CodeBlockStmt]:
            """Grammar rule.

            code_block: LBRACE statement* RBRACE
            """
            left_enc = kid[0] if isinstance(kid[0], ast.Token) else None
            right_enc = kid[-1] if isinstance(kid[-1], ast.Token) else None
            valid_stmt = [i for i in kid if isinstance(i, ast.CodeBlockStmt)]
            if len(valid_stmt) == len(kid) - 2:
                return ast.SubNodeList[ast.CodeBlockStmt](
                    items=valid_stmt,
                    delim=Tok.WS,
                    left_enc=left_enc,
                    right_enc=right_enc,
                    kid=kid,
                )
            else:
                raise self.ice()

        def statement(self, kid: list[ast.AstNode]) -> ast.CodeBlockStmt:
            """Grammar rule.

            statement: import_stmt
                    | ability
                    | architype
                    | if_stmt
                    | while_stmt
                    | for_stmt
                    | try_stmt
                    | match_stmt
                    | with_stmt
                    | global_ref SEMI
                    | nonlocal_ref SEMI
                    | typed_ctx_block
                    | return_stmt SEMI
                    | (yield_expr | KW_YIELD) SEMI
                    | raise_stmt SEMI
                    | assert_stmt SEMI
                    | check_stmt SEMI
                    | assignment SEMI
                    | delete_stmt SEMI
                    | report_stmt SEMI
                    | expression SEMI
                    | ctrl_stmt SEMI
                    | py_code_block
                    | walker_stmt
                    | SEMI
            """
            if isinstance(kid[0], ast.CodeBlockStmt) and len(kid) < 2:
                return kid[0]
            elif isinstance(kid[0], ast.Token) and kid[0].name == Tok.KW_YIELD:
                return ast.ExprStmt(
                    expr=(
                        expr := ast.YieldExpr(
                            expr=None,
                            with_from=False,
                            kid=kid,
                        )
                    ),
                    in_fstring=False,
                    kid=[expr],
                )
            elif isinstance(kid[0], ast.Expr):
                return ast.ExprStmt(
                    expr=kid[0],
                    in_fstring=False,
                    kid=kid,
                )
            elif isinstance(kid[0], ast.CodeBlockStmt):
                kid[0].add_kids_right([kid[1]])
                return kid[0]
            else:
                raise self.ice()

        def typed_ctx_block(self, kid: list[ast.AstNode]) -> ast.TypedCtxBlock:
            """Grammar rule.

            typed_ctx_block: RETURN_HINT expression code_block
            """
            if isinstance(kid[1], ast.Expr) and isinstance(kid[2], ast.SubNodeList):
                return ast.TypedCtxBlock(
                    type_ctx=kid[1],
                    body=kid[2],
                    kid=kid,
                )
            else:
                raise self.ice()

        def if_stmt(self, _: None) -> ast.IfStmt:
            """Grammar rule.

            if_stmt: KW_IF expression code_block (elif_stmt | else_stmt)?
            """
            self.consume_token(Tok.KW_IF)
            condition = self.consume(ast.Expr)
            body = self.consume(ast.SubNodeList)
            else_body = self.match(ast.ElseStmt) or self.match(ast.ElseIf)
            return ast.IfStmt(
                condition=condition,
                body=body,
                else_body=else_body,
                kid=self.cur_nodes,
            )

        def elif_stmt(self, _: None) -> ast.ElseIf:
            """Grammar rule.

            elif_stmt: KW_ELIF expression code_block (elif_stmt | else_stmt)?
            """
            self.consume_token(Tok.KW_ELIF)
            condition = self.consume(ast.Expr)
            body = self.consume(ast.SubNodeList)
            else_body = self.match(ast.ElseStmt) or self.match(ast.ElseIf)
            return ast.ElseIf(
                condition=condition,
                body=body,
                else_body=else_body,
                kid=self.cur_nodes,
            )

        def else_stmt(self, _: None) -> ast.ElseStmt:
            """Grammar rule.

            else_stmt: KW_ELSE code_block
            """
            self.consume_token(Tok.KW_ELSE)
            body = self.consume(ast.SubNodeList)
            return ast.ElseStmt(
                body=body,
                kid=self.cur_nodes,
            )

        def try_stmt(self, _: None) -> ast.TryStmt:
            """Grammar rule.

            try_stmt: KW_TRY code_block except_list? else_stmt? finally_stmt?
            """
            self.consume_token(Tok.KW_TRY)
            block = self.consume(ast.SubNodeList)
            except_list = self.match(ast.SubNodeList)
            else_stmt = self.match(ast.ElseStmt)
            finally_stmt = self.match(ast.FinallyStmt)
            return ast.TryStmt(
                body=block,
                excepts=except_list,
                else_body=else_stmt,
                finally_body=finally_stmt,
                kid=self.cur_nodes,
            )

        def except_list(self, _: None) -> ast.SubNodeList[ast.Except]:
            """Grammar rule.

            except_list: except_def+
            """
            items = [self.consume(ast.Except)]
            while expt := self.match(ast.Except):
                items.append(expt)
            return ast.SubNodeList[ast.Except](
                items=items,
                delim=Tok.WS,
                kid=self.cur_nodes,
            )

        def except_def(self, _: None) -> ast.Except:
            """Grammar rule.

            except_def: KW_EXCEPT expression (KW_AS NAME)? code_block
            """
            name: ast.Name | None = None
            self.consume_token(Tok.KW_EXCEPT)
            ex_type = self.consume(ast.Expr)
            if self.match_token(Tok.KW_AS):
                name = self.consume(ast.Name)
            body = self.consume(ast.SubNodeList)
            return ast.Except(
                ex_type=ex_type,
                name=name,
                body=body,
                kid=self.cur_nodes,
            )

        def finally_stmt(self, _: None) -> ast.FinallyStmt:
            """Grammar rule.

            finally_stmt: KW_FINALLY code_block
            """
            self.consume_token(Tok.KW_FINALLY)
            body = self.consume(ast.SubNodeList)
            return ast.FinallyStmt(
                body=body,
                kid=self.cur_nodes,
            )

        def for_stmt(self, kid: list[ast.AstNode]) -> ast.IterForStmt | ast.InForStmt:
            """Grammar rule.

            for_stmt: KW_ASYNC? KW_FOR assignment KW_TO expression KW_BY
                        expression code_block else_stmt?
                    | KW_ASYNC? KW_FOR expression KW_IN expression code_block else_stmt?
            """
            chomp = [*kid]
            is_async = bool(
                isinstance(chomp[0], ast.Token) and chomp[0].name == Tok.KW_ASYNC
            )
            chomp = chomp[1:] if is_async else chomp
            if isinstance(chomp[1], ast.Assignment):
                if (
                    isinstance(chomp[3], ast.Expr)
                    and isinstance(chomp[5], ast.Assignment)
                    and isinstance(chomp[6], ast.SubNodeList)
                ):
                    return ast.IterForStmt(
                        is_async=is_async,
                        iter=chomp[1],
                        condition=chomp[3],
                        count_by=chomp[5],
                        body=chomp[6],
                        else_body=(
                            chomp[-1] if isinstance(chomp[-1], ast.ElseStmt) else None
                        ),
                        kid=kid,
                    )
                else:
                    raise self.ice()
            elif isinstance(chomp[1], ast.Expr):
                if isinstance(chomp[3], ast.Expr) and isinstance(
                    chomp[4], ast.SubNodeList
                ):
                    return ast.InForStmt(
                        is_async=is_async,
                        target=chomp[1],
                        collection=chomp[3],
                        body=chomp[4],
                        else_body=(
                            chomp[-1] if isinstance(chomp[-1], ast.ElseStmt) else None
                        ),
                        kid=kid,
                    )
                else:
                    raise self.ice()
            else:
                raise self.ice()

        def while_stmt(self, kid: list[ast.AstNode]) -> ast.WhileStmt:
            """Grammar rule.

            while_stmt: KW_WHILE expression code_block
            """
            if isinstance(kid[1], ast.Expr) and isinstance(kid[2], ast.SubNodeList):
                return ast.WhileStmt(
                    condition=kid[1],
                    body=kid[2],
                    kid=kid,
                )
            else:
                raise self.ice()

        def with_stmt(self, kid: list[ast.AstNode]) -> ast.WithStmt:
            """Grammar rule.

            with_stmt: KW_ASYNC? KW_WITH expr_as_list code_block
            """
            chomp = [*kid]
            is_async = bool(
                isinstance(chomp[0], ast.Token) and chomp[0].name == Tok.KW_ASYNC
            )
            chomp = chomp[1:] if is_async else chomp
            if isinstance(chomp[1], ast.SubNodeList) and isinstance(
                chomp[2], ast.SubNodeList
            ):
                return ast.WithStmt(
                    is_async=is_async,
                    exprs=chomp[1],
                    body=chomp[2],
                    kid=kid,
                )
            else:
                raise self.ice()

        def expr_as_list(
            self, kid: list[ast.AstNode]
        ) -> ast.SubNodeList[ast.ExprAsItem]:
            """Grammar rule.

            expr_as_list: (expr_as COMMA)* expr_as
            """
            ret = ast.SubNodeList[ast.ExprAsItem](
                items=[i for i in kid if isinstance(i, ast.ExprAsItem)],
                delim=Tok.COMMA,
                kid=kid,
            )
            return ret

        def expr_as(self, kid: list[ast.AstNode]) -> ast.ExprAsItem:
            """Grammar rule.

            expr_as: expression (KW_AS expression)?
            """
            expr = kid[0]
            alias = kid[2] if len(kid) > 1 else None
            if isinstance(expr, ast.Expr) and (
                alias is None or isinstance(alias, ast.Expr)
            ):
                return ast.ExprAsItem(
                    expr=expr,
                    alias=alias,
                    kid=kid,
                )
            else:
                raise self.ice()

        def raise_stmt(self, kid: list[ast.AstNode]) -> ast.RaiseStmt:
            """Grammar rule.

            raise_stmt: KW_RAISE (expression (KW_FROM expression)?)?
            """
            chomp = [*kid][1:]
            e_type = (
                chomp[0] if len(chomp) > 0 and isinstance(chomp[0], ast.Expr) else None
            )
            chomp = chomp[2:] if e_type and len(chomp) > 1 else chomp[1:]
            e = chomp[0] if len(chomp) > 0 and isinstance(chomp[0], ast.Expr) else None
            return ast.RaiseStmt(
                cause=e_type,
                from_target=e,
                kid=kid,
            )

        def assert_stmt(self, kid: list[ast.AstNode]) -> ast.AssertStmt:
            """Grammar rule.

            assert_stmt: KW_ASSERT expression (COMMA expression)?
            """
            condition = kid[1]
            error_msg = kid[3] if len(kid) > 3 else None
            if isinstance(condition, ast.Expr):
                return ast.AssertStmt(
                    condition=condition,
                    error_msg=(error_msg if isinstance(error_msg, ast.Expr) else None),
                    kid=kid,
                )
            else:
                raise self.ice()

        def check_stmt(self, _: None) -> ast.CheckStmt:
            """Grammar rule.

            check_stmt: KW_CHECK expression
            """
            self.consume_token(Tok.KW_CHECK)
            target = self.consume(ast.Expr)
            return ast.CheckStmt(
                target=target,
                kid=self.nodes,
            )

        def ctrl_stmt(self, _: None) -> ast.CtrlStmt:
            """Grammar rule.

            ctrl_stmt: KW_SKIP | KW_BREAK | KW_CONTINUE
            """
            tok = (
                self.match_token(Tok.KW_SKIP)
                or self.match_token(Tok.KW_BREAK)
                or self.consume_token(Tok.KW_CONTINUE)
            )
            return ast.CtrlStmt(
                ctrl=tok,
                kid=self.nodes,
            )

        def delete_stmt(self, _: None) -> ast.DeleteStmt:
            """Grammar rule.

            delete_stmt: KW_DELETE expression
            """
            self.consume_token(Tok.KW_DELETE)
            target = self.consume(ast.Expr)
            return ast.DeleteStmt(
                target=target,
                kid=self.nodes,
            )

        def report_stmt(self, _: None) -> ast.ReportStmt:
            """Grammar rule.

            report_stmt: KW_REPORT expression
            """
            self.consume_token(Tok.KW_REPORT)
            target = self.consume(ast.Expr)
            return ast.ReportStmt(
                expr=target,
                kid=self.nodes,
            )

        def return_stmt(self, _: None) -> ast.ReturnStmt:
            """Grammar rule.

            return_stmt: KW_RETURN expression?
            """
            self.consume_token(Tok.KW_RETURN)
            expr = self.match(ast.Expr)
            return ast.ReturnStmt(
                expr=expr,
                kid=self.nodes,
            )

        def walker_stmt(self, kid: list[ast.AstNode]) -> ast.CodeBlockStmt:
            """Grammar rule.

            walker_stmt: disengage_stmt | revisit_stmt | visit_stmt | ignore_stmt
            """
            if isinstance(kid[0], ast.CodeBlockStmt):
                return kid[0]
            else:
                raise self.ice()

        def ignore_stmt(self, _: None) -> ast.IgnoreStmt:
            """Grammar rule.

            ignore_stmt: KW_IGNORE expression SEMI
            """
            self.consume_token(Tok.KW_IGNORE)
            target = self.consume(ast.Expr)
            self.consume_token(Tok.SEMI)
            return ast.IgnoreStmt(
                target=target,
                kid=self.nodes,
            )

        def visit_stmt(self, _: None) -> ast.VisitStmt:
            """Grammar rule.

            visit_stmt: KW_VISIT (inherited_archs)? expression (else_stmt | SEMI)
            """
            self.consume_token(Tok.KW_VISIT)
            sub_name = self.match(ast.SubNodeList)
            target = self.consume(ast.Expr)
            else_body = self.match(ast.ElseStmt)
            if else_body is None:
                self.consume_token(Tok.SEMI)
            return ast.VisitStmt(
                vis_type=sub_name,
                target=target,
                else_body=else_body,
                kid=self.nodes,
            )

        def revisit_stmt(self, _: None) -> ast.RevisitStmt:
            """Grammar rule.

            revisit_stmt: KW_REVISIT expression? (else_stmt | SEMI)
            """
            self.consume_token(Tok.KW_REVISIT)
            target = self.match(ast.Expr)
            else_body = self.match(ast.ElseStmt)
            if else_body is None:
                self.consume_token(Tok.SEMI)
            return ast.RevisitStmt(
                hops=target,
                else_body=else_body,
                kid=self.nodes,
            )

        def disengage_stmt(self, _: None) -> ast.DisengageStmt:
            """Grammar rule.

            disengage_stmt: KW_DISENGAGE SEMI
            """
            kw = self.consume_token(Tok.KW_DISENGAGE)
            semi = self.consume_token(Tok.SEMI)
            return ast.DisengageStmt(
                kid=[kw, semi],
            )

        def global_ref(self, _: None) -> ast.GlobalStmt:
            """Grammar rule.

            global_ref: GLOBAL_OP name_list
            """
            self.consume_token(Tok.GLOBAL_OP)
            target = self.consume(ast.SubNodeList)
            return ast.GlobalStmt(
                target=target,
                kid=self.nodes,
            )

        def nonlocal_ref(self, _: None) -> ast.NonLocalStmt:
            """Grammar rule.

            nonlocal_ref: NONLOCAL_OP name_list
            """
            self.consume_token(Tok.NONLOCAL_OP)
            target = self.consume(ast.SubNodeList)
            return ast.NonLocalStmt(
                target=target,
                kid=self.nodes,
            )

        def assignment(self, kid: list[ast.AstNode]) -> ast.Assignment:
            """Grammar rule.

            assignment: KW_LET? (atomic_chain EQ)+ (yield_expr | expression)
                    | atomic_chain (COLON STRING)? type_tag (EQ (yield_expr | expression))?
                    | atomic_chain aug_op (yield_expr | expression)
            """
            chomp = [*kid]
            is_frozen = isinstance(chomp[0], ast.Token) and chomp[0].name == Tok.KW_LET
            is_aug = None
            assignees = []
            chomp = chomp[1:] if is_frozen else chomp
            value = chomp[-1] if isinstance(chomp[-1], ast.Expr) else None
            chomp = (
                chomp[:-2]
                if value and isinstance(chomp[-3], ast.SubTag)
                else chomp[:-1] if value else chomp
            )
            type_tag = chomp[-1] if isinstance(chomp[-1], ast.SubTag) else None
            if not value:
                semstr = chomp[2] if len(chomp) > 2 else None
                chomp = chomp[:-2] if semstr else chomp
            else:
                if type_tag:
                    chomp = chomp[:-1]
                    semstr = (
                        chomp[-1]
                        if len(chomp) > 1 and isinstance(chomp[-1], ast.String)
                        else None
                    )
                    chomp = chomp[:-2] if semstr else chomp
                else:
                    semstr = None
                    if (
                        isinstance(chomp[1], ast.Token)
                        and chomp[1].name != Tok.EQ
                        and chomp[1].name != Tok.COLON
                    ):
                        assignees += [chomp[0]]
                        is_aug = chomp[1]
                        chomp = chomp[2:]
                    else:
                        while (
                            len(chomp) > 1
                            and isinstance(chomp[0], ast.Expr)
                            and isinstance(chomp[1], ast.Token)
                            and chomp[1].name == Tok.EQ
                        ):
                            assignees += [chomp[0], chomp[1]]
                            chomp = chomp[2:]

            assignees += chomp
            valid_assignees = [i for i in assignees if isinstance(i, (ast.Expr))]
            new_targ = ast.SubNodeList[ast.Expr](
                items=valid_assignees,
                delim=Tok.EQ,
                kid=assignees,
            )
            kid = [x for x in kid if x not in assignees]
            kid.insert(1, new_targ) if is_frozen else kid.insert(0, new_targ)
            if is_aug:
                return ast.Assignment(
                    target=new_targ,
                    type_tag=type_tag if isinstance(type_tag, ast.SubTag) else None,
                    value=value,
                    mutable=is_frozen,
                    aug_op=is_aug,
                    kid=kid,
                )
            return ast.Assignment(
                target=new_targ,
                type_tag=type_tag if isinstance(type_tag, ast.SubTag) else None,
                value=value,
                mutable=is_frozen,
                kid=kid,
                semstr=semstr if isinstance(semstr, ast.String) else None,
            )

        def expression(self, _: None) -> ast.Expr:
            """Grammar rule.

            expression: walrus_assign
                    | pipe (KW_IF expression KW_ELSE expression)?
                    | lambda_expr
            """
            value = self.consume(ast.Expr)
            if self.match_token(Tok.KW_IF):
                condition = self.consume(ast.Expr)
                self.consume_token(Tok.KW_ELSE)
                else_value = self.consume(ast.Expr)
                return ast.IfElseExpr(
                    value=value,
                    condition=condition,
                    else_value=else_value,
                    kid=self.cur_nodes,
                )
            return value

        def walrus_assign(self, _: None) -> ast.Expr:
            """Grammar rule.

            walrus_assign: (walrus_assign WALRUS_EQ)? pipe
            """
            return self._binary_expr_unwind(self.cur_nodes)

        def lambda_expr(self, kid: list[ast.AstNode]) -> ast.LambdaExpr:
            """Grammar rule.

            lamda_expr: KW_WITH func_decl_params? (RETURN_HINT expression)? KW_CAN expression
            """
            chomp = [*kid][1:]
            params = chomp[0] if isinstance(chomp[0], ast.SubNodeList) else None
            chomp = chomp[1:] if params else chomp
            return_type = (
                chomp[1]
                if isinstance(chomp[0], ast.Token)
                and chomp[0].name == Tok.RETURN_HINT
                and isinstance(chomp[1], ast.Expr)
                else None
            )
            chomp = chomp[2:] if return_type else chomp
            chomp = chomp[1:]
            sig_kid: list[ast.AstNode] = []
            if params:
                sig_kid.append(params)
            if return_type:
                sig_kid.append(return_type)
            signature = (
                ast.FuncSignature(
                    params=params,
                    return_type=return_type,
                    kid=sig_kid,
                )
                if params or return_type
                else None
            )
            new_kid = [i for i in kid if i != params and i != return_type]
            new_kid.insert(1, signature) if signature else None
            if isinstance(chomp[0], ast.Expr):
                return ast.LambdaExpr(
                    signature=signature,
                    body=chomp[0],
                    kid=new_kid,
                )
            else:
                raise self.ice()

        def pipe(self, kid: list[ast.AstNode]) -> ast.Expr:
            """Grammar rule.

            pipe: pipe_back PIPE_FWD pipe
                | pipe_back
            """
            return self._binary_expr_unwind(kid)

        def pipe_back(self, kid: list[ast.AstNode]) -> ast.Expr:
            """Grammar rule.

            pipe_back: bitwise_or PIPE_BKWD pipe_back
                     | bitwise_or
            """
            return self._binary_expr_unwind(kid)

        def bitwise_or(self, kid: list[ast.AstNode]) -> ast.Expr:
            """Grammar rule.

            bitwise_or: bitwise_xor BW_OR bitwise_or
                      | bitwise_xor
            """
            return self._binary_expr_unwind(kid)

        def bitwise_xor(self, kid: list[ast.AstNode]) -> ast.Expr:
            """Grammar rule.

            bitwise_xor: bitwise_and BW_XOR bitwise_xor
                       | bitwise_and
            """
            return self._binary_expr_unwind(kid)

        def bitwise_and(self, kid: list[ast.AstNode]) -> ast.Expr:
            """Grammar rule.

            bitwise_and: shift BW_AND bitwise_and
                       | shift
            """
            return self._binary_expr_unwind(kid)

        def shift(self, kid: list[ast.AstNode]) -> ast.Expr:
            """Grammar rule.

            shift: (shift (RSHIFT | LSHIFT))? logical_or
            """
            return self._binary_expr_unwind(kid)

        def logical_or(self, kid: list[ast.AstNode]) -> ast.Expr:
            """Grammar rule.

            logical_or: logical_and (KW_OR logical_and)*
            """
            if len(kid) > 1:
                values = [i for i in kid if isinstance(i, ast.Expr)]
                ops = kid[1] if isinstance(kid[1], ast.Token) else None
                if not ops:
                    raise self.ice()
                return ast.BoolExpr(
                    op=ops,
                    values=values,
                    kid=kid,
                )
            elif isinstance(kid[0], ast.Expr):
                return kid[0]
            else:

                raise self.ice()

        def logical_and(self, kid: list[ast.AstNode]) -> ast.Expr:
            """Grammar rule.

            logical_and: logical_not (KW_AND logical_not)*
            """
            if len(kid) > 1:
                values = [i for i in kid if isinstance(i, ast.Expr)]
                ops = kid[1] if isinstance(kid[1], ast.Token) else None
                if not ops:
                    raise self.ice()
                return ast.BoolExpr(
                    op=ops,
                    values=values,
                    kid=kid,
                )
            elif isinstance(kid[0], ast.Expr):
                return kid[0]
            else:

                raise self.ice()

        def logical_not(self, kid: list[ast.AstNode]) -> ast.Expr:
            """Grammar rule.

            logical_or: (logical_or KW_OR)? logical_and
            """
            if len(kid) == 2:
                if isinstance(kid[0], ast.Token) and isinstance(kid[1], ast.Expr):
                    return ast.UnaryExpr(
                        op=kid[0],
                        operand=kid[1],
                        kid=kid,
                    )
                else:
                    raise self.ice()
            if isinstance(kid[0], ast.Expr):
                return kid[0]
            else:
                raise self.ice()

        def compare(self, kid: list[ast.AstNode]) -> ast.Expr:
            """Grammar rule.

            compare: (arithmetic cmp_op)* arithmetic
            """
            if len(kid) > 1:
                ops = [i for i in kid[1::2] if isinstance(i, ast.Token)]
                left = kid[0]
                rights = [i for i in kid[1:][1::2] if isinstance(i, ast.Expr)]
                if isinstance(left, ast.Expr) and len(ops) == len(rights):
                    return ast.CompareExpr(
                        left=left,
                        ops=ops,
                        rights=rights,
                        kid=kid,
                    )
                else:
                    raise self.ice()
            elif isinstance(kid[0], ast.Expr):
                return kid[0]
            else:
                raise self.ice()

        def cmp_op(self, kid: list[ast.AstNode]) -> ast.Token:
            """Grammar rule.

            cmp_op: KW_ISN
                  | KW_IS
                  | KW_NIN
                  | KW_IN
                  | NE
                  | GTE
                  | LTE
                  | GT
                  | LT
                  | EE
            """
            if isinstance(kid[0], ast.Token):
                return kid[0]
            else:
                raise self.ice()

        def arithmetic(self, kid: list[ast.AstNode]) -> ast.Expr:
            """Grammar rule.

            arithmetic: (arithmetic (MINUS | PLUS))? term
            """
            return self._binary_expr_unwind(kid)

        def term(self, kid: list[ast.AstNode]) -> ast.Expr:
            """Grammar rule.

            term: (term (MOD | DIV | FLOOR_DIV | STAR_MUL | DECOR_OP))? power
            """
            return self._binary_expr_unwind(kid)

        def factor(self, kid: list[ast.AstNode]) -> ast.Expr:
            """Grammar rule.

            factor: (BW_NOT | MINUS | PLUS) factor | connect
            """
            if len(kid) == 2:
                if isinstance(kid[0], ast.Token) and isinstance(kid[1], ast.Expr):
                    return ast.UnaryExpr(
                        op=kid[0],
                        operand=kid[1],
                        kid=kid,
                    )
                else:
                    raise self.ice()
            return self._binary_expr_unwind(kid)

        def power(self, kid: list[ast.AstNode]) -> ast.Expr:
            """Grammar rule.

            power: (power STAR_POW)? factor
            """
            return self._binary_expr_unwind(kid)

        def connect(self, kid: list[ast.AstNode]) -> ast.Expr:
            """Grammar rule.

            connect: (connect (connect_op | disconnect_op))? atomic_pipe
            """
            return self._binary_expr_unwind(kid)

        def atomic_pipe(self, kid: list[ast.AstNode]) -> ast.Expr:
            """Grammar rule.

            atomic_pipe: (atomic_pipe A_PIPE_FWD)? atomic_pipe_back
            """
            return self._binary_expr_unwind(kid)

        def atomic_pipe_back(self, kid: list[ast.AstNode]) -> ast.Expr:
            """Grammar rule.

            atomic_pipe_back: (atomic_pipe_back A_PIPE_BKWD)? ds_spawn
            """
            return self._binary_expr_unwind(kid)

        def ds_spawn(self, kid: list[ast.AstNode]) -> ast.Expr:
            """Grammar rule.

            ds_spawn: (ds_spawn KW_SPAWN)? unpack
            """
            return self._binary_expr_unwind(kid)

        def unpack(self, kid: list[ast.AstNode]) -> ast.Expr:
            """Grammar rule.

            unpack: STAR_MUL? ref
            """
            if len(kid) == 2:
                if isinstance(kid[0], ast.Token) and isinstance(kid[1], ast.Expr):
                    return ast.UnaryExpr(
                        op=kid[0],
                        operand=kid[1],
                        kid=kid,
                    )
                else:
                    raise self.ice()
            return self._binary_expr_unwind(kid)

        def ref(self, kid: list[ast.AstNode]) -> ast.Expr:
            """Grammar rule.

            ref: walrus_assign
               | BW_AND walrus_assign
            """
            if len(kid) == 2:
                if isinstance(kid[0], ast.Token) and isinstance(kid[1], ast.Expr):
                    return ast.UnaryExpr(
                        op=kid[0],
                        operand=kid[1],
                        kid=kid,
                    )
                else:
                    raise self.ice()
            return self._binary_expr_unwind(kid)

        def pipe_call(self, kid: list[ast.AstNode]) -> ast.Expr:
            """Grammar rule.

            pipe_call: atomic_chain
                | PIPE_FWD atomic_chain
                | A_PIPE_FWD atomic_chain
                | KW_SPAWN atomic_chain
                | KW_AWAIT atomic_chain
            """
            if len(kid) == 2:
                if (
                    isinstance(kid[0], ast.Token)
                    and kid[0].name == Tok.KW_AWAIT
                    and isinstance(kid[1], ast.Expr)
                ):
                    return ast.AwaitExpr(
                        target=kid[1],
                        kid=kid,
                    )
                elif isinstance(kid[0], ast.Token) and isinstance(kid[1], ast.Expr):
                    return ast.UnaryExpr(
                        op=kid[0],
                        operand=kid[1],
                        kid=kid,
                    )
                else:
                    raise self.ice()
            return self._binary_expr_unwind(kid)

        def aug_op(self, kid: list[ast.AstNode]) -> ast.Token:
            """Grammar rule.

            aug_op: RSHIFT_EQ
                     | LSHIFT_EQ
                     | BW_NOT_EQ
                     | BW_XOR_EQ
                     | BW_OR_EQ
                     | BW_AND_EQ
                     | MOD_EQ
                     | DIV_EQ
                     | FLOOR_DIV_EQ
                     | MUL_EQ
                     | SUB_EQ
                     | ADD_EQ
                     | WALRUS_EQ
            """
            if isinstance(kid[0], ast.Token):
                return kid[0]
            else:
                raise self.ice()

        def atomic_chain(self, kid: list[ast.AstNode]) -> ast.Expr:
            """Grammar rule.

            atomic_chain: atomic_chain NULL_OK? (filter_compr | assign_compr | index_slice)
                        | atomic_chain NULL_OK? (DOT_BKWD | DOT_FWD | DOT) named_ref
                        | (atomic_call | atom | edge_ref_chain)
            """
            if len(kid) < 2 and isinstance(kid[0], ast.Expr):
                return kid[0]
            chomp = [*kid]
            target = chomp[0]
            chomp = chomp[1:]
            is_null_ok = False
            if isinstance(chomp[0], ast.Token) and chomp[0].name == Tok.NULL_OK:
                is_null_ok = True
                chomp = chomp[1:]
            if (
                len(chomp) == 1
                and isinstance(chomp[0], ast.AtomExpr)
                and isinstance(target, ast.Expr)
            ):
                return ast.AtomTrailer(
                    target=target,
                    right=chomp[0],
                    is_null_ok=is_null_ok,
                    is_attr=False,
                    kid=kid,
                )
            elif (
                len(chomp) > 1
                and isinstance(chomp[0], ast.Token)
                and isinstance(chomp[1], (ast.AtomExpr, ast.AtomTrailer))
                and isinstance(target, ast.Expr)
            ):
                return ast.AtomTrailer(
                    target=(target if chomp[0].name != Tok.DOT_BKWD else chomp[1]),
                    right=(chomp[1] if chomp[0].name != Tok.DOT_BKWD else target),
                    is_null_ok=is_null_ok,
                    is_attr=True,
                    kid=kid,
                )
            else:
                raise self.ice()

        def atomic_call(self, kid: list[ast.AstNode]) -> ast.FuncCall:
            """Grammar rule.

            atomic_call: atomic_chain LPAREN param_list? (KW_BY atomic_call)? RPAREN
            """
            if (
                len(kid) > 4
                and isinstance(kid[0], ast.Expr)
                and kid[-2]
                and isinstance(kid[-2], ast.FuncCall)
            ):
                return ast.FuncCall(
                    target=kid[0],
                    params=kid[2] if isinstance(kid[2], ast.SubNodeList) else None,
                    genai_call=kid[-2],
                    kid=kid,
                )
            if (
                len(kid) == 4
                and isinstance(kid[0], ast.Expr)
                and isinstance(kid[2], ast.SubNodeList)
            ):
                return ast.FuncCall(
                    target=kid[0], params=kid[2], genai_call=None, kid=kid
                )
            elif len(kid) == 3 and isinstance(kid[0], ast.Expr):
                return ast.FuncCall(
                    target=kid[0], params=None, genai_call=None, kid=kid
                )
            else:
                raise self.ice()

        def index_slice(self, kid: list[ast.AstNode]) -> ast.IndexSlice:
            """Grammar rule.

            index_slice: LSQUARE                                                        \
                            expression? COLON expression? (COLON expression?)?          \
                            (COMMA expression? COLON expression? (COLON expression?)?)* \
                         RSQUARE
                        | list_val
            """
            if len(kid) == 1:
                index = kid[0]
                if isinstance(index, ast.ListVal):
                    if not index.values:
                        raise self.ice()
                    if len(index.values.items) == 1:
                        expr = index.values.items[0] if index.values else None
                    else:
                        sublist = ast.SubNodeList[ast.Expr | ast.KWPair](
                            items=[*index.values.items], delim=Tok.COMMA, kid=index.kid
                        )
                        expr = ast.TupleVal(values=sublist, kid=[sublist])
                        kid = [expr]
                    return ast.IndexSlice(
                        slices=[ast.IndexSlice.Slice(start=expr, stop=None, step=None)],
                        is_range=False,
                        kid=kid,
                    )
                else:
                    raise self.ice()
            else:
                slices: list[ast.IndexSlice.Slice] = []
                chomp = kid[1:]

                while not (
                    isinstance(chomp[0], ast.Token) and chomp[0].name == Tok.RSQUARE
                ):
                    expr1 = expr2 = expr3 = None

                    if isinstance(chomp[0], ast.Expr):
                        expr1 = chomp[0]
                        chomp.pop(0)
                    chomp.pop(0)

                    if isinstance(chomp[0], ast.Expr):
                        expr2 = chomp[0]
                        chomp.pop(0)

                    if isinstance(chomp[0], ast.Token) and chomp[0].name == Tok.COLON:
                        chomp.pop(0)
                        if isinstance(chomp[0], ast.Expr):
                            expr3 = chomp[0]
                            chomp.pop(0)

                    if isinstance(chomp[0], ast.Token) and chomp[0].name == Tok.COMMA:
                        chomp.pop(0)

                    slices.append(
                        ast.IndexSlice.Slice(start=expr1, stop=expr2, step=expr3)
                    )

                return ast.IndexSlice(
                    slices=slices,
                    is_range=True,
                    kid=kid,
                )

        def atom(self, kid: list[ast.AstNode]) -> ast.Expr:
            """Grammar rule.

            atom: named_ref
                 | LPAREN (expression | yield_expr) RPAREN
                 | atom_collection
                 | atom_literal
                 | type_ref
            """
            if len(kid) == 1:
                if isinstance(kid[0], ast.AtomExpr):
                    return kid[0]
                else:
                    raise self.ice()
            elif len(kid) == 3:
                if (
                    isinstance(kid[0], ast.Token)
                    and isinstance(kid[1], (ast.Expr, ast.YieldExpr))
                    and isinstance(kid[2], ast.Token)
                ):
                    ret = ast.AtomUnit(value=kid[1], kid=kid)
                    return ret
                else:
                    raise self.ice()
            else:
                raise self.ice()

        def yield_expr(self, kid: list[ast.AstNode]) -> ast.YieldExpr:
            """Grammar rule.

            yield_expr: KW_YIELD KW_FROM? expression
            """
            if isinstance(kid[-1], ast.Expr):
                return ast.YieldExpr(
                    expr=kid[-1],
                    with_from=len(kid) > 2,
                    kid=kid,
                )
            else:
                raise self.ice()

        def atom_literal(self, kid: list[ast.AstNode]) -> ast.AtomExpr:
            """Grammar rule.

            atom_literal: builtin_type
                        | NULL
                        | BOOL
                        | multistring
                        | FLOAT
                        | OCT
                        | BIN
                        | HEX
                        | INT
            """
            if isinstance(kid[0], ast.AtomExpr):
                return kid[0]
            else:
                raise self.ice()

        def atom_collection(self, kid: list[ast.AstNode]) -> ast.AtomExpr:
            """Grammar rule.

            atom_collection: dict_compr
                           | set_compr
                           | gen_compr
                           | list_compr
                           | dict_val
                           | set_val
                           | tuple_val
                           | list_val
            """
            if isinstance(kid[0], ast.AtomExpr):
                return kid[0]
            else:
                raise self.ice()

        def multistring(self, kid: list[ast.AstNode]) -> ast.AtomExpr:
            """Grammar rule.

            multistring: (fstring | STRING | DOC_STRING)+
            """
            valid_strs = [i for i in kid if isinstance(i, (ast.String, ast.FString))]
            if len(valid_strs) == len(kid):
                return ast.MultiString(
                    strings=valid_strs,
                    kid=kid,
                )
            else:
                raise self.ice()

        def fstring(self, kid: list[ast.AstNode]) -> ast.FString:
            """Grammar rule.

            fstring: FSTR_START fstr_parts FSTR_END
                | FSTR_SQ_START fstr_sq_parts FSTR_SQ_END
            """
            if len(kid) == 2:
                return ast.FString(
                    parts=None,
                    kid=kid,
                )
            elif isinstance(kid[1], ast.SubNodeList):
                return ast.FString(
                    parts=kid[1],
                    kid=kid,
                )
            else:
                raise self.ice()

        def fstr_parts(
            self, kid: list[ast.AstNode]
        ) -> ast.SubNodeList[ast.String | ast.ExprStmt]:
            """Grammar rule.

            fstr_parts: (FSTR_PIECE | FSTR_BESC | LBRACE expression RBRACE )*
            """
            valid_parts: list[ast.String | ast.ExprStmt] = [
                (
                    i
                    if isinstance(i, ast.String)
                    else ast.ExprStmt(expr=i, in_fstring=True, kid=[i])
                )
                for i in kid
                if isinstance(i, ast.Expr)
            ]
            return ast.SubNodeList[ast.String | ast.ExprStmt](
                items=valid_parts,
                delim=None,
                kid=valid_parts,
            )

        def fstr_sq_parts(
            self, kid: list[ast.AstNode]
        ) -> ast.SubNodeList[ast.String | ast.ExprStmt]:
            """Grammar rule.

            fstr_sq_parts: (FSTR_SQ_PIECE | FSTR_BESC | LBRACE expression RBRACE )*
            """
            valid_parts: list[ast.String | ast.ExprStmt] = [
                (
                    i
                    if isinstance(i, ast.String)
                    else ast.ExprStmt(expr=i, in_fstring=True, kid=[i])
                )
                for i in kid
                if isinstance(i, ast.Expr)
            ]
            return ast.SubNodeList[ast.String | ast.ExprStmt](
                items=valid_parts,
                delim=None,
                kid=valid_parts,
            )

        def list_val(self, kid: list[ast.AstNode]) -> ast.ListVal:
            """Grammar rule.

            list_val: LSQUARE (expr_list COMMA?)? RSQUARE
            """
            if len(kid) == 2:
                return ast.ListVal(
                    values=None,
                    kid=kid,
                )
            elif isinstance(kid[1], ast.SubNodeList):
                return ast.ListVal(
                    values=kid[1],
                    kid=kid,
                )
            else:
                raise self.ice()

        def tuple_val(self, kid: list[ast.AstNode]) -> ast.TupleVal:
            """Grammar rule.

            tuple_val: LPAREN tuple_list? RPAREN
            """
            if len(kid) == 2:
                return ast.TupleVal(
                    values=None,
                    kid=kid,
                )
            elif isinstance(kid[1], ast.SubNodeList):
                return ast.TupleVal(
                    values=kid[1],
                    kid=kid,
                )
            else:
                raise self.ice()

        def set_val(self, kid: list[ast.AstNode]) -> ast.SetVal:
            """Grammar rule.

            set_val: LBRACE expr_list COMMA? RBRACE
            """
            if len(kid) == 2:
                return ast.SetVal(
                    values=None,
                    kid=kid,
                )
            elif isinstance(kid[1], ast.SubNodeList):
                return ast.SetVal(
                    values=kid[1],
                    kid=kid,
                )
            else:
                raise self.ice()

        def expr_list(self, kid: list[ast.AstNode]) -> ast.SubNodeList[ast.Expr]:
            """Grammar rule.

            expr_list: (expr_list COMMA)? expression
            """
            consume = None
            expr = None
            comma = None
            if isinstance(kid[0], ast.SubNodeList):
                consume = kid[0]
                comma = kid[1]
                expr = kid[2]
                new_kid = [*consume.kid, comma, expr]
            else:
                expr = kid[0]
                new_kid = [expr]
            valid_kid = [i for i in new_kid if isinstance(i, ast.Expr)]
            return ast.SubNodeList[ast.Expr](
                items=valid_kid,
                delim=Tok.COMMA,
                kid=new_kid,
            )

        def kw_expr_list(self, kid: list[ast.AstNode]) -> ast.SubNodeList[ast.KWPair]:
            """Grammar rule.

            kw_expr_list: (kw_expr_list COMMA)? kw_expr
            """
            consume = None
            expr = None
            comma = None
            if isinstance(kid[0], ast.SubNodeList):
                consume = kid[0]
                comma = kid[1]
                expr = kid[2]
                new_kid = [*consume.kid, comma, expr]
            else:
                expr = kid[0]
                new_kid = [expr]
            valid_kid = [i for i in new_kid if isinstance(i, ast.KWPair)]
            return ast.SubNodeList[ast.KWPair](
                items=valid_kid,
                delim=Tok.COMMA,
                kid=new_kid,
            )

        def kw_expr(self, kid: list[ast.AstNode]) -> ast.KWPair:
            """Grammar rule.

            kw_expr: named_ref EQ expression | STAR_POW expression
            """
            if (
                len(kid) == 3
                and isinstance(kid[0], ast.NameAtom)
                and isinstance(kid[2], ast.Expr)
            ):
                return ast.KWPair(
                    key=kid[0],
                    value=kid[2],
                    kid=kid,
                )
            elif len(kid) == 2 and isinstance(kid[1], ast.Expr):
                return ast.KWPair(
                    key=None,
                    value=kid[1],
                    kid=kid,
                )
            else:
                raise self.ice()

        def name_list(self, kid: list[ast.AstNode]) -> ast.SubNodeList[ast.Name]:
            """Grammar rule.

            name_list: (named_ref COMMA)* named_ref
            """
            valid_kid = [i for i in kid if isinstance(i, ast.Name)]
            return ast.SubNodeList[ast.Name](
                items=valid_kid,
                delim=Tok.COMMA,
                kid=kid,
            )

        def tuple_list(
            self, kid: list[ast.AstNode]
        ) -> ast.SubNodeList[ast.Expr | ast.KWPair]:
            """Grammar rule.

            tuple_list: expression COMMA expr_list    COMMA kw_expr_list COMMA?
                      | expression COMMA kw_expr_list COMMA?
                      | expression COMMA expr_list    COMMA?
                      | expression COMMA
                      | kw_expr_list COMMA?
            """
            chomp = [*kid]
            first_expr = None
            if isinstance(chomp[0], ast.SubNodeList):
                # The chomp will be like this:
                #     kw_expr_list, [COMMA]
                if len(chomp) > 1:
                    # Add the comma to the subnode list if it exists, otherwise the last comma will not be a part of
                    # the ast, we need it for formatting.
                    chomp[0].kid.append(chomp[1])
                return chomp[0]
            else:
                # The chomp will be like this:
                #     expression, COMMA, [subnode_list, [COMMA, [kw_expr_list, [COMMA]]]]
                # Pop the first expression from chomp.
                first_expr = chomp[0]  # Get the first expression.
                chomp = chomp[2:]  # Get rid of expr and comma.

            # The chomp will be like this:
            #     [subnode_list, [COMMA, [kw_expr_list, [COMMA]]]]
            expr_list = []
            if len(chomp):
                expr_list = chomp[0].kid  # Get the kids subnode list.
                chomp = chomp[2:]  # Get rid of the subnode list and a comma if exists.
                if len(chomp):
                    # The chomp will be like this: [kw_expr_list, [COMMA]]
                    expr_list = [*expr_list, *chomp[0].kid]
            expr_list = [first_expr, *expr_list]
            valid_kid = [i for i in expr_list if isinstance(i, (ast.Expr, ast.KWPair))]
            return ast.SubNodeList[ast.Expr | ast.KWPair](
                items=valid_kid,
                delim=Tok.COMMA,
                kid=kid,
            )

        def dict_val(self, kid: list[ast.AstNode]) -> ast.DictVal:
            """Grammar rule.

            dict_val: LBRACE ((kv_pair COMMA)* kv_pair COMMA?)? RBRACE
            """
            ret = ast.DictVal(
                kv_pairs=[],
                kid=kid,
            )
            ret.kv_pairs = [i for i in kid if isinstance(i, ast.KVPair)]
            return ret

        def kv_pair(self, kid: list[ast.AstNode]) -> ast.KVPair:
            """Grammar rule.

            kv_pair: expression COLON expression | STAR_POW expression
            """
            if (
                len(kid) == 3
                and isinstance(kid[0], ast.Expr)
                and isinstance(kid[2], ast.Expr)
            ):
                return ast.KVPair(
                    key=kid[0],
                    value=kid[2],
                    kid=kid,
                )
            elif len(kid) == 2 and isinstance(kid[1], ast.Expr):
                return ast.KVPair(
                    key=None,
                    value=kid[1],
                    kid=kid,
                )
            else:
                raise self.ice()

        def list_compr(self, kid: list[ast.AstNode]) -> ast.ListCompr:
            """Grammar rule.

            list_compr: LSQUARE expression inner_compr+ RSQUARE
            """
            comprs = [i for i in kid if isinstance(i, ast.InnerCompr)]
            if isinstance(kid[1], ast.Expr):
                return ast.ListCompr(
                    out_expr=kid[1],
                    compr=comprs,
                    kid=kid,
                )
            else:
                raise self.ice()

        def gen_compr(self, kid: list[ast.AstNode]) -> ast.GenCompr:
            """Grammar rule.

            gen_compr: LPAREN expression inner_compr+ RPAREN
            """
            comprs = [i for i in kid if isinstance(i, ast.InnerCompr)]
            if isinstance(kid[1], ast.Expr):
                return ast.GenCompr(
                    out_expr=kid[1],
                    compr=comprs,
                    kid=kid,
                )
            else:
                raise self.ice()

        def set_compr(self, kid: list[ast.AstNode]) -> ast.SetCompr:
            """Grammar rule.

            set_compr: LBRACE expression inner_compr+ RBRACE
            """
            comprs = [i for i in kid if isinstance(i, ast.InnerCompr)]
            if isinstance(kid[1], ast.Expr) and isinstance(kid[2], ast.InnerCompr):
                return ast.SetCompr(
                    out_expr=kid[1],
                    compr=comprs,
                    kid=kid,
                )
            else:
                raise self.ice()

        def dict_compr(self, kid: list[ast.AstNode]) -> ast.DictCompr:
            """Grammar rule.

            dict_compr: LBRACE kv_pair inner_compr+ RBRACE
            """
            comprs = [i for i in kid if isinstance(i, ast.InnerCompr)]
            if isinstance(kid[1], ast.KVPair) and isinstance(kid[2], ast.InnerCompr):
                return ast.DictCompr(
                    kv_pair=kid[1],
                    compr=comprs,
                    kid=kid,
                )
            else:
                raise self.ice()

        def inner_compr(self, kid: list[ast.AstNode]) -> ast.InnerCompr:
            """Grammar rule.

            inner_compr: KW_ASYNC? KW_FOR atomic_chain KW_IN pipe_call (KW_IF walrus_assign)*
            """
            chomp = [*kid]
            is_async = bool(
                isinstance(chomp[0], ast.Token) and chomp[0].name == Tok.KW_ASYNC
            )
            chomp = chomp[1:] if is_async else chomp
            chomp = chomp[1:]
            if isinstance(chomp[0], ast.Expr) and isinstance(chomp[2], ast.Expr):
                return ast.InnerCompr(
                    is_async=is_async,
                    target=chomp[0],
                    collection=chomp[2],
                    conditional=(
                        [i for i in chomp[4:] if isinstance(i, ast.Expr)]
                        if len(chomp) > 4 and isinstance(chomp[4], ast.Expr)
                        else None
                    ),
                    kid=chomp,
                )
            else:
                raise self.ice()

        def param_list(
            self, kid: list[ast.AstNode]
        ) -> ast.SubNodeList[ast.Expr | ast.KWPair]:
            """Grammar rule.

            param_list: expr_list    COMMA kw_expr_list COMMA?
                      | kw_expr_list COMMA?
                      | expr_list    COMMA?
            """
            ends_with_comma = (
                len(kid) > 1
                and isinstance(kid[-1], ast.Token)
                and kid[-1].name == "COMMA"
            )
            if len(kid) == 1 or (len(kid) == 2 and ends_with_comma):
                if isinstance(kid[0], ast.SubNodeList):
                    if (
                        ends_with_comma
                    ):  # Append the trailing comma to the subnode list.
                        kid[0].kid.append(kid[1])
                    return kid[0]
                else:
                    raise self.ice()
            elif isinstance(kid[0], ast.SubNodeList) and isinstance(
                kid[2], ast.SubNodeList
            ):
                valid_kid = [
                    i
                    for i in [*kid[0].items, *kid[2].items]
                    if isinstance(i, (ast.Expr, ast.KWPair))
                ]
                if len(valid_kid) == len(kid[0].items) + len(kid[2].items):
                    return ast.SubNodeList[ast.Expr | ast.KWPair](
                        items=valid_kid,
                        delim=Tok.COMMA,
                        kid=kid,
                    )
                else:
                    raise self.ice()
            raise self.ice()

        def assignment_list(
            self, kid: list[ast.AstNode]
        ) -> ast.SubNodeList[ast.Assignment]:
            """Grammar rule.

            assignment_list: assignment_list COMMA assignment | assignment
            """
            consume = None
            assign = None
            comma = None
            if isinstance(kid[0], ast.SubNodeList):
                consume = kid[0]
                comma = kid[1]
                assign = kid[2]
                new_kid = [*consume.kid, comma, assign]
            else:
                assign = kid[0]
                new_kid = [assign]
            valid_kid = [i for i in new_kid if isinstance(i, ast.Assignment)]
            return ast.SubNodeList[ast.Assignment](
                items=valid_kid,
                delim=Tok.COMMA,
                kid=new_kid,
            )

        def arch_ref(self, _: None) -> ast.ArchRef:
            """Grammar rule.

            arch_ref: object_ref
                    | walker_ref
                    | edge_ref
                    | node_ref
                    | type_ref
            """
            return self.consume(ast.ArchRef)

        def node_ref(self, _: None) -> ast.ArchRef:
            """Grammar rule.

            node_ref: NODE_OP NAME
            """
            arch_type = self.consume(ast.Token)
            arch_name = self.consume(ast.NameAtom)
            return ast.ArchRef(
                arch_type=arch_type,
                arch_name=arch_name,
                kid=self.nodes,
            )

        def edge_ref(self, _: None) -> ast.ArchRef:
            """Grammar rule.

            edge_ref: EDGE_OP NAME
            """
            arch_type = self.consume(ast.Token)
            arch_name = self.consume(ast.NameAtom)
            return ast.ArchRef(
                arch_type=arch_type,
                arch_name=arch_name,
                kid=self.nodes,
            )

        def walker_ref(self, _: None) -> ast.ArchRef:
            """Grammar rule.

            walker_ref: WALKER_OP NAME
            """
            arch_type = self.consume(ast.Token)
            arch_name = self.consume(ast.NameAtom)
            return ast.ArchRef(
                arch_type=arch_type,
                arch_name=arch_name,
                kid=self.nodes,
            )

        def class_ref(self, _: None) -> ast.ArchRef:
            """Grammar rule.

            class_ref: CLASS_OP name_ref
            """
            arch_type = self.consume(ast.Token)
            arch_name = self.consume(ast.NameAtom)
            return ast.ArchRef(
                arch_type=arch_type,
                arch_name=arch_name,
                kid=self.nodes,
            )

        def object_ref(self, _: None) -> ast.ArchRef:
            """Grammar rule.

            object_ref: OBJECT_OP name_ref
            """
            arch_type = self.consume(ast.Token)
            arch_name = self.consume(ast.NameAtom)
            return ast.ArchRef(
                arch_type=arch_type,
                arch_name=arch_name,
                kid=self.nodes,
            )

        def type_ref(self, _: None) -> ast.ArchRef:
            """Grammar rule.

            type_ref: TYPE_OP (named_ref | builtin_type)
            """
            arch_type = self.consume(ast.Token)
            arch_name = self.consume(ast.NameAtom)
            return ast.ArchRef(
                arch_type=arch_type,
                arch_name=arch_name,
                kid=self.nodes,
            )

        def enum_ref(self, _: None) -> ast.ArchRef:
            """Grammar rule.

            enum_ref: ENUM_OP NAME
            """
            arch_type = self.consume(ast.Token)
            arch_name = self.consume(ast.NameAtom)
            return ast.ArchRef(
                arch_type=arch_type,
                arch_name=arch_name,
                kid=self.nodes,
            )

        def ability_ref(self, kid: list[ast.AstNode]) -> ast.ArchRef:
            """Grammar rule.

            ability_ref: ABILITY_OP (special_ref | name_ref)
            """
            if isinstance(kid[0], ast.Token) and isinstance(kid[1], ast.NameAtom):
                return ast.ArchRef(
                    arch_type=kid[0],
                    arch_name=kid[1],
                    kid=kid,
                )
            else:
                raise self.ice()

        def arch_or_ability_chain(self, kid: list[ast.AstNode]) -> ast.ArchRefChain:
            """Grammar rule.

            arch_or_ability_chain: arch_or_ability_chain? (ability_ref | arch_ref)
            """
            consume = None
            name = None
<<<<<<< HEAD
            if isinstance(kid[0], ast.ArchRefChain):
=======
            if len(kid) == 2:
>>>>>>> dc99c7b1
                consume = kid[0]
                name = kid[1]
            else:
                name = kid[0]
            new_kid = [*consume.kid, name] if consume else [name]
            valid_kid = [i for i in new_kid if isinstance(i, ast.ArchRef)]
            if len(valid_kid) == len(new_kid):
                return ast.ArchRefChain(
                    archs=valid_kid,
                    kid=new_kid,
                )
            else:
                raise self.ice()

        def abil_to_arch_chain(self, kid: list[ast.AstNode]) -> ast.ArchRefChain:
            """Grammar rule.

            abil_to_arch_chain: arch_or_ability_chain? arch_ref
            """
            if len(self.nodes) == 2:
                kid_1 = self.consume(ast.ArchRef)
                kid_2 = self.consume(ast.ArchRefChain)
                return ast.ArchRefChain(
                    archs=[*(kid_2.archs), kid_1],
                    kid=[*(kid_2.kid), kid_1],
                )
            else:
                arch_kid = self.consume(ast.ArchRef)
                return ast.ArchRefChain(
                    archs=[arch_kid],
                    kid=self.nodes,
                )

        def arch_to_abil_chain(self, kid: list[ast.AstNode]) -> ast.ArchRefChain:
            """Grammar rule.

            arch_to_abil_chain: arch_or_ability_chain? ability_ref
            """
            if len(self.nodes) == 2:
                kid_1 = self.consume(ast.ArchRef)
                kid_2 = self.consume(ast.ArchRefChain)
                return ast.ArchRefChain(
                    archs=[*(kid_2.archs), kid_1],
                    kid=[*(kid_2.kid), kid_1],
                )
            else:
                arch_kid = self.consume(ast.ArchRef)
                return ast.ArchRefChain(
                    archs=[arch_kid],
                    kid=self.nodes,
                )

        def arch_to_enum_chain(self, kid: list[ast.AstNode]) -> ast.ArchRefChain:
            """Grammar rule.

            arch_to_enum_chain: arch_or_ability_chain? enum_ref
            """
            if len(kid) == 2:
                if isinstance(kid[1], ast.ArchRef) and isinstance(
                    kid[0], ast.ArchRefChain
                ):
                    return ast.ArchRefChain(
                        archs=[*(kid[0].archs), kid[1]],
                        kid=[*(kid[0].kid), kid[1]],
                    )
                else:
                    raise self.ice()
            elif isinstance(kid[0], ast.ArchRef):
                return ast.ArchRefChain(
                    archs=[kid[0]],
                    kid=kid,
                )
            else:
                raise self.ice()

        def edge_ref_chain(self, kid: list[ast.AstNode]) -> ast.EdgeRefTrailer:
            """Grammar rule.

            (EDGE_OP|NODE_OP)? LSQUARE expression? (edge_op_ref (filter_compr | expression)?)+ RSQUARE
            """
            valid_chain = [i for i in kid if isinstance(i, (ast.Expr, ast.FilterCompr))]
            return ast.EdgeRefTrailer(
                chain=valid_chain,
                edges_only=isinstance(kid[0], ast.Token) and kid[0].name == Tok.EDGE_OP,
                kid=kid,
            )

        def edge_op_ref(self, kid: list[ast.AstNode]) -> ast.EdgeOpRef:
            """Grammar rule.

            edge_op_ref: (edge_any | edge_from | edge_to)
            """
            if isinstance(kid[0], ast.EdgeOpRef):
                return kid[0]
            else:
                raise self.ice()

        def edge_to(self, kid: list[ast.AstNode]) -> ast.EdgeOpRef:
            """Grammar rule.

            edge_to: ARROW_R_P1 typed_filter_compare_list ARROW_R_P2
                   | ARROW_R
            """
            fcond = kid[1] if len(kid) > 1 else None
            if isinstance(fcond, ast.FilterCompr) or fcond is None:
                return ast.EdgeOpRef(filter_cond=fcond, edge_dir=EdgeDir.OUT, kid=kid)
            else:
                raise self.ice()

        def edge_from(self, kid: list[ast.AstNode]) -> ast.EdgeOpRef:
            """Grammar rule.

            edge_from: ARROW_L_P1 typed_filter_compare_list ARROW_L_P2
                     | ARROW_L
            """
            fcond = kid[1] if len(kid) > 1 else None
            if isinstance(fcond, ast.FilterCompr) or fcond is None:
                return ast.EdgeOpRef(filter_cond=fcond, edge_dir=EdgeDir.IN, kid=kid)
            else:
                raise self.ice()

        def edge_any(self, kid: list[ast.AstNode]) -> ast.EdgeOpRef:
            """Grammar rule.

            edge_any: ARROW_L_P1 typed_filter_compare_list ARROW_R_P2
                    | ARROW_BI
            """
            fcond = kid[1] if len(kid) > 1 else None
            if isinstance(fcond, ast.FilterCompr) or fcond is None:
                return ast.EdgeOpRef(filter_cond=fcond, edge_dir=EdgeDir.ANY, kid=kid)
            else:
                raise self.ice()

        def connect_op(self, kid: list[ast.AstNode]) -> ast.ConnectOp:
            """Grammar rule.

            connect_op: connect_from | connect_to | connect_any
            """
            if len(kid) < 2 and isinstance(kid[0], ast.ConnectOp):
                return kid[0]
            else:
                raise self.ice()

        def disconnect_op(self, kid: list[ast.AstNode]) -> ast.DisconnectOp:
            """Grammar rule.

            disconnect_op: NOT edge_op_ref
            """
            if isinstance(kid[1], ast.EdgeOpRef):
                return ast.DisconnectOp(
                    edge_spec=kid[1],
                    kid=kid,
                )
            else:
                raise self.ice()

        def connect_to(self, kid: list[ast.AstNode]) -> ast.ConnectOp:
            """Grammar rule.

            connect_to: CARROW_R_P1 expression (COLON kw_expr_list)? CARROW_R_P2
                      | CARROW_R
            """
            conn_type = kid[1] if len(kid) >= 3 else None
            conn_assign = kid[3] if len(kid) >= 5 else None
            if (isinstance(conn_type, ast.Expr) or conn_type is None) and (
                isinstance(conn_assign, ast.SubNodeList) or conn_assign is None
            ):
                conn_assign = (
                    ast.AssignCompr(assigns=conn_assign, kid=[conn_assign])
                    if conn_assign
                    else None
                )
                if conn_assign:
                    kid[3] = conn_assign
                return ast.ConnectOp(
                    conn_type=conn_type,
                    conn_assign=conn_assign,
                    edge_dir=EdgeDir.OUT,
                    kid=kid,
                )
            else:
                raise self.ice()

        def connect_from(self, kid: list[ast.AstNode]) -> ast.ConnectOp:
            """Grammar rule.

            connect_from: CARROW_L_P1 expression (COLON kw_expr_list)? CARROW_L_P2
                        | CARROW_L
            """
            conn_type = kid[1] if len(kid) >= 3 else None
            conn_assign = kid[3] if len(kid) >= 5 else None
            if (isinstance(conn_type, ast.Expr) or conn_type is None) and (
                isinstance(conn_assign, ast.SubNodeList) or conn_assign is None
            ):
                conn_assign = (
                    ast.AssignCompr(assigns=conn_assign, kid=[conn_assign])
                    if conn_assign
                    else None
                )
                if conn_assign:
                    kid[3] = conn_assign
                return ast.ConnectOp(
                    conn_type=conn_type,
                    conn_assign=conn_assign,
                    edge_dir=EdgeDir.IN,
                    kid=kid,
                )
            else:
                raise self.ice()

        def connect_any(self, kid: list[ast.AstNode]) -> ast.ConnectOp:
            """Grammar rule.

            connect_any: CARROW_BI | CARROW_L_P1 expression (COLON kw_expr_list)? CARROW_R_P2
            """
            conn_type = kid[1] if len(kid) >= 3 else None
            conn_assign = kid[3] if len(kid) >= 5 else None
            if (isinstance(conn_type, ast.Expr) or conn_type is None) and (
                isinstance(conn_assign, ast.SubNodeList) or conn_assign is None
            ):
                conn_assign = (
                    ast.AssignCompr(assigns=conn_assign, kid=[conn_assign])
                    if conn_assign
                    else None
                )
                if conn_assign:
                    kid[3] = conn_assign
                return ast.ConnectOp(
                    conn_type=conn_type,
                    conn_assign=conn_assign,
                    edge_dir=EdgeDir.ANY,
                    kid=kid,
                )
            else:
                raise self.ice()

        def filter_compr(self, kid: list[ast.AstNode]) -> ast.FilterCompr:
            """Grammar rule.

            filter_compr: LPAREN NULL_OK filter_compare_list RPAREN
                        | LPAREN TYPE_OP NULL_OK typed_filter_compare_list RPAREN
            """
            if isinstance(kid[2], ast.SubNodeList):
                return ast.FilterCompr(compares=kid[2], f_type=None, kid=kid)
            elif isinstance(kid[3], ast.FilterCompr):
                kid[3].add_kids_left(kid[:3])
                kid[3].add_kids_right(kid[4:])
                return kid[3]
            else:
                raise self.ice()

        def filter_compare_list(
            self, kid: list[ast.AstNode]
        ) -> ast.SubNodeList[ast.CompareExpr]:
            """Grammar rule.

            filter_compare_list: (filter_compare_list COMMA)? filter_compare_item
            """
            consume = None
            expr = None
            comma = None
            if isinstance(kid[0], ast.SubNodeList):
                consume = kid[0]
                comma = kid[1]
                expr = kid[2]
                new_kid = [*consume.kid, comma, expr]
            else:
                expr = kid[0]
                new_kid = [expr]
            valid_kid = [i for i in new_kid if isinstance(i, ast.CompareExpr)]
            return ast.SubNodeList[ast.CompareExpr](
                items=valid_kid,
                delim=Tok.COMMA,
                kid=new_kid,
            )

        def typed_filter_compare_list(self, kid: list[ast.AstNode]) -> ast.FilterCompr:
            """Grammar rule.

            typed_filter_compare_list: expression (COLON filter_compare_list)?
            """
            chomp = [*kid]
            expr = chomp[0]
            chomp = chomp[1:]
            compares = (
                chomp[1]
                if len(chomp)
                and isinstance(chomp[0], ast.Token)
                and chomp[0].name == Tok.COLON
                else None
            )
            if isinstance(expr, ast.Expr) and (
                (isinstance(compares, ast.SubNodeList)) or compares is None
            ):
                return ast.FilterCompr(compares=compares, f_type=expr, kid=kid)
            else:
                raise self.ice()

        def filter_compare_item(self, kid: list[ast.AstNode]) -> ast.CompareExpr:
            """Grammar rule.

            filter_compare_item: name_ref cmp_op expression
            """
            ret = self.compare(kid)
            if isinstance(ret, ast.CompareExpr):
                return ret
            else:
                raise self.ice()

        def assign_compr(self, kid: list[ast.AstNode]) -> ast.AssignCompr:
            """Grammar rule.

            filter_compr: LPAREN EQ kw_expr_list RPAREN
            """
            if isinstance(kid[2], ast.SubNodeList):
                return ast.AssignCompr(
                    assigns=kid[2],
                    kid=kid,
                )
            else:
                raise self.ice()

        def match_stmt(self, kid: list[ast.AstNode]) -> ast.MatchStmt:
            """Grammar rule.

            match_stmt: KW_MATCH expr_list LBRACE match_case_block+ RBRACE
            """
            cases = [i for i in kid if isinstance(i, ast.MatchCase)]
            if isinstance(kid[1], ast.Expr):
                return ast.MatchStmt(
                    target=kid[1],
                    cases=cases,
                    kid=kid,
                )
            else:
                raise self.ice()

        def match_case_block(self, kid: list[ast.AstNode]) -> ast.MatchCase:
            """Grammar rule.

            match_case_block: KW_CASE pattern_seq (KW_IF expression)? COLON statement_list
            """
            pattern = kid[1]
            guard = kid[3] if isinstance(kid[3], ast.Expr) else None
            stmts = [i for i in kid if isinstance(i, ast.CodeBlockStmt)]
            if isinstance(pattern, ast.MatchPattern) and isinstance(
                guard, (ast.Expr, type(None))
            ):
                return ast.MatchCase(
                    pattern=pattern,
                    guard=guard,
                    body=stmts,
                    kid=kid,
                )
            else:
                raise self.ice()

        def pattern_seq(self, kid: list[ast.AstNode]) -> ast.MatchPattern:
            """Grammar rule.

            pattern_seq: (or_pattern | as_pattern)
            """
            if isinstance(kid[0], ast.MatchPattern):
                return kid[0]
            else:
                raise self.ice()

        def or_pattern(self, kid: list[ast.AstNode]) -> ast.MatchPattern:
            """Grammar rule.

            or_pattern: (pattern BW_OR)* pattern
            """
            if len(kid) == 1:
                if isinstance(kid[0], ast.MatchPattern):
                    return kid[0]
                else:
                    raise self.ice()
            else:
                patterns = [i for i in kid if isinstance(i, ast.MatchPattern)]
                return ast.MatchOr(
                    patterns=patterns,
                    kid=kid,
                )

        def as_pattern(self, kid: list[ast.AstNode]) -> ast.MatchPattern:
            """Grammar rule.

            as_pattern: pattern KW_AS NAME
            """
            if isinstance(kid[0], ast.MatchPattern) and isinstance(
                kid[2], ast.NameAtom
            ):
                return ast.MatchAs(
                    pattern=kid[0],
                    name=kid[2],
                    kid=kid,
                )
            else:
                raise self.ice()

        def pattern(self, kid: list[ast.AstNode]) -> ast.MatchPattern:
            """Grammar rule.

            pattern: literal_pattern
                | capture_pattern
                | sequence_pattern
                | mapping_pattern
                | class_pattern
            """
            if isinstance(kid[0], ast.MatchPattern):
                return kid[0]
            else:
                raise self.ice()

        def literal_pattern(self, kid: list[ast.AstNode]) -> ast.MatchPattern:
            """Grammar rule.

            literal_pattern: (INT | FLOAT | multistring)
            """
            if isinstance(kid[0], ast.Expr):
                return ast.MatchValue(
                    value=kid[0],
                    kid=kid,
                )
            else:
                raise self.ice()

        def singleton_pattern(self, kid: list[ast.AstNode]) -> ast.MatchPattern:
            """Grammar rule.

            singleton_pattern: (NULL | BOOL)
            """
            if isinstance(kid[0], (ast.Bool, ast.Null)):
                return ast.MatchSingleton(
                    value=kid[0],
                    kid=kid,
                )
            else:
                raise self.ice()

        def capture_pattern(self, kid: list[ast.AstNode]) -> ast.MatchPattern:
            """Grammar rule.

            capture_pattern: NAME
            """
            if (
                len(kid) == 1
                and isinstance(kid[0], ast.Name)
                and kid[0].sym_name == "_"
            ):
                return ast.MatchWild(
                    kid=kid,
                )
            if isinstance(kid[0], ast.NameAtom):
                return ast.MatchAs(
                    name=kid[0],
                    pattern=None,
                    kid=kid,
                )
            else:
                raise self.ice()

        def sequence_pattern(self, kid: list[ast.AstNode]) -> ast.MatchPattern:
            """Grammar rule.

            sequence_pattern: LSQUARE list_inner_pattern (COMMA list_inner_pattern)* RSQUARE
                            | LPAREN list_inner_pattern (COMMA list_inner_pattern)* RPAREN
            """
            patterns = [i for i in kid if isinstance(i, ast.MatchPattern)]
            return ast.MatchSequence(
                values=patterns,
                kid=kid,
            )

        def mapping_pattern(self, kid: list[ast.AstNode]) -> ast.MatchMapping:
            """Grammar rule.

            mapping_pattern: LBRACE (dict_inner_pattern (COMMA dict_inner_pattern)*)? RBRACE
            """
            patterns = [
                i for i in kid if isinstance(i, (ast.MatchKVPair, ast.MatchStar))
            ]
            return ast.MatchMapping(
                values=patterns,
                kid=kid,
            )

        def list_inner_pattern(self, kid: list[ast.AstNode]) -> ast.MatchPattern:
            """Grammar rule.

            list_inner_pattern: (pattern_seq | STAR_MUL NAME)
            """
            if isinstance(kid[0], ast.MatchPattern):
                return kid[0]
            elif isinstance(kid[-1], ast.Name):
                return ast.MatchStar(
                    is_list=True,
                    name=kid[-1],
                    kid=kid,
                )
            else:
                raise self.ice()

        def dict_inner_pattern(
            self, kid: list[ast.AstNode]
        ) -> ast.MatchKVPair | ast.MatchStar:
            """Grammar rule.

            dict_inner_pattern: (pattern_seq COLON pattern_seq | STAR_POW NAME)
            """
            if isinstance(kid[0], ast.MatchPattern) and isinstance(
                kid[2], ast.MatchPattern
            ):
                return ast.MatchKVPair(
                    key=kid[0],
                    value=kid[2],
                    kid=kid,
                )
            elif isinstance(kid[-1], ast.Name):
                return ast.MatchStar(
                    is_list=False,
                    name=kid[-1],
                    kid=kid,
                )
            else:
                raise self.ice()

        def class_pattern(self, kid: list[ast.AstNode]) -> ast.MatchArch:
            """Grammar rule.

            class_pattern: NAME (DOT NAME)* LPAREN kw_pattern_list? RPAREN
                        | NAME (DOT NAME)* LPAREN pattern_list (COMMA kw_pattern_list)? RPAREN
            """
            chomp = [*kid]
            cur_element = chomp[0]
            chomp = chomp[1:]
            while not (isinstance(chomp[0], ast.Token) and chomp[0].name == Tok.LPAREN):
                if isinstance(chomp[0], ast.Token) and chomp[0].name == Tok.DOT:
                    target_ = cur_element
                    right_ = chomp[1]
                    if isinstance(right_, (ast.Expr, ast.AtomExpr)) and isinstance(
                        target_, ast.Expr
                    ):
                        cur_element = ast.AtomTrailer(
                            target=target_,
                            right=right_,
                            is_attr=True,
                            is_null_ok=False,
                            kid=[target_, chomp[0], right_],
                        )
                        chomp = chomp[2:]
                    else:
                        raise self.ice()
                elif isinstance(cur_element, ast.NameAtom):
                    chomp = chomp[1:]
                else:
                    break
            name = cur_element
            lparen = chomp[0]
            rapren = chomp[-1]
            first = chomp[1]
            if len(chomp) > 4:
                second = chomp[3]
                comma = chomp[2]
            else:
                second = None
                comma = None
            arg = (
                first
                if isinstance(first, ast.SubNodeList)
                and isinstance(first.items[0], ast.MatchPattern)
                else None
            )
            kw = (
                second
                if isinstance(second, ast.SubNodeList)
                and isinstance(second.items[0], ast.MatchKVPair)
                else (
                    first
                    if isinstance(first, ast.SubNodeList)
                    and isinstance(first.items[0], ast.MatchKVPair)
                    else None
                )
            )
            if isinstance(name, (ast.NameAtom, ast.AtomTrailer)):
                kid_nodes = [name, lparen]
                if arg:
                    kid_nodes.append(arg)
                    if kw:
                        kid_nodes.extend([comma, kw]) if comma else kid_nodes.append(kw)
                elif kw:
                    kid_nodes.append(kw)
                kid_nodes.append(rapren)

                return ast.MatchArch(
                    name=name,
                    arg_patterns=arg,
                    kw_patterns=kw,
                    kid=kid_nodes,
                )
            else:
                raise self.ice()

        def pattern_list(
            self, kid: list[ast.AstNode]
        ) -> ast.SubNodeList[ast.MatchPattern]:
            """Grammar rule.

            pattern_list: (pattern_list COMMA)? pattern_seq
            """
            consume = None
            pattern = None
            comma = None
            if isinstance(kid[0], ast.SubNodeList):
                consume = kid[0]
                comma = kid[1]
                pattern = kid[2]
            else:
                pattern = kid[0]
            new_kid = [*consume.kid, comma, pattern] if consume else [pattern]
            valid_kid = [i for i in new_kid if isinstance(i, ast.MatchPattern)]
            return ast.SubNodeList[ast.MatchPattern](
                items=valid_kid,
                delim=Tok.COMMA,
                kid=kid,
            )

        def kw_pattern_list(
            self, kid: list[ast.AstNode]
        ) -> ast.SubNodeList[ast.MatchKVPair]:
            """Grammar rule.

            kw_pattern_list: (kw_pattern_list COMMA)? named_ref EQ pattern_seq
            """
            consume = None
            name = None
            eq = None
            value = None
            comma = None
            if isinstance(kid[0], ast.SubNodeList):
                consume = kid[0]
                comma = kid[1]
                name = kid[2]
                eq = kid[3]
                value = kid[4]
                if not isinstance(name, ast.NameAtom) or not isinstance(
                    value, ast.MatchPattern
                ):
                    raise self.ice()
                new_kid = [
                    *consume.kid,
                    comma,
                    ast.MatchKVPair(key=name, value=value, kid=[name, eq, value]),
                ]
            else:
                name = kid[0]
                eq = kid[1]
                value = kid[2]
                if not isinstance(name, ast.NameAtom) or not isinstance(
                    value, ast.MatchPattern
                ):
                    raise self.ice()
                new_kid = [
                    ast.MatchKVPair(key=name, value=value, kid=[name, eq, value])
                ]
            if isinstance(name, ast.NameAtom) and isinstance(value, ast.MatchPattern):
                valid_kid = [i for i in new_kid if isinstance(i, ast.MatchKVPair)]
                return ast.SubNodeList[ast.MatchKVPair](
                    items=valid_kid,
                    delim=Tok.COMMA,
                    kid=new_kid,
                )
            else:
                raise self.ice()

        def __default_token__(self, token: jl.Token) -> ast.Token:
            """Token handler."""
            ret_type = ast.Token
            if token.type in [Tok.NAME, Tok.KWESC_NAME]:
                ret_type = ast.Name
            if token.type in [
                Tok.KW_INIT,
                Tok.KW_POST_INIT,
                Tok.KW_ROOT,
                Tok.KW_SUPER,
                Tok.KW_SELF,
                Tok.KW_HERE,
            ]:
                ret_type = ast.Name
            elif token.type == Tok.SEMI:
                ret_type = ast.Semi
            elif token.type == Tok.NULL:
                ret_type = ast.Null
            elif token.type == Tok.ELLIPSIS:
                ret_type = ast.Ellipsis
            elif token.type == Tok.FLOAT:
                ret_type = ast.Float
            elif token.type in [Tok.INT, Tok.INT, Tok.HEX, Tok.BIN, Tok.OCT]:
                ret_type = ast.Int
            elif token.type in [
                Tok.STRING,
                Tok.FSTR_BESC,
                Tok.FSTR_PIECE,
                Tok.FSTR_SQ_PIECE,
                Tok.DOC_STRING,
            ]:
                ret_type = ast.String
                if token.type == Tok.FSTR_BESC:
                    token.value = token.value[1:]
            elif token.type == Tok.BOOL:
                ret_type = ast.Bool
            elif token.type == Tok.PYNLINE and isinstance(token.value, str):
                token.value = token.value.replace("::py::", "")
            ret = ret_type(
                orig_src=self.parse_ref.source,
                name=token.type,
                value=token.value[2:] if token.type == Tok.KWESC_NAME else token.value,
                line=token.line if token.line is not None else 0,
                end_line=token.end_line if token.end_line is not None else 0,
                col_start=token.column if token.column is not None else 0,
                col_end=token.end_column if token.end_column is not None else 0,
                pos_start=token.start_pos if token.start_pos is not None else 0,
                pos_end=token.end_pos if token.end_pos is not None else 0,
            )
            if isinstance(ret, ast.Name):
                if token.type == Tok.KWESC_NAME:
                    ret.is_kwesc = True
                if ret.value in keyword.kwlist:
                    err = jl.UnexpectedInput(f"Python keyword {ret.value} used as name")
                    err.line = ret.loc.first_line
                    err.column = ret.loc.col_start
                    raise err
            self.terminals.append(ret)
            return ret<|MERGE_RESOLUTION|>--- conflicted
+++ resolved
@@ -2905,11 +2905,7 @@
             """
             consume = None
             name = None
-<<<<<<< HEAD
             if isinstance(kid[0], ast.ArchRefChain):
-=======
-            if len(kid) == 2:
->>>>>>> dc99c7b1
                 consume = kid[0]
                 name = kid[1]
             else:
