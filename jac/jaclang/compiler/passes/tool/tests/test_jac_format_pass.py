"""Test ast build pass module."""

import ast as ast3
import os
from difflib import unified_diff

import jaclang.compiler.unitree as uni
from jaclang.compiler.passes.tool import JacFormatPass
from jaclang.compiler.program import JacProgram
from jaclang.utils.helpers import add_line_numbers
from jaclang.utils.test import AstSyncTestMixin, TestCaseMicroSuite


class JacFormatPassTests(TestCaseMicroSuite):
    """Test pass module."""

    def compare_files(self, original_file: str, formatted_file: str = None) -> None:
        """Compare the original file with a provided formatted file or a new formatted version."""
        try:
            original_path = self.fixture_abs_path(original_file)
            with open(original_path, "r") as file:
                original_file_content = file.read()
            if formatted_file is None:
                formatted_content = JacProgram.jac_file_formatter(original_path)
            else:
                with open(self.fixture_abs_path(formatted_file), "r") as file:
                    formatted_content = file.read()
            diff = "\n".join(
                unified_diff(
                    original_file_content.splitlines(),
                    formatted_content.splitlines(),
                    fromfile="original",
                    tofile="formatted" if formatted_file is None else formatted_file,
                )
            )

            if diff:
                print(f"Differences found in comparison:\n{diff}")
                raise AssertionError("Files differ after formattinclearg.")

        except FileNotFoundError:
            print(f"File not found: {original_file} or {formatted_file}")
            raise
        except Exception as e:
            print(f"Error comparing files: {e}")
            raise

    def test_simple_walk_fmt(self) -> None:
        """Tests if the file matches a particular format."""
        self.compare_files(
            os.path.join(self.fixture_abs_path(""), "simple_walk_fmt.jac"),
        )

    def test_tagbreak(self) -> None:
        """Tests if the file matches a particular format."""
        self.compare_files(
            os.path.join(self.fixture_abs_path(""), "tagbreak.jac"),
        )

<<<<<<< HEAD
    def test_has_fmt(self) -> None:
        """Tests if the file matches a particular format."""
        self.compare_files(
            os.path.join(self.fixture_abs_path(""), "has_frmt.jac"),
=======
    def test_import_fmt(self) -> None:
        """Tests if the file matches a particular format."""
        self.compare_files(
            os.path.join(self.fixture_abs_path(""), "import_fmt.jac"),
>>>>>>> 51a85912
        )

    def test_archetype(self) -> None:
        """Tests if the file matches a particular format."""
        self.compare_files(
            os.path.join(self.fixture_abs_path(""), "archetype_frmt.jac"),
        )
    # def test_corelib_fmt(self) -> None:
    #     """Tests if the file matches a particular format."""
    #     self.compare_files(
    #         os.path.join(self.fixture_abs_path(""), "corelib_fmt.jac"),
    #     )

    # def test_doc_string_fmt(self) -> None:
    #     """Tests if the file matches a particular format."""
    #     self.compare_files(
    #         os.path.join(self.fixture_abs_path(""), "doc_string.jac"),
    #     )

    # def test_compare_myca_fixtures(self) -> None:
    #     """Tests if files in the myca fixtures directory do not change after being formatted."""
    #     fixtures_dir = os.path.join(self.fixture_abs_path(""), "myca_formatted_code")
    #     fixture_files = os.listdir(fixtures_dir)
    #     for file_name in fixture_files:
    #         if file_name == "__jac_gen__":
    #             continue
    #         with self.subTest(file=file_name):
    #             file_path = os.path.join(fixtures_dir, file_name)
    #             self.compare_files(file_path)

    # def test_general_format_fixtures(self) -> None:
    #     """Tests if files in the general fixtures directory do not change after being formatted."""
    #     fixtures_dir = os.path.join(self.fixture_abs_path(""), "general_format_checks")
    #     fixture_files = os.listdir(fixtures_dir)
    #     for file_name in fixture_files:
    #         if file_name == "__jac_gen__":
    #             continue
    #         with self.subTest(file=file_name):
    #             file_path = os.path.join(fixtures_dir, file_name)
    #             self.compare_files(file_path)

    def micro_suite_test(self, filename: str) -> None:
        """
        Tests the Jac formatter by:
        1. Compiling a given Jac file.
        2. Formatting the Jac file content.
        3. Compiling the formatted content.
        4. Asserting that the AST of the original compilation and the
           AST of the formatted compilation are identical.
        This ensures that the formatting process does not alter the
        syntactic structure of the code.
        Includes a specific token check for 'circle_clean_tests.jac'.
        """
        code_gen_pure = JacProgram().compile(self.fixture_abs_path(filename))
        code_gen_format = JacProgram.jac_file_formatter(self.fixture_abs_path(filename))
        code_gen_jac = JacProgram().compile(use_str=code_gen_format, file_path=filename)
        if "circle_clean_tests.jac" in filename:
            tokens = code_gen_format.split()
            num_test = 0
            for i in range(len(tokens)):
                if tokens[i] == "test":
                    num_test += 1
                    self.assertEqual(tokens[i + 1], "{")
            self.assertEqual(num_test, 3)
            return
        try:
            before = ast3.dump(code_gen_pure.gen.py_ast[0], indent=2)
            after = ast3.dump(code_gen_jac.gen.py_ast[0], indent=2)
            self.assertTrue(
                isinstance(code_gen_pure, uni.Module)
                and isinstance(code_gen_jac, uni.Module),
                "Parsed objects are not modules.",
            )

            diff = "\n".join(unified_diff(before.splitlines(), after.splitlines()))
            self.assertFalse(diff, "AST structures differ after formatting.")

        except Exception as e:
            print(f"Error in {filename}: {e}")
            print(add_line_numbers(code_gen_pure.source.code))
            print("\n+++++++++++++++++++++++++++++++++++++++\n")
            print(add_line_numbers(code_gen_format))
            print("\n+++++++++++++++++++++++++++++++++++++++\n")
            print("\n".join(unified_diff(before.splitlines(), after.splitlines())))
            raise e


JacFormatPassTests.self_attach_micro_tests()<|MERGE_RESOLUTION|>--- conflicted
+++ resolved
@@ -57,17 +57,16 @@
             os.path.join(self.fixture_abs_path(""), "tagbreak.jac"),
         )
 
-<<<<<<< HEAD
     def test_has_fmt(self) -> None:
         """Tests if the file matches a particular format."""
         self.compare_files(
             os.path.join(self.fixture_abs_path(""), "has_frmt.jac"),
-=======
+        )
+
     def test_import_fmt(self) -> None:
         """Tests if the file matches a particular format."""
         self.compare_files(
             os.path.join(self.fixture_abs_path(""), "import_fmt.jac"),
->>>>>>> 51a85912
         )
 
     def test_archetype(self) -> None:
@@ -75,6 +74,7 @@
         self.compare_files(
             os.path.join(self.fixture_abs_path(""), "archetype_frmt.jac"),
         )
+
     # def test_corelib_fmt(self) -> None:
     #     """Tests if the file matches a particular format."""
     #     self.compare_files(
