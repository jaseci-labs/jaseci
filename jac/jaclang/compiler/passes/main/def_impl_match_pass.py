--- conflicted
+++ resolved
@@ -106,10 +106,7 @@
                 valid_decl.sym_tab.tab = sym.decl.name_of.sym_tab.tab
 
         for i in sym_tab.kid:
-<<<<<<< HEAD
             # print('i:', i.name)
-            self.connect_def_impl(i)
-=======
             self.connect_def_impl(i)
 
     def validate_params_match(self, sym: Symbol, valid_decl: ast.AstSymbolNode) -> None:
@@ -151,5 +148,4 @@
                             self.error(
                                 f"From the declaration of {valid_decl.name_spec.sym_name}.",
                                 params_decl.items[idx].name,
-                            )
->>>>>>> d4f135cf
+                            )