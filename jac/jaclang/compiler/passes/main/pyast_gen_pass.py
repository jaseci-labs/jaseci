"""Jac Blue pass for Jaseci Ast.

At the end of this pass a meta['py_code'] is present with pure python code
in each node. Module nodes contain the entire module code.
"""

import ast as ast3
import copy
import textwrap
from dataclasses import dataclass
from typing import List, Optional, Sequence, TypeVar, Union, cast

import jaclang.compiler.unitree as uni
from jaclang.compiler.constant import Constants as Con, EdgeDir, Tokens as Tok
from jaclang.compiler.passes import UniPass
from jaclang.settings import settings

T = TypeVar("T", bound=ast3.AST)


class PyastGenPass(UniPass):
    """Jac blue transpilation to python pass."""

    def before_pass(self) -> None:
        """Initialize pass."""
        self.debuginfo: dict[str, list[str]] = {"jac_mods": []}
        self.already_added: list[str] = []
        self.preamble: list[ast3.AST] = [
            self.sync(
                ast3.ImportFrom(
                    module="__future__",
                    names=[self.sync(ast3.alias(name="annotations", asname=None))],
                    level=0,
                ),
                jac_node=self.ir_out,
            ),
            (
                self.sync(
                    ast3.ImportFrom(
                        module="jaclang.runtimelib.builtin",
                        names=[
                            self.sync(
                                ast3.alias(
                                    name="*",
                                    asname=None,
                                )
                            )
                        ],
                        level=0,
                    ),
                    jac_node=self.ir_out,
                )
            ),
            (
                self.sync(
                    ast3.ImportFrom(
                        module="jaclang",
                        names=[
                            self.sync(
                                ast3.alias(
                                    name="JacMachine",
                                    asname=settings.pyout_jaclib_alias,
                                )
                            ),
                        ],
                        level=0,
                    ),
                    jac_node=self.ir_out,
                )
            ),
        ]

    def enter_node(self, node: uni.UniNode) -> None:
        """Enter node."""
        if node.gen.py_ast:
            self.prune()
            return
        super().enter_node(node)

    def exit_node(self, node: uni.UniNode) -> None:
        """Exit node."""
        super().exit_node(node)
        # for i in node.gen.py_ast:  # Internal validation
        #     self.node_compilable_test(i)

        # TODO: USE THIS TO SYNC
        #     if isinstance(i, ast3.AST):
        #         i.jac_link = node

    def jaclib_obj(self, obj_name: str) -> ast3.Name | ast3.Attribute:
        """Return the object from jaclib as ast node based on the import config."""
        return self.sync(
            ast3.Attribute(
                value=self.sync(
                    ast3.Name(id=settings.pyout_jaclib_alias, ctx=ast3.Load())
                ),
                attr=obj_name,
                ctx=ast3.Load(),
            )
        )

    def needs_typing(self) -> None:
        """Check if enum is needed."""
        if self.needs_typing.__name__ in self.already_added:
            return
        self.preamble.append(
            self.sync(
                ast3.Import(
                    names=[
                        self.sync(
                            ast3.alias(name="typing"),
                            jac_node=self.ir_out,
                        ),
                    ]
                ),
                jac_node=self.ir_out,
            )
        )
        self.already_added.append(self.needs_typing.__name__)

    def needs_enum(self) -> None:
        """Check if enum is needed."""
        if self.needs_enum.__name__ in self.already_added:
            return
        self.preamble.append(
            self.sync(
                ast3.ImportFrom(
                    module="enum",
                    names=[
                        self.sync(ast3.alias(name="Enum", asname=None)),
                        self.sync(ast3.alias(name="auto", asname=None)),
                    ],
                    level=0,
                ),
                jac_node=self.ir_out,
            )
        )
        self.already_added.append(self.needs_enum.__name__)

    def flatten(self, body: list[T | list[T] | None]) -> list[T]:
        """Flatten ast list."""
        new_body = []
        for i in body:
            if isinstance(i, list):
                new_body += i
            elif i is not None:
                new_body.append(i) if i else None
        return new_body

    def sync(
        self, py_node: T, jac_node: Optional[uni.UniNode] = None, deep: bool = False
    ) -> T:
        """Sync ast locations."""
        if not jac_node:
            jac_node = self.cur_node
        for i in ast3.walk(py_node) if deep else [py_node]:
            # TODO:here we are type ignore to hack the mypy bcz
            # python AST dosen't have lineno, col_offset, end_lineno, end_col_offset attributes.
            # we need to discuss with @marsninja
            if isinstance(i, ast3.AST):
                i.lineno = jac_node.loc.first_line  # type:ignore[attr-defined]
                i.col_offset = jac_node.loc.col_start  # type:ignore[attr-defined]
                i.end_lineno = (  # type:ignore[attr-defined]
                    jac_node.loc.last_line
                    if jac_node.loc.last_line
                    and (jac_node.loc.last_line > jac_node.loc.first_line)
                    else jac_node.loc.first_line
                )
                i.end_col_offset = (  # type:ignore[attr-defined]
                    jac_node.loc.col_end
                    if jac_node.loc.col_end
                    and (jac_node.loc.col_end > jac_node.loc.col_start)
                    else jac_node.loc.col_start
                )
                i.jac_link: list[ast3.AST] = [jac_node]  # type: ignore
        return py_node

    def pyinline_sync(
        self,
        py_nodes: list[ast3.AST],
    ) -> list[ast3.AST]:
        """Sync ast locations."""
        for node in py_nodes:
            for i in ast3.walk(node):
                if isinstance(i, ast3.AST):
                    if hasattr(i, "lineno") and i.lineno is not None:
                        i.lineno += self.cur_node.loc.first_line
                    if hasattr(i, "end_lineno") and i.end_lineno is not None:
                        i.end_lineno += self.cur_node.loc.first_line
                    i.jac_link: ast3.AST = [self.cur_node]  # type: ignore
        return py_nodes

    def resolve_stmt_block(
        self,
        node: (
            uni.SubNodeList[uni.CodeBlockStmt]
            | uni.SubNodeList[uni.ArchBlockStmt]
            | uni.SubNodeList[uni.EnumBlockStmt]
            | None
        ),
        doc: Optional[uni.String] = None,
    ) -> list[ast3.AST]:
        """Unwind codeblock."""
        valid_stmts = (
            [i for i in node.items if not isinstance(i, uni.Semi)] if node else []
        )
        ret: list[ast3.AST] = (
            [self.sync(ast3.Pass(), node)]
            if isinstance(node, uni.SubNodeList) and not valid_stmts
            else (
                self.flatten(
                    [
                        x.gen.py_ast
                        for x in valid_stmts
                        if not isinstance(x, uni.AstImplOnlyNode)
                    ]
                )
                if node and isinstance(node.gen.py_ast, list)
                else []
            )
        )
        if doc:
            ret = [
                self.sync(
                    ast3.Expr(value=cast(ast3.expr, doc.gen.py_ast[0])), jac_node=doc
                ),
                *ret,
            ]
        return ret

    def sync_many(self, py_nodes: list[T], jac_node: uni.UniNode) -> list[T]:
        """Sync ast locations."""
        for py_node in py_nodes:
            self.sync(py_node, jac_node)
        return py_nodes

    def list_to_attrib(
        self, attribute_list: list[str], sync_node_list: Sequence[uni.UniNode]
    ) -> ast3.AST:
        """Convert list to attribute."""
        attr_node: ast3.Name | ast3.Attribute = self.sync(
            ast3.Name(id=attribute_list[0], ctx=ast3.Load()), sync_node_list[0]
        )
        for i in range(len(attribute_list)):
            if i == 0:
                continue
            attr_node = self.sync(
                ast3.Attribute(
                    value=attr_node, attr=attribute_list[i], ctx=ast3.Load()
                ),
                sync_node_list[i],
            )
        return attr_node

    def exit_sub_tag(self, node: uni.SubTag[uni.T]) -> None:
        """Sub objects.

        tag: T,
        """
        node.gen.py_ast = node.tag.gen.py_ast

    def exit_sub_node_list(self, node: uni.SubNodeList[uni.T]) -> None:
        """Sub objects.

        items: Sequence[T],
        """
        node.gen.py_ast = self.flatten([i.gen.py_ast for i in node.items])

    def exit_module(self, node: uni.Module) -> None:
        """Sub objects.

        name: str,
        source: JacSource,
        doc: Optional[String],
        body: Sequence[ElementStmt],
        is_imported: bool,
        """
        clean_body = [i for i in node.body if not isinstance(i, uni.AstImplOnlyNode)]
        pre_body: list[uni.UniNode] = []
        for pbody in node.impl_mod:
            pre_body = [*pre_body, *pbody.body]
        pre_body = [*pre_body, *clean_body]
        for pbody in node.test_mod:
            pre_body = [*pre_body, *pbody.body]
        body = (
            [
                self.sync(
                    ast3.Expr(value=cast(ast3.expr, node.doc.gen.py_ast[0])),
                    jac_node=node.doc,
                ),
                *self.preamble,
                *[x.gen.py_ast for x in pre_body],
            ]
            if node.doc
            else [*self.preamble, *[x.gen.py_ast for x in pre_body]]
        )
        new_body = []
        for i in body:
            if isinstance(i, list):
                new_body += i
            else:
                new_body.append(i) if i else None
        node.gen.py_ast = [
            self.sync(
                ast3.Module(
                    body=new_body,
                    type_ignores=[],
                )
            )
        ]
        node.gen.py = ast3.unparse(node.gen.py_ast[0])

    def exit_global_vars(self, node: uni.GlobalVars) -> None:
        """Sub objects.

        access: Optional[SubTag[Token]],
        assignments: SubNodeList[Assignment],
        is_frozen: bool,
        doc: Optional[String],
        """
        if node.doc:
            doc = self.sync(
                ast3.Expr(value=cast(ast3.expr, node.doc.gen.py_ast[0])),
                jac_node=node.doc,
            )
            if isinstance(doc, ast3.AST) and isinstance(
                node.assignments.gen.py_ast, list
            ):
                node.gen.py_ast = [doc] + node.assignments.gen.py_ast
            else:
                raise self.ice()
        else:
            node.gen.py_ast = node.assignments.gen.py_ast

    def exit_test(self, node: uni.Test) -> None:
        """Sub objects.

        name: Name | Token,
        body: SubNodeList[CodeBlockStmt],
        doc: Optional[String],
        """
        test_name = node.name.sym_name
        func = self.sync(
            ast3.FunctionDef(
                name=test_name,
                args=self.sync(
                    ast3.arguments(
                        posonlyargs=[],
                        args=[
                            self.sync(
                                ast3.arg(arg=Con.JAC_CHECK.value, annotation=None)
                            )
                        ],
                        kwonlyargs=[],
                        vararg=None,
                        kwarg=None,
                        kw_defaults=[],
                        defaults=[],
                    )
                ),
                body=[
                    cast(ast3.stmt, stmt)
                    for stmt in self.resolve_stmt_block(node.body, doc=node.doc)
                ],
                decorator_list=[self.jaclib_obj("jac_test")],
                returns=self.sync(ast3.Constant(value=None)),
                type_comment=None,
                type_params=[],
            ),
        )
        if node.loc.mod_path != self.ir_out.loc.mod_path:
            func.decorator_list.append(
                self.sync(
                    ast3.Call(
                        func=self.jaclib_obj("impl_patch_filename"),
                        args=[],
                        keywords=[
                            self.sync(
                                ast3.keyword(
                                    arg="file_loc",
                                    value=self.sync(
                                        ast3.Constant(value=node.body.loc.mod_path)
                                    ),
                                )
                            ),
                        ],
                    )
                )
            )
        node.gen.py_ast = [func]

    def exit_module_code(self, node: uni.ModuleCode) -> None:
        """Sub objects.

        name: Optional[SubTag[Name]],
        body: SubNodeList[CodeBlockStmt],
        doc: Optional[String],
        """
        node.gen.py_ast = self.resolve_stmt_block(node.body, doc=node.doc)
        if node.name:
            node.gen.py_ast = [
                self.sync(
                    ast3.If(
                        test=self.sync(
                            ast3.Compare(
                                left=self.sync(
                                    ast3.Name(id="__name__", ctx=ast3.Load())
                                ),
                                ops=[self.sync(ast3.Eq())],
                                comparators=[
                                    self.sync(
                                        ast3.Constant(value=node.name.tag.sym_name)
                                    )
                                ],
                            )
                        ),
                        body=[cast(ast3.stmt, i) for i in node.gen.py_ast],
                        orelse=[],
                    )
                )
            ]

    def exit_py_inline_code(self, node: uni.PyInlineCode) -> None:
        """Sub objects.

        code: Token,
        doc: Optional[String],
        """
        if node.doc:
            doc = self.sync(
                ast3.Expr(value=cast(ast3.expr, node.doc.gen.py_ast[0])),
                jac_node=node.doc,
            )
            if isinstance(doc, ast3.AST):
                node.gen.py_ast = self.pyinline_sync(
                    [doc, *ast3.parse(node.code.value).body]
                )

            else:
                raise self.ice()
        else:
            node.gen.py_ast = self.pyinline_sync(
                [*ast3.parse(textwrap.dedent(node.code.value)).body]
            )

    def exit_import(self, node: uni.Import) -> None:
        """Sub objects.

        hint: SubTag[Name],
        paths: list[ModulePath],
        alias: Optional[Name],
        items: Optional[SubNodeList[ModuleItem]],
        is_absorb: bool,
        doc: Optional[String],
        sub_module: Optional[Module],
        """
        path_alias: dict[str, Optional[str]] = (
            {node.from_loc.dot_path_str: None} if node.from_loc else {}
        )
        imp_from = {}
        if node.items:
            for item in node.items.items:
                if isinstance(item, uni.ModuleItem):
                    imp_from[item.name.sym_name] = (
                        item.alias.sym_name if item.alias else None
                    )
                elif isinstance(item, uni.ModulePath):
                    path_alias[item.dot_path_str] = (
                        item.alias.sym_name if item.alias else None
                    )

        item_names: list[ast3.expr] = []
        item_keys: list[ast3.Constant] = []
        item_values: list[ast3.Constant] = []
        for k, v in imp_from.items():
            item_keys.append(self.sync(ast3.Constant(value=k)))
            item_values.append(self.sync(ast3.Constant(value=v)))
            item_names.append(
                self.sync(
                    ast3.Name(
                        id=v or k,
                        ctx=ast3.Store(),
                    )
                )
            )
        path_named_value: str
        py_nodes: list[ast3.AST] = []
        typecheck_nodes: list[ast3.AST] = []
        runtime_nodes: list[ast3.AST] = []

        if node.doc:
            py_nodes.append(
                self.sync(
                    ast3.Expr(value=cast(ast3.expr, node.doc.gen.py_ast[0])),
                    jac_node=node.doc,
                )
            )

        for path, alias in path_alias.items():
            path_named_value = ("_jac_inc_" if node.is_absorb else "") + (
                alias if alias else path
            ).lstrip(".").split(".")[0]
            # target_named_value = ""
            # for i in path.split("."):
            #     target_named_value += i if i else "."
            #     if i:
            #         break

            args = [
                self.sync(
                    ast3.Constant(value=path),
                ),
                self.sync(
                    ast3.Name(
                        id="__file__",
                        ctx=ast3.Load(),
                    )
                ),
            ]
            keywords = []

            if node.is_absorb:
                args.append(self.sync(ast3.Constant(value=node.is_absorb)))

            if alias is not None:
                keywords.append(
                    self.sync(
                        ast3.keyword(
                            arg="mdl_alias",
                            value=self.sync(
                                ast3.Constant(value=alias),
                            ),
                        )
                    )
                )

            if node.is_py:
                keywords.append(
                    self.sync(
                        ast3.keyword(
                            arg="lng",
                            value=self.sync(
                                ast3.Constant(value="py"),
                                node.hint,
                            ),
                        )
                    )
                )

            if item_keys and item_values:
                keywords.append(
                    self.sync(
                        ast3.keyword(
                            arg="items",
                            value=self.sync(
                                ast3.Dict(
                                    keys=cast(list[ast3.expr | None], item_keys),
                                    values=cast(list[ast3.expr], item_values),
                                ),
                            ),
                        )
                    )
                )

            runtime_nodes.append(
                self.sync(
                    ast3.Assign(
                        targets=(
                            [
                                self.sync(
                                    ast3.Tuple(
                                        elts=(
                                            item_names
                                            or [
                                                self.sync(
                                                    ast3.Name(
                                                        id=path_named_value,
                                                        ctx=ast3.Store(),
                                                    )
                                                )
                                            ]
                                        ),
                                        ctx=ast3.Store(),
                                    )
                                )
                            ]
                        ),
                        value=self.sync(
                            ast3.Call(
                                func=self.jaclib_obj("py_jac_import"),
                                args=args,
                                keywords=keywords,
                            )
                        ),
                    ),
                ),
            )
        if node.is_absorb:
            absorb_exec = f"={path_named_value}.__dict__['"
            runtime_nodes.append(
                self.sync(
                    ast3.For(
                        target=self.sync(ast3.Name(id="i", ctx=ast3.Store())),
                        iter=self.sync(
                            ast3.IfExp(
                                test=self.sync(
                                    ast3.Compare(
                                        left=self.sync(ast3.Constant(value="__all__")),
                                        ops=[self.sync(ast3.In())],
                                        comparators=[
                                            self.sync(
                                                ast3.Attribute(
                                                    value=self.sync(
                                                        ast3.Name(
                                                            id=path_named_value,
                                                            ctx=ast3.Load(),
                                                        )
                                                    ),
                                                    attr="__dict__",
                                                    ctx=ast3.Load(),
                                                )
                                            )
                                        ],
                                    )
                                ),
                                body=self.sync(
                                    ast3.Attribute(
                                        value=self.sync(
                                            ast3.Name(
                                                id=path_named_value, ctx=ast3.Load()
                                            )
                                        ),
                                        attr="__all__",
                                        ctx=ast3.Load(),
                                    )
                                ),
                                orelse=self.sync(
                                    ast3.Attribute(
                                        value=self.sync(
                                            ast3.Name(
                                                id=path_named_value, ctx=ast3.Load()
                                            )
                                        ),
                                        attr="__dict__",
                                        ctx=ast3.Load(),
                                    )
                                ),
                            )
                        ),
                        body=[
                            self.sync(
                                ast3.If(
                                    test=self.sync(
                                        ast3.UnaryOp(
                                            op=self.sync(ast3.Not()),
                                            operand=self.sync(
                                                ast3.Call(
                                                    func=self.sync(
                                                        ast3.Attribute(
                                                            value=self.sync(
                                                                ast3.Name(
                                                                    id="i",
                                                                    ctx=ast3.Load(),
                                                                )
                                                            ),
                                                            attr="startswith",
                                                            ctx=ast3.Load(),
                                                        )
                                                    ),
                                                    args=[
                                                        self.sync(
                                                            ast3.Constant(value="_")
                                                        )
                                                    ],
                                                    keywords=[],
                                                )
                                            ),
                                        )
                                    ),
                                    body=[
                                        self.sync(
                                            ast3.Expr(
                                                value=self.sync(
                                                    ast3.Call(
                                                        func=self.sync(
                                                            ast3.Name(
                                                                id="exec",
                                                                ctx=ast3.Load(),
                                                            )
                                                        ),
                                                        args=[
                                                            self.sync(
                                                                ast3.JoinedStr(
                                                                    values=[
                                                                        self.sync(
                                                                            ast3.FormattedValue(
                                                                                value=self.sync(
                                                                                    ast3.Name(
                                                                                        id="i",
                                                                                        ctx=ast3.Load(),
                                                                                    )
                                                                                ),
                                                                                conversion=-1,
                                                                            )
                                                                        ),
                                                                        self.sync(
                                                                            ast3.Constant(
                                                                                value=absorb_exec
                                                                            )
                                                                        ),
                                                                        self.sync(
                                                                            ast3.FormattedValue(
                                                                                value=self.sync(
                                                                                    ast3.Name(
                                                                                        id="i",
                                                                                        ctx=ast3.Load(),
                                                                                    )
                                                                                ),
                                                                                conversion=-1,
                                                                            )
                                                                        ),
                                                                        self.sync(
                                                                            ast3.Constant(
                                                                                value="']"
                                                                            )
                                                                        ),
                                                                    ]
                                                                )
                                                            )
                                                        ],
                                                        keywords=[],
                                                    )
                                                )
                                            )
                                        )
                                    ],
                                    orelse=[],
                                )
                            )
                        ],
                        orelse=[],
                    )
                )
            )
        if node.is_absorb:
            source = node.items.items[0]
            if not isinstance(source, uni.ModulePath):
                raise self.ice()
            typecheck_nodes.append(
                self.sync(
                    py_node=ast3.ImportFrom(
                        module=(source.dot_path_str.lstrip(".") if source else None),
                        names=[self.sync(ast3.alias(name="*"), node)],
                        level=0,
                    ),
                    jac_node=node,
                )
            )
        elif not node.from_loc:
            typecheck_nodes.append(
                self.sync(
                    ast3.Import(
                        names=[cast(ast3.alias, x) for x in node.items.gen.py_ast]
                    )
                )
            )
        else:
            typecheck_nodes.append(
                self.sync(
                    ast3.ImportFrom(
                        module=(
                            node.from_loc.dot_path_str.lstrip(".")
                            if node.from_loc
                            else None
                        ),
                        names=[cast(ast3.alias, i) for i in node.items.gen.py_ast],
                        level=0,
                    )
                )
            )
        py_nodes.append(
            self.sync(
                ast3.If(
                    test=self.jaclib_obj("TYPE_CHECKING"),
                    body=[cast(ast3.stmt, node) for node in typecheck_nodes],
                    orelse=[cast(ast3.stmt, node) for node in runtime_nodes],
                )
            )
        )
        node.gen.py_ast = py_nodes

    def exit_module_path(self, node: uni.ModulePath) -> None:
        """Sub objects.

        path: Sequence[Token],
        alias: Optional[Name],
        path_str: str,
        """
        node.gen.py_ast = [
            self.sync(
                ast3.alias(
                    name=f"{node.dot_path_str}",
                    asname=node.alias.sym_name if node.alias else None,
                )
            )
        ]

    def exit_module_item(self, node: uni.ModuleItem) -> None:
        """Sub objects.

        name: Name,
        alias: Optional[Name],
        """
        node.gen.py_ast = [
            self.sync(
                ast3.alias(
                    name=f"{node.name.sym_name}",
                    asname=node.alias.sym_name if node.alias else None,
                )
            )
        ]

    def enter_architype(self, node: uni.Architype) -> None:
        """Sub objects.

        name: Name,
        arch_type: Token,
        access: Optional[SubTag[Token]],
        base_classes: Optional[SubNodeList[AtomType]],
        body: Optional[SubNodeList[ArchBlockStmt] | ArchDef],
        doc: Optional[String],
        decorators: Optional[SubNodeList[ExprType]],
        """
        if isinstance(node.body, uni.AstImplOnlyNode):
            self.traverse(node.body)

    def exit_architype(self, node: uni.Architype) -> None:
        """Sub objects.

        name: Name,
        arch_type: Token,
        access: Optional[SubTag[Token]],
        base_classes: Optional[SubNodeList[AtomType]],
        body: Optional[SubNodeList[ArchBlockStmt] | ArchDef],
        doc: Optional[String],
        decorators: Optional[SubNodeList[ExprType]],
        """
        body = self.resolve_stmt_block(
            node.body.body if isinstance(node.body, uni.ArchDef) else node.body,
            doc=node.doc,
        )
        decorators = (
            node.decorators.gen.py_ast
            if isinstance(node.decorators, uni.SubNodeList)
            else []
        )

        base_classes = node.base_classes.gen.py_ast if node.base_classes else []
        if node.arch_type.name != Tok.KW_CLASS:
            base_classes.append(self.jaclib_obj(node.arch_type.value.capitalize()))
        node.gen.py_ast = [
            self.sync(
                ast3.ClassDef(
                    name=node.name.sym_name,
                    bases=[cast(ast3.expr, i) for i in base_classes],
                    keywords=[],
                    body=[cast(ast3.stmt, i) for i in body],
                    decorator_list=[cast(ast3.expr, i) for i in decorators],
                    type_params=[],
                )
            )
        ]

    def exit_arch_def(self, node: uni.ArchDef) -> None:
        """Sub objects.

        target: ArchRefChain,
        body: SubNodeList[ArchBlockStmt],
        doc: Optional[String],
        decorators: Optional[SubNodeList[ExprType]],
        """

    def enter_enum(self, node: uni.Enum) -> None:
        """Sub objects.

        name: Name,
        access: Optional[SubTag[Token]],
        base_classes: Optional[SubNodeList[AtomType]],
        body: Optional[SubNodeList[EnumBlockStmt] | EnumDef],
        doc: Optional[String],
        decorators: Optional[SubNodeList[ExprType]],
        """
        if isinstance(node.body, uni.AstImplOnlyNode):
            self.traverse(node.body)

    def exit_enum(self, node: uni.Enum) -> None:
        """Sub objects.

        name: Name,
        access: Optional[SubTag[Token]],
        base_classes: Optional[Optional[SubNodeList[AtomType]]],
        body: Optional[SubNodeList[EnumBlockStmt] | EnumDef],
        doc: Optional[String],
        decorators: Optional[SubNodeList[ExprType]],
        """
        self.needs_enum()
        body = self.resolve_stmt_block(
            node.body.body if isinstance(node.body, uni.EnumDef) else node.body,
            doc=node.doc,
        )
        decorators = (
            node.decorators.gen.py_ast
            if isinstance(node.decorators, uni.SubNodeList)
            else []
        )
        base_classes = node.base_classes.gen.py_ast if node.base_classes else []
        if isinstance(base_classes, list):
            base_classes.append(self.sync(ast3.Name(id="Enum", ctx=ast3.Load())))
        else:
            raise self.ice()
        node.gen.py_ast = [
            self.sync(
                ast3.ClassDef(
                    name=node.name.sym_name,
                    bases=[cast(ast3.expr, i) for i in base_classes],
                    keywords=[],
                    body=[cast(ast3.stmt, i) for i in body],
                    decorator_list=[cast(ast3.expr, i) for i in decorators],
                    type_params=[],
                )
            )
        ]

    def exit_enum_def(self, node: uni.EnumDef) -> None:
        """Sub objects.

        target: ArchRefChain,
        body: SubNodeList[EnumBlockStmt],
        doc: Optional[String],
        decorators: Optional[SubNodeList[ExprType]],
        """

    def enter_ability(self, node: uni.Ability) -> None:
        """Sub objects.

        name_ref: NameType,
        is_func: bool,
        is_async: bool,
        is_static: bool,
        is_abstract: bool,
        access: Optional[SubTag[Token]],
        signature: Optional[FuncSignature | ExprType | EventSignature],
        body: Optional[SubNodeList[CodeBlockStmt] | AbilityDef | FuncCall],
        doc: Optional[String],
        decorators: Optional[SubNodeList[ExprType]],
        """
        if isinstance(node.body, uni.AstImplOnlyNode):
            self.traverse(node.body)

    def gen_llm_body(self, node: uni.Ability) -> list[ast3.AST]:
        """Generate the by LLM body."""
        # to Avoid circular import
        from jaclang.runtimelib.machine import JacMachine

        return JacMachine.gen_llm_body(self, node)

    def exit_ability(self, node: uni.Ability) -> None:
        """Sub objects.

        name_ref: NameType,
        is_func: bool,
        is_async: bool,
        is_static: bool,
        is_abstract: bool,
        access: Optional[SubTag[Token]],
        signature: Optional[FuncSignature | ExprType | EventSignature],
        body: Optional[SubNodeList[CodeBlockStmt] | AbilityDef | FuncCall],
        doc: Optional[String],
        decorators: Optional[SubNodeList[ExprType]],
        """
        func_type = ast3.AsyncFunctionDef if node.is_async else ast3.FunctionDef
        body = (
            self.gen_llm_body(node)
            if isinstance(node.body, uni.FuncCall)
            else (
                [
                    self.sync(
                        ast3.Expr(value=cast(ast3.expr, node.doc.gen.py_ast[0])),
                        jac_node=node.doc,
                    ),
                    self.sync(ast3.Pass(), node.body),
                ]
                if node.doc and node.is_abstract
                else (
                    [self.sync(ast3.Pass(), node.body)]
                    if node.is_abstract
                    else self.resolve_stmt_block(
                        (
                            node.body.body
                            if isinstance(node.body, uni.AbilityDef)
                            else node.body
                        ),
                        doc=node.doc,
                    )
                )
            )
        )
        if node.is_abstract and node.body:
            self.log_error(
                f"Abstract ability {node.sym_name} should not have a body.",
                node,
            )
        decorator_list = node.decorators.gen.py_ast if node.decorators else []
        if isinstance(node.signature, uni.EventSignature):
            decorator_list.append(
                self.jaclib_obj(
                    "entry" if node.signature.event.name == Tok.KW_ENTRY else "exit"
                )
            )

        if isinstance(node.body, uni.AstImplOnlyNode):
            decorator_list.append(
                self.sync(
                    ast3.Call(
                        func=self.jaclib_obj("impl_patch_filename"),
                        args=[self.sync(ast3.Constant(value=node.body.loc.mod_path))],
                        keywords=[],
                    )
                )
            )
        if node.is_abstract:
            decorator_list.append(
                self.sync(ast3.Name(id="abstractmethod", ctx=ast3.Load()))
            )
        if node.is_override:
            decorator_list.append(self.sync(ast3.Name(id="override", ctx=ast3.Load())))
        if node.is_static:
            decorator_list.insert(
                0, self.sync(ast3.Name(id="staticmethod", ctx=ast3.Load()))
            )
        if not body and not isinstance(node.body, uni.FuncCall):
            self.log_error(
                "Ability has no body. Perhaps an impl must be imported.", node
            )
            body = [self.sync(ast3.Pass(), node)]

        node.gen.py_ast = [
            self.sync(
                func_type(
                    name=node.name_ref.sym_name,
                    args=(
                        cast(ast3.arguments, node.signature.gen.py_ast[0])
                        if node.signature
                        else ast3.arguments(
                            posonlyargs=[],
                            args=[],
                            vararg=None,
                            kwonlyargs=[],
                            kw_defaults=[],
                            kwarg=None,
                            defaults=[],
                        )
                    ),
                    body=[cast(ast3.stmt, i) for i in body],
                    decorator_list=[cast(ast3.expr, i) for i in decorator_list],
                    returns=(
                        cast(ast3.expr, node.signature.return_type.gen.py_ast[0])
                        if node.signature and node.signature.return_type
                        else self.sync(ast3.Constant(value=None))
                    ),
                    type_params=[],
                )
            )
        ]

    def exit_ability_def(self, node: uni.AbilityDef) -> None:
        """Sub objects.

        target: ArchRefChain,
        signature: FuncSignature | EventSignature,
        body: SubNodeList[CodeBlockStmt],
        doc: Optional[String],
        decorators: Optional[SubNodeList[ExprType]],
        """

    def exit_func_signature(self, node: uni.FuncSignature) -> None:
        """Sub objects.

        params: Optional[SubNodeList[ParamVar]],
        return_type: Optional[SubTag[ExprType]],
        """
        params = (
            [self.sync(ast3.arg(arg="self", annotation=None))]
            if node.is_method and not node.is_static and not node.is_in_py_class
            else []
        )
        vararg = None
        kwarg = None
        if isinstance(node.params, uni.SubNodeList):
            for i in node.params.items:
                if i.unpack and i.unpack.value == "*":
                    vararg = i.gen.py_ast[0]
                elif i.unpack and i.unpack.value == "**":
                    kwarg = i.gen.py_ast[0]
                else:
                    (
                        params.append(i.gen.py_ast[0])
                        if isinstance(i.gen.py_ast[0], ast3.arg)
                        else self.ice("This list should only be Args")
                    )
        defaults = (
            [x.value.gen.py_ast[0] for x in node.params.items if x.value]
            if node.params
            else []
        )
        node.gen.py_ast = [
            self.sync(
                ast3.arguments(
                    posonlyargs=[],
                    args=[cast(ast3.arg, param) for param in params],
                    kwonlyargs=[],
                    vararg=cast(ast3.arg, vararg) if vararg else None,
                    kwarg=cast(ast3.arg, kwarg) if kwarg else None,
                    kw_defaults=[],
                    defaults=[cast(ast3.expr, default) for default in defaults],
                )
            )
        ]

    def exit_event_signature(self, node: uni.EventSignature) -> None:
        """Sub objects.

        event: Token,
        arch_tag_info: Optional[ExprType],
        return_type: Optional[SubTag[ExprType]],
        """
        here = self.sync(
            ast3.arg(
                arg=f"{Con.HERE.value}",
                annotation=(
                    cast(ast3.expr, node.arch_tag_info.gen.py_ast[0])
                    if node.arch_tag_info
                    else None
                ),
            ),
            jac_node=node.arch_tag_info if node.arch_tag_info else node,
        )
        node.gen.py_ast = [
            self.sync(
                ast3.arguments(
                    posonlyargs=[],
                    args=(
                        [self.sync(ast3.arg(arg="self", annotation=None)), here]
                        if node.is_method
                        else [here]
                    ),
                    kwonlyargs=[],
                    vararg=None,
                    kwarg=None,
                    kw_defaults=[],
                    defaults=[],
                )
            )
        ]

    def exit_arch_ref(self, node: uni.ArchRef) -> None:
        """Sub objects.

        name_ref: NameType,
        arch: Token,
        """
        if node.arch_type.name == Tok.TYPE_OP:
            if (
                isinstance(node.arch_name, uni.SpecialVarRef)
                and node.arch_name.orig.name == Tok.KW_ROOT
            ):
                node.gen.py_ast = [self.jaclib_obj("Root")]
            else:
                self.needs_typing()
                node.gen.py_ast = [
                    self.sync(
                        ast3.Attribute(
                            value=self.sync(ast3.Name(id="typing", ctx=ast3.Load())),
                            attr=node.arch_name.sym_name,
                            ctx=ast3.Load(),
                        )
                    )
                ]
        else:
            node.gen.py_ast = node.arch_name.gen.py_ast

    def exit_arch_ref_chain(self, node: uni.ArchRefChain) -> None:
        """Sub objects.

        archs: Sequence[ArchRef],
        """

        def make_attr_chain(arch: list[uni.ArchRef]) -> list[ast3.AST]:
            """Make attr chain."""
            if len(arch) == 0:
                return []
            if len(arch) == 1 and isinstance(arch[0].gen.py_ast, ast3.AST):
                return arch[0].gen.py_ast
            cur = arch[-1]
            attr = self.sync(
                ast3.Attribute(
                    value=cast(ast3.expr, make_attr_chain(arch[:-1])),
                    attr=cur.arch_name.sym_name,
                    ctx=ast3.Load(),
                ),
                jac_node=cur,
            )
            return [attr]

        node.gen.py_ast = make_attr_chain(node.archs)

    def exit_param_var(self, node: uni.ParamVar) -> None:
        """Sub objects.

        name: Name,
        unpack: Optional[Token],
        type_tag: SubTag[ExprType],
        value: Optional[ExprType],
        """
        node.gen.py_ast = [
            self.sync(
                ast3.arg(
                    arg=node.name.sym_name,
                    annotation=(
                        cast(ast3.expr, node.type_tag.gen.py_ast[0])
                        if node.type_tag
                        else None
                    ),
                )
            )
        ]

    def exit_arch_has(self, node: uni.ArchHas) -> None:
        """Sub objects.

        is_static: bool,
        access: Optional[SubTag[Token]],
        vars: SubNodeList[HasVar],
        is_frozen: bool,
        doc: Optional[String],
        """
        if node.doc:
            doc = self.sync(
                ast3.Expr(value=cast(ast3.expr, node.doc.gen.py_ast[0])),
                jac_node=node.doc,
            )
            if isinstance(doc, ast3.AST) and isinstance(node.vars.gen.py_ast, list):
                node.gen.py_ast = [doc] + node.vars.gen.py_ast
            else:
                raise self.ice()
        else:
            node.gen.py_ast = node.vars.gen.py_ast  # TODO: This is a list

    def exit_has_var(self, node: uni.HasVar) -> None:
        """Sub objects.

        name: Name,
        type_tag: SubTag[Expr],
        value: Optional[Expr],
        semstr: Optional[String] = None,
        """
        annotation = node.type_tag.gen.py_ast[0] if node.type_tag else None

        is_static_var = (
            node.parent
            and node.parent.parent
            and isinstance(node.parent.parent, uni.ArchHas)
            and node.parent.parent.is_static
        )

        is_in_class = (
            node.parent
            and node.parent.parent
            and node.parent.parent.parent
            and (
                (
                    isinstance(node.parent.parent.parent, uni.Architype)
                    and node.parent.parent.parent.arch_type.name == Tok.KW_CLASS
                )
                or (
                    node.parent.parent.parent.parent
                    and isinstance(node.parent.parent.parent.parent, uni.Architype)
                    and node.parent.parent.parent.parent.arch_type.name == Tok.KW_CLASS
                )
            )
        )

        value = None

        if is_in_class:
            value = cast(ast3.expr, node.value.gen.py_ast[0]) if node.value else None
        elif is_static_var:
            annotation = self.sync(
                ast3.Subscript(
                    value=self.sync(ast3.Name(id="ClassVar", ctx=ast3.Load())),
                    slice=cast(ast3.expr, annotation),
                    ctx=ast3.Load(),
                )
            )
            value = cast(ast3.expr, node.value.gen.py_ast[0]) if node.value else None
        elif node.defer:
            value = self.sync(
                ast3.Call(
                    func=self.jaclib_obj("field"),
                    args=[],
                    keywords=[
                        self.sync(
                            ast3.keyword(
                                arg="init",
                                value=self.sync(ast3.Constant(value=False)),
                            )
                        )
                    ],
                ),
            )
        elif node.value:
            if isinstance(node.value.gen.py_ast[0], ast3.Constant):
                value = cast(ast3.expr, node.value.gen.py_ast[0])
            else:
                value = self.sync(
                    ast3.Call(
                        func=self.jaclib_obj("field"),
                        args=[],
                        keywords=[
                            self.sync(
                                ast3.keyword(
                                    arg="factory",
                                    value=self.sync(
                                        ast3.Lambda(
                                            args=self.sync(
                                                ast3.arguments(
                                                    posonlyargs=[],
                                                    args=[],
                                                    kwonlyargs=[],
                                                    vararg=None,
                                                    kwarg=None,
                                                    kw_defaults=[],
                                                    defaults=[],
                                                )
                                            ),
                                            body=cast(
                                                ast3.expr,
                                                node.value.gen.py_ast[0],
                                            ),
                                        )
                                    ),
                                ),
                            )
                        ],
                    ),
                )

        node.gen.py_ast = [
            self.sync(
                ast3.AnnAssign(
                    target=cast(
                        ast3.Name | ast3.Attribute | ast3.Subscript,
                        node.name.gen.py_ast[0],
                    ),
                    annotation=(
                        cast(ast3.expr, annotation)
                        if annotation
                        else ast3.Constant(value=None)
                    ),
                    value=value,
                    simple=int(isinstance(node.name, uni.Name)),
                )
            )
        ]

    def exit_typed_ctx_block(self, node: uni.TypedCtxBlock) -> None:
        """Sub objects.

        type_ctx: ExprType,
        body: SubNodeList[CodeBlockStmt],
        """
        # TODO: Come back

    def exit_if_stmt(self, node: uni.IfStmt) -> None:
        """Sub objects.

        condition: ExprType,
        body: SubNodeList[CodeBlockStmt],
        else_body: Optional[ElseStmt | ElseIf],
        """
        node.gen.py_ast = [
            self.sync(
                ast3.If(
                    test=cast(ast3.expr, node.condition.gen.py_ast[0]),
                    body=cast(list[ast3.stmt], self.resolve_stmt_block(node.body)),
                    orelse=(
                        cast(list[ast3.stmt], node.else_body.gen.py_ast)
                        if node.else_body
                        else []
                    ),
                )
            )
        ]

    def exit_else_if(self, node: uni.ElseIf) -> None:
        """Sub objects.

        condition: ExprType,
        body: SubNodeList[CodeBlockStmt],
        else_body: Optional[ElseStmt | ElseIf],
        """
        node.gen.py_ast = [
            self.sync(
                ast3.If(
                    test=cast(ast3.expr, node.condition.gen.py_ast[0]),
                    body=cast(list[ast3.stmt], self.resolve_stmt_block(node.body)),
                    orelse=(
                        cast(list[ast3.stmt], node.else_body.gen.py_ast)
                        if node.else_body
                        else []
                    ),
                )
            )
        ]

    def exit_else_stmt(self, node: uni.ElseStmt) -> None:
        """Sub objects.

        body: SubNodeList[CodeBlockStmt],
        """
        node.gen.py_ast = self.resolve_stmt_block(node.body)

    def exit_expr_stmt(self, node: uni.ExprStmt) -> None:
        """Sub objects.

        expr: ExprType,
        in_fstring: bool,
        """
        node.gen.py_ast = [
            (
                self.sync(ast3.Expr(value=cast(ast3.expr, node.expr.gen.py_ast[0])))
                if not node.in_fstring
                else self.sync(
                    ast3.FormattedValue(
                        value=cast(ast3.expr, node.expr.gen.py_ast[0]),
                        conversion=-1,
                        format_spec=None,
                    )
                )
            )
        ]

    def exit_try_stmt(self, node: uni.TryStmt) -> None:
        """Sub objects.

        body: SubNodeList[CodeBlockStmt],
        excepts: Optional[SubNodeList[Except]],
        else_body: Optional[ElseStmt],
        finally_body: Optional[FinallyStmt],
        """
        node.gen.py_ast = [
            self.sync(
                ast3.Try(
                    body=cast(list[ast3.stmt], self.resolve_stmt_block(node.body)),
                    handlers=(
                        [cast(ast3.ExceptHandler, i) for i in node.excepts.gen.py_ast]
                        if node.excepts
                        else []
                    ),
                    orelse=(
                        [cast(ast3.stmt, i) for i in node.else_body.gen.py_ast]
                        if node.else_body
                        else []
                    ),
                    finalbody=(
                        [cast(ast3.stmt, i) for i in node.finally_body.gen.py_ast]
                        if node.finally_body
                        else []
                    ),
                )
            )
        ]

    def exit_except(self, node: uni.Except) -> None:
        """Sub objects.

        ex_type: ExprType,
        name: Optional[Name],
        body: SubNodeList[CodeBlockStmt],
        """
        node.gen.py_ast = [
            self.sync(
                ast3.ExceptHandler(
                    type=(
                        cast(ast3.expr, node.ex_type.gen.py_ast[0])
                        if node.ex_type
                        else None
                    ),
                    name=node.name.sym_name if node.name else None,
                    body=[
                        cast(ast3.stmt, stmt)
                        for stmt in self.resolve_stmt_block(node.body)
                    ],
                )
            )
        ]

    def exit_finally_stmt(self, node: uni.FinallyStmt) -> None:
        """Sub objects.

        body: SubNodeList[CodeBlockStmt],
        """
        node.gen.py_ast = self.resolve_stmt_block(node.body)

    def exit_iter_for_stmt(self, node: uni.IterForStmt) -> None:
        """Sub objects.

        iter: Assignment,
        is_async: bool,
        condition: ExprType,
        count_by: ExprType,
        body: SubNodeList[CodeBlockStmt],
        else_body: Optional[ElseStmt],
        """
        py_nodes: list[ast3.AST] = []
        body = node.body.gen.py_ast
        if (
            isinstance(body, list)
            and isinstance(node.count_by.gen.py_ast[0], ast3.AST)
            and isinstance(node.iter.gen.py_ast[0], ast3.AST)
        ):
            body += [node.count_by.gen.py_ast[0]]
        else:
            raise self.ice()
        py_nodes.append(node.iter.gen.py_ast[0])
        py_nodes.append(
            self.sync(
                ast3.While(
                    test=cast(ast3.expr, node.condition.gen.py_ast[0]),
                    body=[cast(ast3.stmt, stmt) for stmt in body],
                    orelse=(
                        [cast(ast3.stmt, stmt) for stmt in node.else_body.gen.py_ast]
                        if node.else_body
                        else []
                    ),
                )
            )
        )
        node.gen.py_ast = py_nodes

    def exit_in_for_stmt(self, node: uni.InForStmt) -> None:
        """Sub objects.

        target: Expr,
        is_async: bool,
        collection: Expr,
        body: SubNodeList[CodeBlockStmt],
        else_body: Optional[ElseStmt],
        """
        for_node = ast3.AsyncFor if node.is_async else ast3.For
        node.gen.py_ast = [
            self.sync(
                for_node(
                    target=cast(ast3.expr, node.target.gen.py_ast[0]),
                    iter=cast(ast3.expr, node.collection.gen.py_ast[0]),
                    body=[
                        cast(ast3.stmt, stmt)
                        for stmt in self.resolve_stmt_block(node.body)
                    ],
                    orelse=(
                        [cast(ast3.stmt, stmt) for stmt in node.else_body.gen.py_ast]
                        if node.else_body
                        else []
                    ),
                )
            )
        ]

    def exit_while_stmt(self, node: uni.WhileStmt) -> None:
        """Sub objects.

        condition: ExprType,
        body: SubNodeList[CodeBlockStmt],
        """
        node.gen.py_ast = [
            self.sync(
                ast3.While(
                    test=cast(ast3.expr, node.condition.gen.py_ast[0]),
                    body=[
                        cast(ast3.stmt, stmt)
                        for stmt in self.resolve_stmt_block(node.body)
                    ],
                    orelse=[],
                )
            )
        ]

    def exit_with_stmt(self, node: uni.WithStmt) -> None:
        """Sub objects.

        is_async: bool,
        exprs: SubNodeList[ExprAsItem],
        body: SubNodeList[CodeBlockStmt],
        """
        with_node = ast3.AsyncWith if node.is_async else ast3.With
        node.gen.py_ast = [
            self.sync(
                with_node(
                    items=[cast(ast3.withitem, item) for item in node.exprs.gen.py_ast],
                    body=[
                        cast(ast3.stmt, stmt)
                        for stmt in self.resolve_stmt_block(node.body)
                    ],
                )
            )
        ]

    def exit_expr_as_item(self, node: uni.ExprAsItem) -> None:
        """Sub objects.

        expr: ExprType,
        alias: Optional[ExprType],
        """
        node.gen.py_ast = [
            self.sync(
                ast3.withitem(
                    context_expr=cast(ast3.expr, node.expr.gen.py_ast[0]),
                    optional_vars=(
                        cast(ast3.expr, node.alias.gen.py_ast[0])
                        if node.alias
                        else None
                    ),
                )
            )
        ]

    def exit_raise_stmt(self, node: uni.RaiseStmt) -> None:
        """Sub objects.

        cause: Optional[ExprType],
        from_target: Optional[ExprType],
        """
        node.gen.py_ast = [
            self.sync(
                ast3.Raise(
                    exc=(
                        cast(ast3.expr, node.cause.gen.py_ast[0])
                        if node.cause
                        else None
                    ),
                    cause=(
                        cast(ast3.expr, node.from_target.gen.py_ast[0])
                        if node.from_target
                        else None
                    ),
                )
            )
        ]

    def exit_assert_stmt(self, node: uni.AssertStmt) -> None:
        """Sub objects.

        condition: ExprType,
        error_msg: Optional[ExprType],
        """
        node.gen.py_ast = [
            self.sync(
                ast3.Assert(
                    test=cast(ast3.expr, node.condition.gen.py_ast[0]),
                    msg=(
                        cast(ast3.expr, node.error_msg.gen.py_ast[0])
                        if node.error_msg
                        else None
                    ),
                )
            )
        ]

    def exit_check_stmt(self, node: uni.CheckStmt) -> None:
        """Sub objects.

        target: ExprType,
        """
        # TODO: Here is the list of assertions which are not implemented instead a simpler version of them will work.
        # ie. [] == [] will be assertEqual instead of assertListEqual. However I don't think this is needed since it can
        # only detected if both operand are compile time literal list or type inferable.
        #
        #   assertAlmostEqual
        #   assertNotAlmostEqual
        #   assertSequenceEqual
        #   assertListEqual
        #   assertTupleEqual
        #   assertSetEqual
        #   assertDictEqual
        #   assertCountEqual
        #   assertMultiLineEqual
        #   assertRaisesRegex
        #   assertWarnsRegex
        #   assertRegex
        #   assertNotRegex

        # The return type "struct" for the bellow check_node_isinstance_call.
        @dataclass
        class CheckNodeIsinstanceCallResult:
            isit: bool = False
            inst: ast3.AST | None = None
            clss: ast3.AST | None = None

        # This will check if a node is `isinstance(<expr>, <expr>)`, we're
        # using a function because it's reusable to check not isinstance(<expr>, <expr>).
        def check_node_isinstance_call(
            node: uni.FuncCall,
        ) -> CheckNodeIsinstanceCallResult:

            # Ensure the type of the FuncCall node is SubNodeList[Expr]
            # since the type can be: Optional[SubNodeList[Expr | KWPair]].
            if not (
                node.params is not None
                and len(node.params.items) == 2
                and isinstance(node.params.items[0], uni.Expr)
                and isinstance(node.params.items[1], uni.Expr)
            ):
                return CheckNodeIsinstanceCallResult()

            func = node.target.gen.py_ast[0]
            if not (isinstance(func, ast3.Name) and func.id == "isinstance"):
                return CheckNodeIsinstanceCallResult()

            return CheckNodeIsinstanceCallResult(
                True,
                node.params.items[0].gen.py_ast[0],
                node.params.items[1].gen.py_ast[0],
            )

        # By default the check expression will become assertTrue(<expr>), unless any pattern detected.
        assert_func_name = "assertTrue"
        assert_args_list = node.target.gen.py_ast

        # Compare operations. Note that We're only considering the compare
        # operation with a single operation ie. a < b < c is  ignored here.
        if (
            isinstance(node.target, uni.CompareExpr)
            and isinstance(node.target.gen.py_ast[0], ast3.Compare)
            and len(node.target.ops) == 1
        ):
            expr: uni.CompareExpr = node.target
            opty: uni.Token = expr.ops[0]

            optype2fn = {
                Tok.EE.name: "assertEqual",
                Tok.NE.name: "assertNotEqual",
                Tok.LT.name: "assertLess",
                Tok.LTE.name: "assertLessEqual",
                Tok.GT.name: "assertGreater",
                Tok.GTE.name: "assertGreaterEqual",
                Tok.KW_IN.name: "assertIn",
                Tok.KW_NIN.name: "assertNotIn",
                Tok.KW_IS.name: "assertIs",
                Tok.KW_ISN.name: "assertIsNot",
            }

            if opty.name in optype2fn:
                assert_func_name = optype2fn[opty.name]
                assert_args_list = [
                    expr.left.gen.py_ast[0],
                    expr.rights[0].gen.py_ast[0],
                ]

                # Override for <expr> is None.
                if opty.name == Tok.KW_IS and isinstance(expr.rights[0], uni.Null):
                    assert_func_name = "assertIsNone"
                    assert_args_list.pop()

                # Override for <expr> is not None.
                elif opty.name == Tok.KW_ISN and isinstance(expr.rights[0], uni.Null):
                    assert_func_name = "assertIsNotNone"
                    assert_args_list.pop()

        # Check if 'isinstance' is called.
        elif isinstance(node.target, uni.FuncCall) and isinstance(
            node.target.gen.py_ast[0], ast3.Call
        ):
            res = check_node_isinstance_call(node.target)
            if res.isit:
                # These assertions will make mypy happy.
                assert isinstance(res.inst, ast3.AST)
                assert isinstance(res.clss, ast3.AST)
                assert_func_name = "assertIsInstance"
                assert_args_list = [res.inst, res.clss]

        # Check if 'not isinstance(<expr>, <expr>)' is called.
        elif (
            isinstance(node.target, uni.UnaryExpr)
            and isinstance(node.target, uni.UnaryExpr)
            and isinstance(node.target.operand, uni.FuncCall)
            and isinstance(node.target.operand, uni.UnaryExpr)
        ):
            res = check_node_isinstance_call(node.target.operand)
            if res.isit:
                # These assertions will make mypy happy.
                assert isinstance(res.inst, ast3.AST)
                assert isinstance(res.clss, ast3.AST)
                assert_func_name = "assertIsNotInstance"
                assert_args_list = [res.inst, res.clss]

        # NOTE That the almost equal is NOT a builtin function of jaclang and won't work outside of the
        # check statement. And we're hacking the node here. Not sure if this is a hacky workaround to support
        # the almost equal functionality (snice there is no almost equal operator in jac and never needed ig.).

        # Check if 'almostEqual' is called.
        if isinstance(node.target, uni.FuncCall) and isinstance(
            node.target.gen.py_ast[0], ast3.Call
        ):
            func = node.target.target
            if isinstance(func, uni.Name) and func.value == "almostEqual":
                assert_func_name = "assertAlmostEqual"
                assert_args_list = []
                if node.target.params is not None:
                    for param in node.target.params.items:
                        assert_args_list.append(param.gen.py_ast[0])

        # assert_func_expr = "Con.JAC_CHECK.value.assertXXX"
        assert_func_expr: ast3.Attribute = self.sync(
            ast3.Attribute(
                value=self.sync(ast3.Name(id=Con.JAC_CHECK.value, ctx=ast3.Load())),
                attr=assert_func_name,
                ctx=ast3.Load(),
            )
        )

        # assert_call_expr = "(Con.JAC_CHECK.value.assertXXX)(args)"
        assert_call_expr: ast3.Call = self.sync(
            ast3.Call(
                func=assert_func_expr,
                args=[cast(ast3.expr, arg) for arg in assert_args_list],
                keywords=[],
            )
        )

        node.gen.py_ast = [self.sync(ast3.Expr(assert_call_expr))]

    def exit_ctrl_stmt(self, node: uni.CtrlStmt) -> None:
        """Sub objects.

        ctrl: Token,
        """
        if node.ctrl.name == Tok.KW_BREAK:
            node.gen.py_ast = [self.sync(ast3.Break())]
        elif node.ctrl.name == Tok.KW_CONTINUE:
            node.gen.py_ast = [self.sync(ast3.Continue())]
        elif node.ctrl.name == Tok.KW_SKIP:
            node.gen.py_ast = [self.sync(ast3.Return(value=None))]

<<<<<<< HEAD
    def exit_delete_stmt(self, node: ast.DeleteStmt) -> None:
        """Transform DeleteStmt into Python AST with destroy call and deletion."""

        def set_ctx(
            targets: Union[ast3.AST, List[ast3.AST]], ctx: type
        ) -> List[ast3.AST]:
            """Set the given ctx (Load, Del) to AST node(s)."""
            if not isinstance(targets, list):
                targets = [targets]
            elif isinstance(targets[0], (ast3.List, ast3.Tuple)):
                targets = [i for i in targets[0].elts if isinstance(i, ast3.AST)]
            result = []
            for target in targets:
                if hasattr(target, "ctx"):
                    target = copy.copy(target)
                    target.ctx = ctx()
                result.append(target)
            return result

        destroy_expr = ast3.Expr(
            value=self.sync(
                ast3.Call(
                    func=self.jaclib_obj("destroy"),
                    args=cast(list[ast3.expr], set_ctx(node.py_ast_targets, ast3.Load)),
                    keywords=[],
=======
    def exit_delete_stmt(self, node: uni.DeleteStmt) -> None:
        """Sub objects.

        target: SubNodeList[AtomType],
        """
        node.gen.py_ast = [
            self.sync(
                ast3.Delete(
                    targets=(
                        cast(list[ast3.expr], node.target.values.gen.py_ast)
                        if isinstance(node.target, uni.TupleVal) and node.target.values
                        else cast(list[ast3.expr], node.target.gen.py_ast)
                    )
>>>>>>> 2ce2d613
                )
            )
        )
        delete_stmt = self.sync(
            ast3.Delete(
                targets=cast(list[ast3.expr], set_ctx(node.py_ast_targets, ast3.Del))
            )
        )
        node.gen.py_ast = [self.sync(destroy_expr), self.sync(delete_stmt)]

    def exit_report_stmt(self, node: uni.ReportStmt) -> None:
        """Sub objects.

        expr: ExprType,
        """
        node.gen.py_ast = [
            self.sync(
                ast3.Expr(
                    value=self.sync(
                        self.sync(
                            ast3.Call(
                                func=self.jaclib_obj("report"),
                                args=cast(list[ast3.expr], node.expr.gen.py_ast),
                                keywords=[],
                            )
                        )
                    )
                )
            )
        ]

    def exit_return_stmt(self, node: uni.ReturnStmt) -> None:
        """Sub objects.

        expr: Optional[ExprType],
        """
        node.gen.py_ast = [
            self.sync(
                ast3.Return(
                    value=(
                        cast(ast3.expr, node.expr.gen.py_ast[0]) if node.expr else None
                    )
                )
            )
        ]

    def exit_yield_expr(self, node: uni.YieldExpr) -> None:
        """Sub objects.

        expr: Optional[ExprType],
        """
        if not node.with_from:
            node.gen.py_ast = [
                self.sync(
                    ast3.Yield(
                        value=(
                            cast(ast3.expr, node.expr.gen.py_ast[0])
                            if node.expr
                            else None
                        )
                    )
                )
            ]
        else:
            node.gen.py_ast = [
                self.sync(
                    ast3.YieldFrom(
                        value=(
                            cast(ast3.expr, node.expr.gen.py_ast[0])
                            if node.expr
                            else self.sync(ast3.Constant(value=None))
                        )
                    )
                )
            ]

    def exit_ignore_stmt(self, node: uni.IgnoreStmt) -> None:
        """Sub objects.

        target: ExprType,
        """
        walker = self.sync(
            ast3.Name(id="self", ctx=ast3.Load())
            if node.from_walker
            else ast3.Name(id=Con.HERE.value, ctx=ast3.Load())
        )

        node.gen.py_ast = [
            self.sync(
                ast3.Expr(
                    value=self.sync(
                        ast3.Call(
                            func=self.jaclib_obj("ignore"),
                            args=cast(
                                list[ast3.expr], [walker, node.target.gen.py_ast[0]]
                            ),
                            keywords=[],
                        )
                    )
                )
            )
        ]

    def exit_visit_stmt(self, node: uni.VisitStmt) -> None:
        """Sub objects.

        vis_type: Optional[SubNodeList[AtomType]],
        target: ExprType,
        else_body: Optional[ElseStmt],
        """
        loc = self.sync(
            ast3.Name(id="self", ctx=ast3.Load())
            if node.from_walker
            else ast3.Name(id=Con.HERE.value, ctx=ast3.Load())
        )

        visit_call = self.sync(
            ast3.Call(
                func=self.jaclib_obj("visit"),
                args=cast(list[ast3.expr], [loc, node.target.gen.py_ast[0]]),
                keywords=[],
            )
        )

        node.gen.py_ast = [
            (
                self.sync(
                    ast3.If(
                        test=self.sync(
                            ast3.UnaryOp(
                                op=self.sync(ast3.Not()),
                                operand=visit_call,
                            )
                        ),
                        body=cast(list[ast3.stmt], node.else_body.gen.py_ast),
                        orelse=[],
                    )
                )
                if node.else_body
                else self.sync(ast3.Expr(value=visit_call))
            )
        ]

    def exit_revisit_stmt(self, node: uni.RevisitStmt) -> None:
        """Sub objects.

        hops: Optional[ExprType],
        else_body: Optional[ElseStmt],
        """
        self.log_warning("Revisit not used in Jac", node)
        node.gen.py_ast = [
            self.sync(ast3.Expr(value=self.sync(ast3.Constant(value=None))))
        ]

    def exit_disengage_stmt(self, node: uni.DisengageStmt) -> None:
        """Sub objects."""
        loc = self.sync(
            ast3.Name(id="self", ctx=ast3.Load())
            if node.from_walker
            else ast3.Name(id=Con.HERE.value, ctx=ast3.Load())
        )
        node.gen.py_ast = [
            self.sync(
                ast3.Expr(
                    self.sync(
                        ast3.Call(
                            func=self.jaclib_obj("disengage"),
                            args=[loc],
                            keywords=[],
                        )
                    )
                )
            ),
            self.sync(ast3.Return()),
        ]

    def exit_await_expr(self, node: uni.AwaitExpr) -> None:
        """Sub objects.

        target: ExprType,
        """
        node.gen.py_ast = [
            self.sync(ast3.Await(value=cast(ast3.expr, node.target.gen.py_ast[0])))
        ]

    def exit_global_stmt(self, node: uni.GlobalStmt) -> None:
        """Sub objects.

        target: SubNodeList[NameType],
        """
        py_nodes = []
        for x in node.target.items:
            py_nodes.append(
                self.sync(
                    ast3.Global(names=[x.sym_name]),
                    jac_node=x,
                )
            )
        node.gen.py_ast = [*py_nodes]

    def exit_non_local_stmt(self, node: uni.NonLocalStmt) -> None:
        """Sub objects.

        target: SubNodeList[NameType],
        """
        py_nodes = []
        for x in node.target.items:
            py_nodes.append(
                self.sync(
                    ast3.Nonlocal(names=[x.sym_name]),
                    jac_node=x,
                )
            )
        node.gen.py_ast = [*py_nodes]

    def exit_assignment(self, node: uni.Assignment) -> None:
        """Sub objects.

        target: SubNodeList[AtomType],
        value: Optional[ExprType | YieldStmt],
        type_tag: Optional[SubTag[ExprType]],
        mutable: bool =True,
        """
        value = (
            node.value.gen.py_ast[0]
            if node.value
            else (
                self.sync(
                    ast3.Call(
                        func=self.sync(ast3.Name(id="auto", ctx=ast3.Load())),
                        args=[],
                        keywords=[],
                    )
                )
                if node.is_enum_stmt
                else None if node.type_tag else self.ice()
            )
        )
        if node.type_tag:
            node.gen.py_ast = [
                self.sync(
                    ast3.AnnAssign(
                        target=cast(ast3.Name, node.target.items[0].gen.py_ast[0]),
                        annotation=cast(ast3.expr, node.type_tag.gen.py_ast[0]),
                        value=(
                            cast(ast3.expr, node.value.gen.py_ast[0])
                            if node.value
                            else None
                        ),
                        simple=int(isinstance(node.target.gen.py_ast[0], ast3.Name)),
                    )
                )
            ]
        elif node.aug_op:
            node.gen.py_ast = [
                self.sync(
                    ast3.AugAssign(
                        target=cast(ast3.Name, node.target.items[0].gen.py_ast[0]),
                        op=cast(ast3.operator, node.aug_op.gen.py_ast[0]),
                        value=(
                            cast(ast3.expr, value)
                            if isinstance(value, ast3.expr)
                            else ast3.Constant(value=None)
                        ),
                    )
                )
            ]
        else:
            node.gen.py_ast = [
                self.sync(
                    ast3.Assign(
                        targets=cast(list[ast3.expr], node.target.gen.py_ast),
                        value=(
                            cast(ast3.expr, value)
                            if isinstance(value, ast3.expr)
                            else ast3.Constant(value=None)
                        ),
                    )
                )
            ]

    def exit_binary_expr(self, node: uni.BinaryExpr) -> None:
        """Sub objects.

        left: ExprType,
        right: ExprType,
        op: Token | DisconnectOp | ConnectOp,
        """
        if isinstance(node.op, uni.ConnectOp):
            left = (
                node.right.gen.py_ast[0]
                if node.op.edge_dir == EdgeDir.IN
                else node.left.gen.py_ast[0]
            )
            right = (
                node.left.gen.py_ast[0]
                if node.op.edge_dir == EdgeDir.IN
                else node.right.gen.py_ast[0]
            )

            keywords = [
                self.sync(ast3.keyword(arg="left", value=cast(ast3.expr, left))),
                self.sync(ast3.keyword(arg="right", value=cast(ast3.expr, right))),
            ]

            if node.op.conn_type:
                keywords.append(
                    self.sync(
                        ast3.keyword(
                            arg="edge",
                            value=cast(ast3.expr, node.op.conn_type.gen.py_ast[0]),
                        )
                    )
                )

            if node.op.edge_dir == EdgeDir.ANY:
                keywords.append(
                    self.sync(
                        ast3.keyword(
                            arg="undir", value=self.sync(ast3.Constant(value=True))
                        )
                    )
                )

            if node.op.conn_assign:
                keywords.append(
                    self.sync(
                        ast3.keyword(
                            arg="conn_assign",
                            value=cast(ast3.expr, node.op.conn_assign.gen.py_ast[0]),
                        )
                    )
                )

            node.gen.py_ast = [
                self.sync(
                    ast3.Call(
                        func=self.jaclib_obj("connect"),
                        args=[],
                        keywords=keywords,
                    )
                )
            ]

        elif isinstance(node.op, uni.DisconnectOp):
            keywords = [
                self.sync(
                    ast3.keyword(
                        arg="left", value=cast(ast3.expr, node.left.gen.py_ast[0])
                    )
                ),
                self.sync(
                    ast3.keyword(
                        arg="right", value=cast(ast3.expr, node.right.gen.py_ast[0])
                    )
                ),
            ]

            if node.op.edge_spec.edge_dir != EdgeDir.OUT:
                keywords.append(
                    self.sync(
                        ast3.keyword(
                            arg="EdgeDir",
                            value=self.sync(
                                ast3.Attribute(
                                    value=self.jaclib_obj("EdgeDir"),
                                    attr=node.op.edge_spec.edge_dir.name,
                                    ctx=ast3.Load(),
                                )
                            ),
                        )
                    )
                )

            if node.op.edge_spec.filter_cond:
                keywords.append(
                    self.sync(
                        ast3.keyword(
                            arg="filter",
                            value=cast(
                                ast3.expr,
                                node.op.edge_spec.filter_cond.gen.py_ast[0],
                            ),
                        ),
                    )
                )

            node.gen.py_ast = [
                self.sync(
                    ast3.Call(
                        func=self.jaclib_obj("disconnect"),
                        args=[],
                        keywords=keywords,
                    )
                )
            ]
        elif node.op.name in [Tok.KW_AND.value, Tok.KW_OR.value]:
            node.gen.py_ast = [
                self.sync(
                    ast3.BoolOp(
                        op=cast(ast3.boolop, node.op.gen.py_ast[0]),
                        values=[
                            cast(ast3.expr, node.left.gen.py_ast[0]),
                            cast(ast3.expr, node.right.gen.py_ast[0]),
                        ],
                    )
                )
            ]
        elif node.op.name in [Tok.WALRUS_EQ] and isinstance(
            node.left.gen.py_ast[0], ast3.Name
        ):
            node.left.gen.py_ast[0].ctx = ast3.Store()  # TODO: Short term fix
            node.gen.py_ast = [
                self.sync(
                    ast3.NamedExpr(
                        target=cast(ast3.Name, node.left.gen.py_ast[0]),
                        value=cast(ast3.expr, node.right.gen.py_ast[0]),
                    )
                )
            ]
        elif node.op.gen.py_ast and isinstance(node.op.gen.py_ast[0], ast3.AST):
            node.gen.py_ast = [
                self.sync(
                    ast3.BinOp(
                        left=cast(ast3.expr, node.left.gen.py_ast[0]),
                        right=cast(ast3.expr, node.right.gen.py_ast[0]),
                        op=cast(ast3.operator, node.op.gen.py_ast[0]),
                    )
                )
            ]
        else:
            node.gen.py_ast = self.translate_jac_bin_op(node)

    def translate_jac_bin_op(self, node: uni.BinaryExpr) -> list[ast3.AST]:
        """Translate jac binary op."""
        if isinstance(node.op, (uni.DisconnectOp, uni.ConnectOp)):
            raise self.ice()
        elif node.op.name in [
            Tok.PIPE_FWD,
            Tok.A_PIPE_FWD,
        ]:
            func_node = uni.FuncCall(
                target=node.right,
                params=(
                    node.left.values
                    if isinstance(node.left, uni.TupleVal)
                    else uni.SubNodeList(
                        items=[node.left], delim=Tok.COMMA, kid=[node.left]
                    )
                ),
                genai_call=None,
                kid=node.kid,
            )
            func_node.parent = node.parent
            self.exit_func_call(func_node)
            return func_node.gen.py_ast
        elif node.op.name in [Tok.KW_SPAWN]:
            return [
                self.sync(
                    ast3.Call(
                        func=self.jaclib_obj("spawn"),
                        args=cast(
                            list[ast3.expr],
                            [node.left.gen.py_ast[0], node.right.gen.py_ast[0]],
                        ),
                        keywords=[],
                    )
                )
            ]
        elif node.op.name in [
            Tok.PIPE_BKWD,
            Tok.A_PIPE_BKWD,
        ]:
            func_node = uni.FuncCall(
                target=node.left,
                params=(
                    node.right.values
                    if isinstance(node.right, uni.TupleVal)
                    else uni.SubNodeList(
                        items=[node.right], delim=Tok.COMMA, kid=[node.right]
                    )
                ),
                genai_call=None,
                kid=node.kid,
            )
            func_node.parent = node.parent
            self.exit_func_call(func_node)
            return func_node.gen.py_ast
        elif node.op.name == Tok.PIPE_FWD and isinstance(node.right, uni.TupleVal):
            self.log_error("Invalid pipe target.")
        else:
            self.log_error(
                f"Binary operator {node.op.value} not supported in bootstrap Jac"
            )
        return []

    def exit_compare_expr(self, node: uni.CompareExpr) -> None:
        """Sub objects.

        left: Expr,
        rights: list[Expr],
        ops: list[Token],
        """
        node.gen.py_ast = [
            self.sync(
                ast3.Compare(
                    left=cast(ast3.expr, node.left.gen.py_ast[0]),
                    comparators=[cast(ast3.expr, i.gen.py_ast[0]) for i in node.rights],
                    ops=[cast(ast3.cmpop, i.gen.py_ast[0]) for i in node.ops],
                )
            )
        ]

    def exit_bool_expr(self, node: uni.BoolExpr) -> None:
        """Sub objects.

        op: Token,
        values: list[Expr],
        """
        node.gen.py_ast = [
            self.sync(
                ast3.BoolOp(
                    op=cast(ast3.boolop, node.op.gen.py_ast[0]),
                    values=[cast(ast3.expr, i.gen.py_ast[0]) for i in node.values],
                )
            )
        ]

    def exit_lambda_expr(self, node: uni.LambdaExpr) -> None:
        """Sub objects.

        signature: FuncSignature,
        body: ExprType,
        """
        node.gen.py_ast = [
            self.sync(
                ast3.Lambda(
                    args=(
                        cast(ast3.arguments, node.signature.gen.py_ast[0])
                        if node.signature
                        else self.sync(
                            ast3.arguments(
                                posonlyargs=[],
                                args=[],
                                kwonlyargs=[],
                                kw_defaults=[],
                                defaults=[],
                            )
                        )
                    ),
                    body=cast(ast3.expr, node.body.gen.py_ast[0]),
                )
            )
        ]

    def exit_unary_expr(self, node: uni.UnaryExpr) -> None:
        """Sub objects.

        operand: ExprType,
        op: Token,
        """
        if node.op.name == Tok.NOT:
            node.gen.py_ast = [
                self.sync(
                    ast3.UnaryOp(
                        op=self.sync(ast3.Not()),
                        operand=cast(ast3.expr, node.operand.gen.py_ast[0]),
                    )
                )
            ]
        elif node.op.name == Tok.BW_NOT:
            node.gen.py_ast = [
                self.sync(
                    ast3.UnaryOp(
                        op=self.sync(ast3.Invert()),
                        operand=cast(ast3.expr, node.operand.gen.py_ast[0]),
                    )
                )
            ]
        elif node.op.name == Tok.PLUS:
            node.gen.py_ast = [
                self.sync(
                    ast3.UnaryOp(
                        op=self.sync(ast3.UAdd()),
                        operand=cast(ast3.expr, node.operand.gen.py_ast[0]),
                    )
                )
            ]
        elif node.op.name == Tok.MINUS:
            node.gen.py_ast = [
                self.sync(
                    ast3.UnaryOp(
                        op=self.sync(ast3.USub()),
                        operand=cast(ast3.expr, node.operand.gen.py_ast[0]),
                    )
                )
            ]
        elif node.op.name in [Tok.PIPE_FWD, Tok.KW_SPAWN, Tok.A_PIPE_FWD]:
            node.gen.py_ast = [
                self.sync(
                    ast3.Call(
                        func=cast(ast3.expr, node.operand.gen.py_ast[0]),
                        args=[],
                        keywords=[],
                    )
                )
            ]
        elif node.op.name in [Tok.STAR_MUL]:
            ctx_val = (
                node.operand.py_ctx_func()
                if isinstance(node.operand, uni.AstSymbolNode)
                else ast3.Load()
            )
            node.gen.py_ast = [
                self.sync(
                    ast3.Starred(
                        value=cast(ast3.expr, node.operand.gen.py_ast[0]),
                        ctx=cast(ast3.expr_context, ctx_val),
                    )
                )
            ]
        elif node.op.name in [Tok.STAR_POW]:
            node.gen.py_ast = node.operand.gen.py_ast
        elif node.op.name in [Tok.BW_AND]:
            node.gen.py_ast = [
                self.sync(
                    ast3.Call(
                        func=self.sync(ast3.Name(id="jobj", ctx=ast3.Load())),
                        args=[],
                        keywords=[
                            self.sync(
                                ast3.keyword(
                                    arg="id",
                                    value=cast(ast3.expr, node.operand.gen.py_ast[0]),
                                )
                            ),
                        ],
                    )
                )
            ]
        else:
            self.ice(f"Unknown Unary operator {node.op.value}")

    def exit_if_else_expr(self, node: uni.IfElseExpr) -> None:
        """Sub objects.

        condition: ExprType,
        value: ExprType,
        else_value: ExprType,
        """
        node.gen.py_ast = [
            self.sync(
                ast3.IfExp(
                    test=cast(ast3.expr, node.condition.gen.py_ast[0]),
                    body=cast(ast3.expr, node.value.gen.py_ast[0]),
                    orelse=cast(ast3.expr, node.else_value.gen.py_ast[0]),
                )
            )
        ]

    def exit_multi_string(self, node: uni.MultiString) -> None:
        """Sub objects.

        strings: Sequence[String | FString],
        """

        def get_pieces(str_seq: Sequence) -> list[str | ast3.AST]:
            """Pieces."""
            pieces: list[str | ast3.AST] = []
            for i in str_seq:
                if isinstance(i, uni.String):
                    pieces.append(i.lit_value)
                elif isinstance(i, uni.FString):
                    pieces.extend(get_pieces(i.parts.items)) if i.parts else None
                elif isinstance(i, uni.ExprStmt):
                    pieces.append(i.gen.py_ast[0])
                else:
                    raise self.ice("Multi string made of something weird.")
            return pieces

        combined_multi: list[str | bytes | ast3.AST] = []
        for item in get_pieces(node.strings):
            if (
                combined_multi
                and isinstance(item, str)
                and isinstance(combined_multi[-1], str)
            ):
                if isinstance(combined_multi[-1], str):
                    combined_multi[-1] += item
            elif (
                combined_multi
                and isinstance(item, bytes)
                and isinstance(combined_multi[-1], bytes)
            ):
                combined_multi[-1] += item
            else:
                combined_multi.append(item)
        for i in range(len(combined_multi)):
            if isinstance(combined_multi[i], (str, bytes)):
                combined_multi[i] = self.sync(ast3.Constant(value=combined_multi[i]))
        if len(combined_multi) > 1 or not isinstance(combined_multi[0], ast3.Constant):
            node.gen.py_ast = [
                self.sync(
                    ast3.JoinedStr(
                        values=[cast(ast3.expr, node) for node in combined_multi],
                    )
                )
            ]
        else:
            node.gen.py_ast = [combined_multi[0]]

    def exit_f_string(self, node: uni.FString) -> None:
        """Sub objects.

        parts: Optional[SubNodeList[String | ExprType]],
        """
        node.gen.py_ast = (
            node.parts.gen.py_ast
            if node.parts
            else [self.sync(ast3.Constant(value=""))]
        )

    def exit_list_val(self, node: uni.ListVal) -> None:
        """Sub objects.

        values: Optional[SubNodeList[ExprType]],
        """
        if isinstance(node.py_ctx_func(), ast3.Load):
            node.gen.py_ast = [
                self.sync(
                    ast3.List(
                        elts=(
                            cast(list[ast3.expr], node.values.gen.py_ast)
                            if node.values
                            else []
                        ),
                        ctx=ast3.Load(),
                    )
                )
            ]
        else:
            node.gen.py_ast = [
                self.sync(
                    ast3.List(
                        elts=(
                            [cast(ast3.expr, item) for item in node.values.gen.py_ast]
                            if node.values and node.values.gen.py_ast
                            else []
                        ),
                        ctx=cast(ast3.expr_context, node.py_ctx_func()),
                    )
                )
            ]

    def exit_set_val(self, node: uni.SetVal) -> None:
        """Sub objects.

        values: Optional[SubNodeList[ExprType]],
        """
        node.gen.py_ast = [
            self.sync(
                ast3.Set(
                    elts=(
                        [cast(ast3.expr, i) for i in node.values.gen.py_ast]
                        if node.values
                        else []
                    ),
                )
            )
        ]

    def exit_tuple_val(self, node: uni.TupleVal) -> None:
        """Sub objects.

        values: Optional[SubNodeList[ExprType | Assignment]],
        """
        node.gen.py_ast = [
            self.sync(
                ast3.Tuple(
                    elts=(
                        cast(list[ast3.expr], node.values.gen.py_ast)
                        if node.values
                        else []
                    ),
                    ctx=cast(ast3.expr_context, node.py_ctx_func()),
                )
            )
        ]

    def exit_dict_val(self, node: uni.DictVal) -> None:
        """Sub objects.

        kv_pairs: Sequence[KVPair],
        """
        node.gen.py_ast = [
            self.sync(
                ast3.Dict(
                    keys=[
                        cast(ast3.expr, x.key.gen.py_ast[0]) if x.key else None
                        for x in node.kv_pairs
                    ],
                    values=[
                        cast(ast3.expr, x.value.gen.py_ast[0]) for x in node.kv_pairs
                    ],
                )
            )
        ]

    def exit_k_v_pair(self, node: uni.KVPair) -> None:
        """Sub objects.

        key: ExprType,
        value: ExprType,
        """
        # Processed elsewhere

    def exit_k_w_pair(self, node: uni.KWPair) -> None:
        """Sub objects.

        key: NameType,
        value: ExprType,
        """
        node.gen.py_ast = [
            self.sync(
                ast3.keyword(
                    arg=node.key.sym_name if node.key else None,
                    value=cast(ast3.expr, node.value.gen.py_ast[0]),
                )
            )
        ]

    def exit_inner_compr(self, node: uni.InnerCompr) -> None:
        """Sub objects.

        out_expr: ExprType,
        target: ExprType,
        collection: ExprType,
        conditional: Optional[ExprType],
        """
        node.gen.py_ast = [
            self.sync(
                ast3.comprehension(
                    target=cast(ast3.expr, node.target.gen.py_ast[0]),
                    iter=cast(ast3.expr, node.collection.gen.py_ast[0]),
                    ifs=(
                        [cast(ast3.expr, x.gen.py_ast[0]) for x in node.conditional]
                        if node.conditional
                        else []
                    ),
                    is_async=0,
                )
            )
        ]

    def exit_list_compr(self, node: uni.ListCompr) -> None:
        """Sub objects.

        out_expr: ExprType,
        compr: list[InnerCompr]
        """
        node.gen.py_ast = [
            self.sync(
                ast3.ListComp(
                    elt=cast(ast3.expr, node.out_expr.gen.py_ast[0]),
                    generators=cast(
                        list[ast3.comprehension], [i.gen.py_ast[0] for i in node.compr]
                    ),
                )
            )
        ]

    def exit_gen_compr(self, node: uni.GenCompr) -> None:
        """Sub objects.

        out_expr: ExprType,
        compr: list[InnerCompr]
        """
        node.gen.py_ast = [
            self.sync(
                ast3.GeneratorExp(
                    elt=cast(ast3.expr, node.out_expr.gen.py_ast[0]),
                    generators=[
                        cast(ast3.comprehension, i.gen.py_ast[0]) for i in node.compr
                    ],
                )
            )
        ]

    def exit_set_compr(self, node: uni.SetCompr) -> None:
        """Sub objects.

        out_expr: ExprType,
        compr: list[InnerCompr]
        """
        node.gen.py_ast = [
            self.sync(
                ast3.SetComp(
                    elt=cast(ast3.expr, node.out_expr.gen.py_ast[0]),
                    generators=[
                        cast(ast3.comprehension, i.gen.py_ast[0]) for i in node.compr
                    ],
                )
            )
        ]

    def exit_dict_compr(self, node: uni.DictCompr) -> None:
        """Sub objects.

        kv_pair: KVPair,
        names: SubNodeList[AtomType],
        collection: ExprType,
        conditional: Optional[ExprType],
        """
        node.gen.py_ast = [
            self.sync(
                ast3.DictComp(
                    key=(
                        cast(ast3.expr, node.kv_pair.key.gen.py_ast[0])
                        if node.kv_pair.key
                        else cast(ast3.expr, ast3.Constant(value=None))
                    ),
                    value=cast(ast3.expr, node.kv_pair.value.gen.py_ast[0]),
                    generators=[
                        cast(ast3.comprehension, i.gen.py_ast[0]) for i in node.compr
                    ],
                )
            )
        ]

    def exit_atom_trailer(self, node: uni.AtomTrailer) -> None:
        """Sub objects.

        target: Expr,
        right: AtomExpr | Expr,
        is_attr: bool,
        is_null_ok: bool,
        is_genai: bool = False,
        """
        if node.is_genai:
            node.gen.py_ast = []
        if node.is_attr:
            if isinstance(node.right, uni.AstSymbolNode):
                node.gen.py_ast = [
                    self.sync(
                        ast3.Attribute(
                            value=cast(ast3.expr, node.target.gen.py_ast[0]),
                            attr=(node.right.sym_name),
                            ctx=cast(ast3.expr_context, node.right.py_ctx_func()),
                        )
                    )
                ]
            else:
                self.log_error("Invalid attribute access")
        elif isinstance(node.right, uni.FilterCompr):
            node.gen.py_ast = [
                self.sync(
                    ast3.Call(
                        func=self.jaclib_obj("filter"),
                        args=[],
                        keywords=[
                            self.sync(
                                ast3.keyword(
                                    arg="items",
                                    value=cast(ast3.expr, node.target.gen.py_ast[0]),
                                )
                            ),
                            self.sync(
                                ast3.keyword(
                                    arg="func",
                                    value=cast(ast3.expr, node.right.gen.py_ast[0]),
                                )
                            ),
                        ],
                    )
                )
            ]
        elif isinstance(node.right, uni.AssignCompr):
            node.gen.py_ast = [
                self.sync(
                    ast3.Call(
                        func=self.jaclib_obj("assign"),
                        args=cast(
                            list[ast3.expr],
                            [node.target.gen.py_ast[0], node.right.gen.py_ast[0]],
                        ),
                        keywords=[],
                    )
                )
            ]
        else:
            node.gen.py_ast = [
                self.sync(
                    ast3.Subscript(
                        value=cast(ast3.expr, node.target.gen.py_ast[0]),
                        slice=cast(ast3.expr, node.right.gen.py_ast[0]),
                        ctx=(
                            cast(ast3.expr_context, node.right.py_ctx_func())
                            if isinstance(node.right, uni.AstSymbolNode)
                            else ast3.Load()
                        ),
                    )
                )
            ]
            node.right.gen.py_ast[0].ctx = ast3.Load()  # type: ignore
        if node.is_null_ok:
            if isinstance(node.gen.py_ast[0], ast3.Attribute):
                node.gen.py_ast[0].value = self.sync(
                    ast3.Name(id="__jac_tmp", ctx=ast3.Load())
                )
            node.gen.py_ast = [
                self.sync(
                    ast3.IfExp(
                        test=self.sync(
                            ast3.NamedExpr(
                                target=self.sync(
                                    ast3.Name(id="__jac_tmp", ctx=ast3.Store())
                                ),
                                value=cast(ast3.expr, node.target.gen.py_ast[0]),
                            )
                        ),
                        body=cast(ast3.expr, node.gen.py_ast[0]),
                        orelse=self.sync(ast3.Constant(value=None)),
                    )
                )
            ]

    def exit_atom_unit(self, node: uni.AtomUnit) -> None:
        """Sub objects.

        value: AtomType | ExprType,
        is_paren: bool,
        """
        node.gen.py_ast = node.value.gen.py_ast

    def by_llm_call(
        self,
        model: ast3.AST,
        model_params: dict[str, uni.Expr],
        scope: ast3.AST,
        inputs: Sequence[Optional[ast3.AST]],
        outputs: Sequence[Optional[ast3.AST]] | ast3.Call,
        action: Optional[ast3.AST],
        include_info: list[tuple[str, ast3.AST]],
        exclude_info: list[tuple[str, ast3.AST]],
    ) -> ast3.Call:
        """Return the LLM Call, e.g. _Jac.with_llm()."""
        # to avoid circular import
        from jaclang.runtimelib.machine import JacMachine

        return JacMachine.by_llm_call(
            self,
            model,
            model_params,
            scope,
            inputs,
            outputs,
            action,
            include_info,
            exclude_info,
        )

    def get_by_llm_call_args(self, node: uni.FuncCall) -> dict:
        """Get the arguments for the by_llm_call."""
        # to avoid circular import
        from jaclang.runtimelib.machine import JacMachine

        return JacMachine.get_by_llm_call_args(self, node)

    def exit_func_call(self, node: uni.FuncCall) -> None:
        """Sub objects.

        target: Expr,
        params: Optional[SubNodeList[Expr | KWPair]],
        """
        func = node.target.gen.py_ast[0]
        args = []
        keywords = []
        if node.params and len(node.params.items) > 0:
            for x in node.params.items:
                if isinstance(x, uni.UnaryExpr) and x.op.name == Tok.STAR_POW:
                    keywords.append(
                        self.sync(
                            ast3.keyword(
                                value=cast(ast3.expr, x.operand.gen.py_ast[0])
                            ),
                            x,
                        )
                    )
                elif isinstance(x, uni.Expr):
                    args.append(x.gen.py_ast[0])
                elif isinstance(x, uni.KWPair) and isinstance(
                    x.gen.py_ast[0], ast3.keyword
                ):
                    keywords.append(x.gen.py_ast[0])
                else:
                    self.ice("Invalid Parameter")
        if node.genai_call:
            by_llm_call_args = self.get_by_llm_call_args(node)
            node.gen.py_ast = [self.sync(self.by_llm_call(**by_llm_call_args))]
        else:
            node.gen.py_ast = [
                self.sync(
                    ast3.Call(
                        func=cast(ast3.expr, func),
                        args=[cast(ast3.expr, arg) for arg in args],
                        keywords=keywords,
                    )
                )
            ]

    def exit_index_slice(self, node: uni.IndexSlice) -> None:
        """Sub objects.

        slices: list[IndexSlice.Slice],
        is_range: bool,
        """
        if node.is_range:
            if len(node.slices) > 1:  # Multiple slices. Example arr[a:b, c:d]
                node.gen.py_ast = [
                    self.sync(
                        ast3.Tuple(
                            elts=[
                                self.sync(
                                    ast3.Slice(
                                        lower=(
                                            cast(ast3.expr, slice.start.gen.py_ast[0])
                                            if slice.start
                                            else None
                                        ),
                                        upper=(
                                            cast(ast3.expr, slice.stop.gen.py_ast[0])
                                            if slice.stop
                                            else None
                                        ),
                                        step=(
                                            cast(ast3.expr, slice.step.gen.py_ast[0])
                                            if slice.step
                                            else None
                                        ),
                                    )
                                )
                                for slice in node.slices
                            ],
                            ctx=ast3.Load(),
                        )
                    )
                ]
            elif len(node.slices) == 1:  # Single slice. Example arr[a]
                slice = node.slices[0]
                node.gen.py_ast = [
                    self.sync(
                        ast3.Slice(
                            lower=(
                                cast(ast3.expr, slice.start.gen.py_ast[0])
                                if slice.start
                                else None
                            ),
                            upper=(
                                cast(ast3.expr, slice.stop.gen.py_ast[0])
                                if slice.stop
                                else None
                            ),
                            step=(
                                cast(ast3.expr, slice.step.gen.py_ast[0])
                                if slice.step
                                else None
                            ),
                        )
                    )
                ]
        else:
            if len(node.slices) > 0 and node.slices[0].start is not None:
                node.gen.py_ast = node.slices[0].start.gen.py_ast
            else:
                node.gen.py_ast = []

    def exit_special_var_ref(self, node: uni.SpecialVarRef) -> None:
        """Sub objects.

        var: Token,
        """
        if node.name == Tok.KW_SUPER:
            node.gen.py_ast = [
                self.sync(
                    ast3.Call(
                        func=self.sync(ast3.Name(id="super", ctx=node.py_ctx_func())),
                        args=[],
                        keywords=[],
                    )
                )
            ]
        elif node.name == Tok.KW_ROOT:
            node.gen.py_ast = [
                self.sync(
                    ast3.Call(
                        func=self.jaclib_obj("root"),
                        args=[],
                        keywords=[],
                    )
                )
            ]

        else:
            node.gen.py_ast = [
                self.sync(ast3.Name(id=node.sym_name, ctx=node.py_ctx_func()))
            ]

    def exit_edge_ref_trailer(self, node: uni.EdgeRefTrailer) -> None:
        """Sub objects.

        chain: list[Expr|FilterCompr],
        edges_only: bool,
        """
        pynode = node.chain[0].gen.py_ast[0]
        chomp = [*node.chain]
        last_edge = None
        if node.edges_only:
            for i in node.chain:
                if isinstance(i, uni.EdgeOpRef):
                    last_edge = i
        while len(chomp):
            cur = chomp[0]
            chomp = chomp[1:]
            if len(chomp) == len(node.chain) - 1 and not isinstance(cur, uni.EdgeOpRef):
                continue
            next_i = chomp[0] if chomp else None
            if isinstance(cur, uni.EdgeOpRef) and (
                not next_i or not isinstance(next_i, uni.EdgeOpRef)
            ):
                pynode = self.translate_edge_op_ref(
                    loc=pynode,
                    node=cur,
                    targ=(
                        next_i.gen.py_ast[0]
                        if next_i and not isinstance(next_i, uni.FilterCompr)
                        else None
                    ),
                    edges_only=node.edges_only and cur == last_edge,
                )
                if next_i and isinstance(next_i, uni.FilterCompr):
                    pynode = self.sync(
                        ast3.Call(
                            func=self.jaclib_obj("filter"),
                            args=[],
                            keywords=[
                                self.sync(
                                    ast3.keyword(
                                        arg="items",
                                        value=cast(ast3.expr, pynode),
                                    )
                                ),
                                self.sync(
                                    ast3.keyword(
                                        arg="func",
                                        value=cast(ast3.expr, next_i.gen.py_ast[0]),
                                    )
                                ),
                            ],
                        )
                    )
                chomp = chomp[1:] if next_i else chomp
            elif isinstance(cur, uni.EdgeOpRef) and isinstance(next_i, uni.EdgeOpRef):
                pynode = self.translate_edge_op_ref(
                    pynode,
                    cur,
                    targ=None,
                    edges_only=node.edges_only and cur == last_edge,
                )
            else:
                raise self.ice("Invalid edge ref trailer")

        node.gen.py_ast = [pynode]

    def exit_edge_op_ref(self, node: uni.EdgeOpRef) -> None:
        """Sub objects.

        filter_type: Optional[ExprType],
        filter_cond: Optional[FilterCompr],
        edge_dir: EdgeDir,
        """
        loc = self.sync(
            ast3.Name(id=Con.HERE.value, ctx=ast3.Load())
            if node.from_walker
            else ast3.Name(id="self", ctx=ast3.Load())
        )
        node.gen.py_ast = [loc]

    def translate_edge_op_ref(
        self,
        loc: ast3.AST,
        node: uni.EdgeOpRef,
        targ: ast3.AST | None,
        edges_only: bool,
    ) -> ast3.AST:
        """Generate ast for edge op ref call."""
        keywords = [self.sync(ast3.keyword(arg="sources", value=cast(ast3.expr, loc)))]

        if targ:
            keywords.append(
                self.sync(ast3.keyword(arg="targets", value=cast(ast3.expr, targ)))
            )

        if node.edge_dir != EdgeDir.OUT:
            keywords.append(
                self.sync(
                    ast3.keyword(
                        arg="dir",
                        value=self.sync(
                            ast3.Attribute(
                                value=self.jaclib_obj("EdgeDir"),
                                attr=node.edge_dir.name,
                                ctx=ast3.Load(),
                            )
                        ),
                    )
                )
            )

        if node.filter_cond:
            keywords.append(
                self.sync(
                    ast3.keyword(
                        arg="filter",
                        value=cast(
                            ast3.expr, self.sync(node.filter_cond.gen.py_ast[0])
                        ),
                    )
                )
            )

        if edges_only:
            keywords.append(
                self.sync(
                    ast3.keyword(
                        arg="edges_only",
                        value=self.sync(ast3.Constant(value=edges_only)),
                    )
                )
            )

        return self.sync(
            ast3.Call(
                func=self.jaclib_obj("refs"),
                args=[],
                keywords=keywords,
            )
        )

    def exit_disconnect_op(self, node: uni.DisconnectOp) -> None:
        """Sub objects.

        edge_spec: EdgeOpRef,
        """
        node.gen.py_ast = node.edge_spec.gen.py_ast

    def exit_connect_op(self, node: uni.ConnectOp) -> None:
        """Sub objects.

        conn_type: Optional[ExprType],
        conn_assign: Optional[AssignCompr],
        edge_dir: EdgeDir,
        """
        node.gen.py_ast = [
            self.sync(
                ast3.Call(
                    func=self.jaclib_obj("build_edge"),
                    args=[],
                    keywords=[
                        self.sync(
                            ast3.keyword(
                                arg="is_undirected",
                                value=self.sync(
                                    ast3.Constant(value=node.edge_dir == EdgeDir.ANY)
                                ),
                            )
                        ),
                        self.sync(
                            ast3.keyword(
                                arg="conn_type",
                                value=(
                                    cast(ast3.expr, node.conn_type.gen.py_ast[0])
                                    if node.conn_type
                                    else self.sync(ast3.Constant(value=None))
                                ),
                            )
                        ),
                        self.sync(
                            ast3.keyword(
                                arg="conn_assign",
                                value=(
                                    cast(ast3.expr, node.conn_assign.gen.py_ast[0])
                                    if node.conn_assign
                                    else self.sync(ast3.Constant(value=None))
                                ),
                            )
                        ),
                    ],
                )
            )
        ]

    def exit_filter_compr(self, node: uni.FilterCompr) -> None:
        """Sub objects.

        compares: SubNodeList[BinaryExpr],
        """
        iter_name = "i"

        comprs: list[ast3.Compare | ast3.Call] = (
            [
                self.sync(
                    ast3.Call(
                        func=self.sync(
                            ast3.Name(
                                id="isinstance",
                                ctx=ast3.Load(),
                            )
                        ),
                        args=cast(
                            list[ast3.expr],
                            [
                                self.sync(
                                    ast3.Name(
                                        id=iter_name,
                                        ctx=ast3.Load(),
                                    )
                                ),
                                self.sync(node.f_type.gen.py_ast[0]),
                            ],
                        ),
                        keywords=[],
                    )
                )
            ]
            if node.f_type
            else []
        )
        comprs.extend(
            self.sync(
                ast3.Compare(
                    left=self.sync(
                        ast3.Attribute(
                            value=self.sync(
                                ast3.Name(
                                    id=iter_name,
                                    ctx=ast3.Load(),
                                ),
                                jac_node=x,
                            ),
                            attr=x.gen.py_ast[0].left.id,
                            ctx=ast3.Load(),
                        ),
                        jac_node=x,
                    ),
                    ops=x.gen.py_ast[0].ops,
                    comparators=x.gen.py_ast[0].comparators,
                ),
                jac_node=x,
            )
            for x in (node.compares.items if node.compares else [])
            if isinstance(x.gen.py_ast[0], ast3.Compare)
            and isinstance(x.gen.py_ast[0].left, ast3.Name)
        )

        if body := (
            self.sync(
                ast3.BoolOp(
                    op=self.sync(ast3.And()),
                    values=[cast(ast3.expr, item) for item in comprs],
                )
            )
            if len(comprs) > 1
            else (comprs[0] if comprs else None)
        ):
            node.gen.py_ast = [
                self.sync(
                    ast3.Lambda(
                        args=self.sync(
                            ast3.arguments(
                                posonlyargs=[],
                                args=[self.sync(ast3.arg(arg=iter_name))],
                                kwonlyargs=[],
                                kw_defaults=[],
                                defaults=[],
                            )
                        ),
                        body=body,
                    )
                )
            ]

    def exit_assign_compr(self, node: uni.AssignCompr) -> None:
        """Sub objects.

        assigns: SubNodeList[KWPair],
        """
        keys = []
        values = []
        for i in node.assigns.items:
            if i.key:  # TODO: add support for **kwargs in assign_compr
                keys.append(self.sync(ast3.Constant(i.key.sym_name)))
                values.append(i.value.gen.py_ast[0])
        key_tup = self.sync(
            ast3.Tuple(
                elts=[key for key in keys if isinstance(key, ast3.expr)],
                ctx=ast3.Load(),
            )
        )
        val_tup = self.sync(
            ast3.Tuple(
                elts=[v for v in values if isinstance(v, ast3.expr)], ctx=ast3.Load()
            )
        )
        node.gen.py_ast = [
            self.sync(ast3.Tuple(elts=[key_tup, val_tup], ctx=ast3.Load()))
        ]

    def exit_match_stmt(self, node: uni.MatchStmt) -> None:
        """Sub objects.

        target: Expr,
        cases: list[MatchCase],
        """
        node.gen.py_ast = [
            self.sync(
                ast3.Match(
                    subject=cast(ast3.expr, node.target.gen.py_ast[0]),
                    cases=[cast(ast3.match_case, x.gen.py_ast[0]) for x in node.cases],
                )
            )
        ]

    def exit_match_case(self, node: uni.MatchCase) -> None:
        """Sub objects.

        pattern: MatchPattern,
        guard: Optional[ExprType],
        body: list[CodeBlockStmt],
        """
        node.gen.py_ast = [
            self.sync(
                ast3.match_case(
                    pattern=cast(ast3.pattern, node.pattern.gen.py_ast[0]),
                    guard=(
                        cast(ast3.expr, node.guard.gen.py_ast[0])
                        if node.guard
                        else None
                    ),
                    body=[cast(ast3.stmt, x.gen.py_ast[0]) for x in node.body],
                )
            )
        ]

    def exit_match_or(self, node: uni.MatchOr) -> None:
        """Sub objects.

        patterns: list[MatchPattern],
        """
        node.gen.py_ast = [
            self.sync(
                ast3.MatchOr(
                    patterns=[
                        cast(ast3.pattern, x.gen.py_ast[0]) for x in node.patterns
                    ],
                )
            )
        ]

    def exit_match_as(self, node: uni.MatchAs) -> None:
        """Sub objects.

        name: NameType,
        pattern: MatchPattern,
        """
        node.gen.py_ast = [
            self.sync(
                ast3.MatchAs(
                    name=node.name.sym_name,
                    pattern=(
                        cast(ast3.pattern, node.pattern.gen.py_ast[0])
                        if node.pattern
                        else None
                    ),
                )
            )
        ]

    def exit_match_wild(self, node: uni.MatchWild) -> None:
        """Sub objects."""
        node.gen.py_ast = [self.sync(ast3.MatchAs())]

    def exit_match_value(self, node: uni.MatchValue) -> None:
        """Sub objects.

        value: ExprType,
        """
        node.gen.py_ast = [
            self.sync(ast3.MatchValue(value=cast(ast3.expr, node.value.gen.py_ast[0])))
        ]

    def exit_match_singleton(self, node: uni.MatchSingleton) -> None:
        """Sub objects.

        value: Bool | Null,
        """
        node.gen.py_ast = [self.sync(ast3.MatchSingleton(value=node.value.lit_value))]

    def exit_match_sequence(self, node: uni.MatchSequence) -> None:
        """Sub objects.

        values: list[MatchPattern],
        """
        node.gen.py_ast = [
            self.sync(
                ast3.MatchSequence(
                    patterns=[cast(ast3.pattern, x.gen.py_ast[0]) for x in node.values],
                )
            )
        ]

    def exit_match_mapping(self, node: uni.MatchMapping) -> None:
        """Sub objects.

        values: list[MatchKVPair | MatchStar],
        """
        mapping = self.sync(ast3.MatchMapping(keys=[], patterns=[], rest=None))
        for i in node.values:
            if (
                isinstance(i, uni.MatchKVPair)
                and isinstance(i.key, uni.MatchValue)
                and isinstance(i.key.value.gen.py_ast[0], ast3.expr)
                and isinstance(i.value.gen.py_ast[0], ast3.pattern)
            ):
                mapping.keys.append(i.key.value.gen.py_ast[0])
                mapping.patterns.append(i.value.gen.py_ast[0])
            elif isinstance(i, uni.MatchStar):
                mapping.rest = i.name.sym_name
        node.gen.py_ast = [mapping]

    def exit_match_k_v_pair(self, node: uni.MatchKVPair) -> None:
        """Sub objects.

        key: MatchPattern | NameType,
        value: MatchPattern,
        """
        node.gen.py_ast = [
            self.sync(
                ast3.MatchMapping(
                    keys=[cast(ast3.expr, node.key.gen.py_ast[0])],
                    patterns=[
                        cast(ast3.pattern, node.key.gen.py_ast[0]),
                        cast(ast3.pattern, node.value.gen.py_ast[0]),
                    ],
                )
            )
        ]

    def exit_match_star(self, node: uni.MatchStar) -> None:
        """Sub objects.

        name: NameType,
        is_list: bool,
        """
        node.gen.py_ast = [self.sync(ast3.MatchStar(name=node.name.sym_name))]

    def exit_match_arch(self, node: uni.MatchArch) -> None:
        """Sub objects.

        name: NameType,
        arg_patterns: Optional[SubNodeList[MatchPattern]],
        kw_patterns: Optional[SubNodeList[MatchKVPair]],
        """
        node.gen.py_ast = [
            self.sync(
                ast3.MatchClass(
                    cls=cast(ast3.expr, node.name.gen.py_ast[0]),
                    patterns=(
                        [
                            cast(ast3.pattern, x.gen.py_ast[0])
                            for x in node.arg_patterns.items
                        ]
                        if node.arg_patterns
                        else []
                    ),
                    kwd_attrs=(
                        [
                            x.key.sym_name
                            for x in node.kw_patterns.items
                            if isinstance(x.key, uni.NameAtom)
                        ]
                        if node.kw_patterns
                        else []
                    ),
                    kwd_patterns=(
                        [
                            cast(ast3.pattern, x.value.gen.py_ast[0])
                            for x in node.kw_patterns.items
                        ]
                        if node.kw_patterns
                        else []
                    ),
                )
            )
        ]

    def exit_token(self, node: uni.Token) -> None:
        """Sub objects.

        file_path: str,
        name: str,
        value: str,
        col_start: int,
        col_end: int,
        pos_start: int,
        pos_end: int,
        """
        if node.name == Tok.KW_AND:
            node.gen.py_ast = [self.sync(ast3.And())]
        elif node.name == Tok.KW_OR:
            node.gen.py_ast = [self.sync(ast3.Or())]
        elif node.name in [Tok.PLUS, Tok.ADD_EQ]:
            node.gen.py_ast = [self.sync(ast3.Add())]
        elif node.name in [Tok.BW_AND, Tok.BW_AND_EQ]:
            node.gen.py_ast = [self.sync(ast3.BitAnd())]
        elif node.name in [Tok.BW_OR, Tok.BW_OR_EQ]:
            node.gen.py_ast = [self.sync(ast3.BitOr())]
        elif node.name in [Tok.BW_XOR, Tok.BW_XOR_EQ]:
            node.gen.py_ast = [self.sync(ast3.BitXor())]
        elif node.name in [Tok.DIV, Tok.DIV_EQ]:
            node.gen.py_ast = [self.sync(ast3.Div())]
        elif node.name in [Tok.FLOOR_DIV, Tok.FLOOR_DIV_EQ]:
            node.gen.py_ast = [self.sync(ast3.FloorDiv())]
        elif node.name in [Tok.LSHIFT, Tok.LSHIFT_EQ]:
            node.gen.py_ast = [self.sync(ast3.LShift())]
        elif node.name in [Tok.MOD, Tok.MOD_EQ]:
            node.gen.py_ast = [self.sync(ast3.Mod())]
        elif node.name in [Tok.STAR_MUL, Tok.MUL_EQ]:
            node.gen.py_ast = [self.sync(ast3.Mult())]
        elif node.name in [Tok.DECOR_OP, Tok.MATMUL_EQ]:
            node.gen.py_ast = [self.sync(ast3.MatMult())]
        elif node.name in [Tok.STAR_POW, Tok.STAR_POW_EQ]:
            node.gen.py_ast = [self.sync(ast3.Pow())]
        elif node.name in [Tok.RSHIFT, Tok.RSHIFT_EQ]:
            node.gen.py_ast = [self.sync(ast3.RShift())]
        elif node.name in [Tok.MINUS, Tok.SUB_EQ]:
            node.gen.py_ast = [self.sync(ast3.Sub())]
        elif node.name in [Tok.BW_NOT, Tok.BW_NOT_EQ]:
            node.gen.py_ast = [self.sync(ast3.Invert())]
        elif node.name in [Tok.NOT]:
            node.gen.py_ast = [self.sync(ast3.Not())]
        elif node.name in [Tok.EQ]:
            node.gen.py_ast = [self.sync(ast3.NotEq())]
        elif node.name == Tok.EE:
            node.gen.py_ast = [self.sync(ast3.Eq())]
        elif node.name == Tok.GT:
            node.gen.py_ast = [self.sync(ast3.Gt())]
        elif node.name == Tok.GTE:
            node.gen.py_ast = [self.sync(ast3.GtE())]
        elif node.name == Tok.KW_IN:
            node.gen.py_ast = [self.sync(ast3.In())]
        elif node.name == Tok.KW_IS:
            node.gen.py_ast = [self.sync(ast3.Is())]
        elif node.name == Tok.KW_ISN:
            node.gen.py_ast = [self.sync(ast3.IsNot())]
        elif node.name == Tok.LT:
            node.gen.py_ast = [self.sync(ast3.Lt())]
        elif node.name == Tok.LTE:
            node.gen.py_ast = [self.sync(ast3.LtE())]
        elif node.name == Tok.NE:
            node.gen.py_ast = [self.sync(ast3.NotEq())]
        elif node.name == Tok.KW_NIN:
            node.gen.py_ast = [self.sync(ast3.NotIn())]

    def exit_name(self, node: uni.Name) -> None:
        """Sub objects.

        file_path: str,
        name: str,
        value: str,
        col_start: int,
        col_end: int,
        pos_start: int,
        pos_end: int,
        """
        node.gen.py_ast = [
            self.sync(ast3.Name(id=node.sym_name, ctx=node.py_ctx_func()))
        ]

    def exit_float(self, node: uni.Float) -> None:
        """Sub objects.

        file_path: str,
        name: str,
        value: str,
        col_start: int,
        col_end: int,
        pos_start: int,
        pos_end: int,
        """
        node.gen.py_ast = [self.sync(ast3.Constant(value=float(node.value)))]

    def exit_int(self, node: uni.Int) -> None:
        """Sub objects.

        file_path: str,
        name: str,
        value: str,
        col_start: int,
        col_end: int,
        pos_start: int,
        pos_end: int,
        """

        def handle_node_value(value: str) -> int:
            if value.startswith(("0x", "0X")):
                return int(value, 16)
            elif value.startswith(("0b", "0B")):
                return int(value, 2)
            elif value.startswith(("0o", "0O")):
                return int(value, 8)
            else:
                return int(value)

        node.gen.py_ast = [
            self.sync(
                ast3.Constant(value=handle_node_value(str(node.value)), kind=None)
            )
        ]

    def exit_string(self, node: uni.String) -> None:
        """Sub objects.

        file_path: str,
        name: str,
        value: str,
        col_start: int,
        col_end: int,
        pos_start: int,
        pos_end: int,
        """
        node.gen.py_ast = [self.sync(ast3.Constant(value=node.lit_value))]

    def exit_bool(self, node: uni.Bool) -> None:
        """Sub objects.

        file_path: str,
        name: str,
        value: str,
        col_start: int,
        col_end: int,
        pos_start: int,
        pos_end: int,
        """
        node.gen.py_ast = [self.sync(ast3.Constant(value=node.value == "True"))]

    def exit_builtin_type(self, node: uni.BuiltinType) -> None:
        """Sub objects.

        file_path: str,
        name: str,
        value: str,
        col_start: int,
        col_end: int,
        pos_start: int,
        pos_end: int,
        """
        node.gen.py_ast = [
            self.sync(ast3.Name(id=node.sym_name, ctx=node.py_ctx_func()))
        ]

    def exit_null(self, node: uni.Null) -> None:
        """Sub objects.

        file_path: str,
        name: str,
        value: str,
        col_start: int,
        col_end: int,
        pos_start: int,
        pos_end: int,
        """
        node.gen.py_ast = [self.sync(ast3.Constant(value=None))]

    def exit_ellipsis(self, node: uni.Ellipsis) -> None:
        """Sub objects.

        file_path: str,
        name: str,
        value: str,
        col_start: int,
        col_end: int,
        pos_start: int,
        pos_end: int,
        """
        node.gen.py_ast = [self.sync(ast3.Constant(value=...))]

    def exit_semi(self, node: uni.Semi) -> None:
        """Sub objects.

        file_path: str,
        name: str,
        value: str,
        col_start: int,
        col_end: int,
        pos_start: int,
        pos_end: int,
        """

    def exit_comment_token(self, node: uni.CommentToken) -> None:
        """Sub objects.

        file_path: str,
        name: str,
        value: str,
        col_start: int,
        col_end: int,
        pos_start: int,
        pos_end: int,
        """<|MERGE_RESOLUTION|>--- conflicted
+++ resolved
@@ -1851,8 +1851,11 @@
         elif node.ctrl.name == Tok.KW_SKIP:
             node.gen.py_ast = [self.sync(ast3.Return(value=None))]
 
-<<<<<<< HEAD
-    def exit_delete_stmt(self, node: ast.DeleteStmt) -> None:
+    def exit_delete_stmt(self, node: uni.DeleteStmt) -> None:
+        """Sub objects.
+
+        target: SubNodeList[AtomType],
+        """
         """Transform DeleteStmt into Python AST with destroy call and deletion."""
 
         def set_ctx(
@@ -1872,34 +1875,19 @@
             return result
 
         destroy_expr = ast3.Expr(
-            value=self.sync(
-                ast3.Call(
-                    func=self.jaclib_obj("destroy"),
-                    args=cast(list[ast3.expr], set_ctx(node.py_ast_targets, ast3.Load)),
-                    keywords=[],
-=======
-    def exit_delete_stmt(self, node: uni.DeleteStmt) -> None:
-        """Sub objects.
-
-        target: SubNodeList[AtomType],
-        """
-        node.gen.py_ast = [
-            self.sync(
-                ast3.Delete(
-                    targets=(
-                        cast(list[ast3.expr], node.target.values.gen.py_ast)
-                        if isinstance(node.target, uni.TupleVal) and node.target.values
-                        else cast(list[ast3.expr], node.target.gen.py_ast)
-                    )
->>>>>>> 2ce2d613
-                )
-            )
+                value=self.sync(
+                    ast3.Call(
+                        func=self.jaclib_obj("destroy"),
+                        args=cast(list[ast3.expr], set_ctx(node.py_ast_targets, ast3.Load)),
+                        keywords=[],
+                    )
+                )
         )
         delete_stmt = self.sync(
-            ast3.Delete(
-                targets=cast(list[ast3.expr], set_ctx(node.py_ast_targets, ast3.Del))
-            )
-        )
+                ast3.Delete(
+                    targets=cast(list[ast3.expr], set_ctx(node.py_ast_targets, ast3.Del))
+                )
+            )
         node.gen.py_ast = [self.sync(destroy_expr), self.sync(delete_stmt)]
 
     def exit_report_stmt(self, node: uni.ReportStmt) -> None:
