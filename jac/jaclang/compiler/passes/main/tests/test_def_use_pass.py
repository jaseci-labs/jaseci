"""Test pass module."""

from jaclang.compiler.passes.main import DefUsePass
from jaclang.compiler.program import JacProgram
from jaclang.utils.test import TestCase


class DefUsePassTests(TestCase):
    """Test pass module."""

    def setUp(self) -> None:
        """Set up test."""
        return super().setUp()

    def test_def_uses(self) -> None:
        """Basic test for pass."""
        state = JacProgram().compile(
            file_path=self.fixture_abs_path("defs_and_uses.jac"),
            target=DefUsePass,
        )
<<<<<<< HEAD
        uses = [
            i.uses for i in state.ir_out.sym_tab.kid_scope[0].names_in_scope.values()
        ]
=======
        uses = [i.uses for i in state.sym_tab.kid_scope[0].names_in_scope.values()]
>>>>>>> 5142156a
        self.assertEqual(len(uses[0]), 1)
        self.assertEqual(len(uses[1]), 1)
        self.assertIn("output", [uses[0][0].sym_name, uses[1][0].sym_name])
        self.assertIn("message", [uses[0][0].sym_name, uses[1][0].sym_name])<|MERGE_RESOLUTION|>--- conflicted
+++ resolved
@@ -18,13 +18,7 @@
             file_path=self.fixture_abs_path("defs_and_uses.jac"),
             target=DefUsePass,
         )
-<<<<<<< HEAD
-        uses = [
-            i.uses for i in state.ir_out.sym_tab.kid_scope[0].names_in_scope.values()
-        ]
-=======
         uses = [i.uses for i in state.sym_tab.kid_scope[0].names_in_scope.values()]
->>>>>>> 5142156a
         self.assertEqual(len(uses[0]), 1)
         self.assertEqual(len(uses[1]), 1)
         self.assertIn("output", [uses[0][0].sym_name, uses[1][0].sym_name])
