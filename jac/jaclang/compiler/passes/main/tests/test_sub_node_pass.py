--- conflicted
+++ resolved
@@ -18,11 +18,7 @@
             file_path=self.examples_abs_path("manual_code/circle.jac"),
             schedule=[],
         )
-<<<<<<< HEAD
-        for i in code_gen.ir_out.kid[1].kid:
-=======
         for i in code_gen.kid[1].kid:
->>>>>>> 5142156a
             for k, v in i._sub_node_tab.items():
                 for n in v:
                     self.assertIn(n, AstPass.get_all_sub_nodes(i, k, brute_force=True))
