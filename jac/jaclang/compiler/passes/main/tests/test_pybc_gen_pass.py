--- conflicted
+++ resolved
@@ -19,11 +19,7 @@
             file_path=self.fixture_abs_path("func.jac"),
         )
         try:
-<<<<<<< HEAD
-            marshal.loads(jac_code.ir_out.gen.py_bytecode)
-=======
             marshal.loads(jac_code.gen.py_bytecode)
->>>>>>> 5142156a
             self.assertTrue(True)
         except ValueError:
             self.fail("Invalid bytecode generated")