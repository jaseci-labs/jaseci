"""JType collect pass.

This pass is resbponsible for annotating jtype object
using type annotations in the code.
"""

import jaclang.compiler.jtyping as jtype
import jaclang.compiler.unitree as uni
from jaclang.compiler.constant import SymbolAccess, SymbolType
from jaclang.compiler.passes.main.jsafety_asserts import JSafetyAsserts
from jaclang.compiler.jtyping.types.jclassmember import MemberKind
from jaclang.compiler.passes import UniPass
from jaclang.settings import settings


symbol_type_to_visibility = {
    SymbolAccess.PUBLIC: jtype.jtypes.jclassmember.Visibility.PUBLIC,
    SymbolAccess.PRIVATE: jtype.jtypes.jclassmember.Visibility.PRIVATE,
    SymbolAccess.PROTECTED: jtype.jtypes.jclassmember.Visibility.PROTECTED,
}


class JTypeAnnotatePass(UniPass):
    """Populate type annotations to symbols."""

    def __debug_print(self, msg: str) -> None:
        if settings.debug_jac_typing:
            print("[JTypeAnnotatePass]", msg)

    def before_pass(self) -> None:
        """Do setup pass vars."""  # noqa D403, D401
        if not settings.enable_jac_semantics:
            self.terminate()
        if self.ir_in.name == "builtins":
            self.terminate()

    def exit_assignment(self, node: uni.Assignment) -> None:
        """Propagate type annotations for variable declarations."""
        # Resolve the declared type from the annotation

        type_annotation = (
            self.prog.type_resolver.get_type(node.type_tag.tag)
            if node.type_tag
            else None
        )

        # Iterate over each target in the assignment (e.g., `x` in `x: int = 5`)
        for target in node.target:
            if isinstance(target, uni.Name):
                assert target.sym is not None

                # if no type annotation then ignore this target
                if type_annotation is None:
                    continue

                # If the current type is unknown or compatible with the declared one, set it
                if isinstance(
                    target.sym.jtype, (type(type_annotation), jtype.JAnyType)
                ):
                    if isinstance(type_annotation, jtype.JClassType):
                        type_annotation = jtype.JClassInstanceType(type_annotation)
                    self.prog.type_resolver.set_type(target, type_annotation)

                # If there’s a type mismatch, issue a redefinition warning
                elif not isinstance(type_annotation, jtype.JAnyType):
                    self.log_warning(
                        f"Can't redefine {target.sym_name} to be {type_annotation}"
                    )

            elif not type_annotation and isinstance(target, uni.AtomTrailer):
                nodes = target.as_attr_list
                assert isinstance(nodes[0], uni.AstSymbolNode)
                if len(nodes) > 2:
                    continue
                if isinstance(nodes[0], uni.SpecialVarRef) and nodes[0].value == "self":
                    self_node = nodes[0]
                    try:
                        ability_node = uni.parent_of_type(self_node, uni.Ability)
                    except AssertionError:
                        self.log_warning(
                            "Can't find ability to associated with self, is it an impl file?",
                            self_node,
                        )
<<<<<<< HEAD
                        return
=======
>>>>>>> 172787e1
                    if ability_node.sym_name != "__init__":
                        return
                    self_type = self.prog.type_resolver.get_type(self_node)
                    if not JSafetyAsserts.assert_isinstance(
                        self_type,
                        jtype.JClassInstanceType,
                        "self must be a class instance",
                    ):
                        return
                    member_node = nodes[1]
                    if isinstance(member_node, uni.Name):
                        self_type.class_type.instance_members[member_node.sym_name] = (
                            jtype.JClassMember(
                                name=member_node.sym_name,
                                type=jtype.JAnyType(),
                                kind=MemberKind.INSTANCE,
                                decl=member_node.sym,
                            )
                        )

            # If the target is not a simple name and a type annotation is present, error
            elif type_annotation and not isinstance(type_annotation, jtype.JAnyType):
                self.log_error(
                    f"Type annotations is not supported for '{target.unparse()}' expression"
                )

    def exit_ability(self, node: uni.Ability) -> None:
        """Process a function/ability definition.

        - Sets the return type
        - convert JClassType return type to JClassInstanceType
        - TODO: Need to check how to support returning the actual class
        - Validates presence of return statements when required
        - Sets parameter types based on annotations
        """
        # Get and set the declared return type of the ability
        if node.signature is None:
            self.prog.type_resolver.set_type(
                node.name_spec,
                jtype.JFunctionType(parameters=[], return_type=jtype.JNoneType()),
            )
            return

        if isinstance(node.signature, uni.EventSignature):
            self.__debug_print("Event signeatures aren't supported yet")
            return

        ret_type = self.prog.type_resolver.get_type(node.signature.return_type)
        if isinstance(ret_type, jtype.JClassType):
            ret_type = jtype.JClassInstanceType(ret_type)

        # If the function has a non-None return type but no return statements, report error
        has_return_stmts = len(node.get_all_sub_nodes(uni.ReturnStmt)) > 0
        if (
            not has_return_stmts
            and not isinstance(ret_type, jtype.JNoneType)
            and not node.is_abstract
        ):
            self.log_error("Missing return statement")

        # Set types for parameters (if any)
        params: list[jtype.JFuncArgument] = []
        assert isinstance(node.signature, (uni.FuncSignature | uni.EventSignature))

        if node.signature.params:
            for param in node.signature.params:
                if param.type_tag:
                    type_annotation = self.prog.type_resolver.get_type(
                        param.type_tag.tag
                    )
                else:
                    type_annotation = jtype.JAnyType()

                self.prog.type_resolver.set_type(param.name, type_annotation)
                params.append(
                    jtype.JFuncArgument(name=param.name.sym_name, type=type_annotation)
                )

        # set ability type to be JCallableType
        self.prog.type_resolver.set_type(
            node.name_spec, jtype.JFunctionType(parameters=params, return_type=ret_type)
        )

    def exit_archetype(self, node: uni.Archetype) -> None:
        """Register the type of an archetype type annotation pass.

        This assigns a JClassType to the archetype's name based on its symbol table,
        enabling type checking for later references to the archetype.
        """
        type_full_name = self.prog.mod.main.get_href_path(node)
        instance_members: dict[str, jtype.JClassMember] = {}
        class_members: dict[str, jtype.JClassMember] = {}

        # resolve class members
        for sym in node.sym_tab.names_in_scope.values():
            instance_members[sym.sym_name] = jtype.JClassMember(
                name=sym.sym_name,
                type=sym.jtype,
                kind=jtype.jtypes.jclassmember.MemberKind.INSTANCE,
                visibility=symbol_type_to_visibility[sym.access],
                is_method=sym.sym_type == SymbolType.METHOD,
                decl=sym,
            )

        class_type = self.prog.type_registry.get(type_full_name)
        assert isinstance(class_type, jtype.JClassType)
        class_type.instance_members.update(instance_members)
        class_type.class_members = class_members

        # resolve base classes
        if node.base_classes:
            base_class_list = node.base_classes
            for i in base_class_list:
                base_class_type = self.prog.type_resolver.get_type(i)
                if isinstance(base_class_type, jtype.JAnyType):
                    self.log_warning(
                        f"Types is not available for {i.unparse()}", node_override=i
                    )
                    continue
                assert isinstance(base_class_type, jtype.JClassType)
                class_type.bases.append(base_class_type)

        # Resolve class constructor
        if "__init__" not in instance_members:
            attributes = list(
                filter(lambda x: not x.is_method, list(instance_members.values()))
            )
            for base in class_type.bases:
                attributes += list(
                    filter(
                        lambda x: not x.is_method, list(base.instance_members.values())
                    )
                )

            constructor = jtype.JFunctionType(
                parameters=[
                    jtype.JFuncArgument(attr.name, attr.type) for attr in attributes
                ],
                return_type=jtype.JClassInstanceType(class_type),
            )
            class_type.instance_members["__init__"] = jtype.JClassMember(
                name="__init__",
                type=constructor,
                kind=jtype.jtypes.jclassmember.MemberKind.INSTANCE,
                visibility=jtype.jtypes.jclassmember.Visibility.PUBLIC,
                is_method=True,
            )
        else:
            assert isinstance(
                class_type.instance_members["__init__"].type, jtype.JFunctionType
            )
            class_type.instance_members["__init__"].type.return_type = (
                jtype.JClassInstanceType(class_type)
            )

    def exit_enum(self, node: uni.Enum) -> None:
        """
        Finalizes the type resolution of an enum declaration by treating the enum as a class type
        with static members representing its variants.

        It constructs a `JClassType` for the enum and populates its `class_members` with the enum
        variants as static members, allowing the enum to be treated like a class with named constant
        fields. This design supports enums as first-class class-like types within the type system.

        The resolved `JClassType` is registered with the type resolver for future reference.

        Args:
            node (uni.Enum): The enum AST node being exited.
        """

        type_full_name = self.prog.mod.main.get_href_path(node)
        instance_members: dict[str, jtype.JClassMember] = {}
        class_members: dict[str, jtype.JClassMember] = {}
        for sym in node.sym_tab.names_in_scope.values():
            class_members[sym.sym_name] = jtype.JClassMember(
                name=sym.sym_name,
                type=sym.jtype,
                kind=jtype.jtypes.jclassmember.MemberKind.CLASS,
                visibility=symbol_type_to_visibility[sym.access],
                is_method=False,
                decl=sym,
            )

        class_type = self.prog.type_registry.get(type_full_name)
        assert isinstance(class_type, jtype.JClassType)
        class_type.instance_members = instance_members
        class_type.class_members = class_members

        self.prog.type_resolver.set_type(node.name_spec, class_type)

    def exit_has_var(self, node: uni.HasVar) -> None:
        """Analyze a `has` variable declaration and populates its type.

        Ensures that each declared variable has an associated type, and checks for redefinitions.
        Raises an error if a variable is declared more than once.
        """
        assert node.type_tag is not None  # QA: why type_tag is optional?
        type_annotation = self.prog.type_resolver.get_type(node.type_tag.tag)

        assert node.name_spec.sym is not None
        if isinstance(node.name_spec.sym.jtype, jtype.JAnyType):
            self.prog.type_resolver.set_type(node.name_spec, type_annotation)
        else:
            self.log_error(f"'{node.name_spec.sym_name}' was defined before")<|MERGE_RESOLUTION|>--- conflicted
+++ resolved
@@ -81,10 +81,6 @@
                             "Can't find ability to associated with self, is it an impl file?",
                             self_node,
                         )
-<<<<<<< HEAD
-                        return
-=======
->>>>>>> 172787e1
                     if ability_node.sym_name != "__init__":
                         return
                     self_type = self.prog.type_resolver.get_type(self_node)
