--- conflicted
+++ resolved
@@ -5,11 +5,8 @@
 import ast as ast3
 import builtins
 import os
-<<<<<<< HEAD
 import site
-=======
 from copy import copy
->>>>>>> cf716c51
 from dataclasses import dataclass
 from hashlib import md5
 from types import EllipsisType
