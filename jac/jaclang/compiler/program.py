"""Jac Machine module."""

from __future__ import annotations

import ast as py_ast
import marshal
import os
import types
from typing import Optional, Type

import jaclang.compiler.unitree as uni
from jaclang.compiler.parser import JacParser
from jaclang.compiler.passes import AstPass
from jaclang.compiler.passes.main import (
    DefUsePass,
    JacImportPass,
    JacTypeCheckPass,
    PyBytecodeGenPass,
    PyCollectDepsPass,
    PyImportPass,
    PyastBuildPass,
    SymTabBuildPass,
    pass_schedule,
    py_code_gen,
    type_checker_sched,
)
from jaclang.compiler.passes.main.sym_tab_link_pass import SymTabLinkPass
from jaclang.compiler.passes.tool import FuseCommentsPass, JacFormatPass
from jaclang.compiler.passes.transform import Alert, Transform
from jaclang.compiler.semtable import SemRegistry
from jaclang.compiler.unitree import Module
from jaclang.settings import settings
from jaclang.utils.log import logging


logger = logging.getLogger(__name__)


class JacProgram:
    """JacProgram to handle the Jac program-related functionalities."""

    def __init__(self, main_mod: Optional[uni.ProgramModule] = None) -> None:
        """Initialize the JacProgram object."""
        self.sem_ir = SemRegistry()
        self.mod: uni.ProgramModule = main_mod if main_mod else uni.ProgramModule()
        self.last_imported: list[Module] = []
        self.py_raise_map: dict[str, str] = {}
        self.errors_had: list[Alert] = []
        self.warnings_had: list[Alert] = []

    def get_bytecode(
        self, full_target: str, full_compile: bool = True
    ) -> Optional[types.CodeType]:
        """Get the bytecode for a specific module."""
        if self.mod and full_target in self.mod.hub:
            codeobj = self.mod.hub[full_target].gen.py_bytecode
            return marshal.loads(codeobj) if isinstance(codeobj, bytes) else None
        result = self.compile(file_path=full_target, full_compile=full_compile)
<<<<<<< HEAD
        if result.errors_had:
            for alrt in result.errors_had:
                logger.error(alrt.pretty_print())
        if result.ir_out.gen.py_bytecode is not None:
            return marshal.loads(result.ir_out.gen.py_bytecode)
=======
        if self.errors_had:
            for alrt in self.errors_had:
                logger.error(alrt.pretty_print())
        if result.gen.py_bytecode is not None:
            return marshal.loads(result.gen.py_bytecode)
>>>>>>> 5142156a
        else:
            return None

    def compile(
        self,
        file_path: str,
        target: Optional[Type[AstPass]] = None,
        schedule: list[Type[AstPass]] = pass_schedule,
        full_compile: bool = True,
<<<<<<< HEAD
    ) -> Transform:
=======
    ) -> uni.Module:
>>>>>>> 5142156a
        """Convert a Jac file to an AST."""
        with open(file_path, "r", encoding="utf-8") as file:
            return self.compile_from_str(
                source_str=file.read(),
                file_path=file_path,
                target=target,
                schedule=schedule,
                full_compile=full_compile,
            )

    def compile_from_str(
        self,
        source_str: str,
        file_path: str,
        target: Optional[Type[AstPass]] = None,
        schedule: list[Type[AstPass]] = pass_schedule,
        full_compile: bool = True,
<<<<<<< HEAD
    ) -> Transform:
=======
    ) -> uni.Module:
>>>>>>> 5142156a
        """Convert a Jac file to an AST."""
        if not target:
            target = schedule[-1] if schedule else None
        if file_path.endswith(".py"):
            parsed_ast = py_ast.parse(source_str)
            py_ast_ret: Transform[uni.PythonModuleAst, uni.Module] = PyastBuildPass(
                ir_in=uni.PythonModuleAst(
                    parsed_ast,
                    orig_src=uni.Source(source_str, mod_path=file_path),
                ),
                prog=self,
            )
            ast_ret: (
                Transform[uni.PythonModuleAst, uni.Module]
                | Transform[uni.Source, uni.Module]
            ) = py_ast_ret
        else:
            source = uni.Source(source_str, mod_path=file_path)
            jac_ast_ret: Transform[uni.Source, uni.Module] = JacParser(
                root_ir=source, prog=self
            )
            ast_ret = jac_ast_ret
        if ast_ret.errors_had:
<<<<<<< HEAD
            return ast_ret
        return self.run_pass_schedule(
            cur_pass=ast_ret,
            target=target,
=======
            return ast_ret.ir_out
        return self.run_pass_schedule(
            mod_targ=ast_ret.ir_out,
            target_pass=target,
>>>>>>> 5142156a
            schedule=schedule,
            full_compile=full_compile,
        )

    def run_pass_schedule(
        self,
<<<<<<< HEAD
        cur_pass: Transform,
        target: Optional[Type[AstPass]] = None,
        schedule: list[Type[AstPass]] = pass_schedule,
        full_compile: bool = True,
    ) -> Transform:
        """Convert a Jac file to an AST."""
        top_mod = cur_pass.ir_out
        if self.mod.main.stub_only:
            self.mod = uni.ProgramModule(top_mod)
        # Creating a new JacProgram and attaching it to top module
        self.mod.hub[cur_pass.ir_out.loc.mod_path] = cur_pass.ir_out

        self.last_imported.append(cur_pass.ir_out)
        self.annex_impl(cur_pass.ir_out)
        # Only return the parsed module when the schedules are empty
        if len(schedule) == 0:
            return cur_pass
=======
        mod_targ: uni.Module,
        target_pass: Optional[Type[AstPass]] = None,
        schedule: list[Type[AstPass]] = pass_schedule,
        full_compile: bool = True,
    ) -> uni.Module:
        """Convert a Jac file to an AST."""
        if self.mod.main.stub_only:
            self.mod = uni.ProgramModule(mod_targ)
        self.mod.hub[mod_targ.loc.mod_path] = mod_targ
        self.last_imported.append(mod_targ)
        self.annex_impl(mod_targ)
        if len(schedule) == 0:
            return mod_targ
>>>>>>> 5142156a

        # Run all passes till PyBytecodeGenPass
        # Here the passes will run one by one on the imported modules instead
        # of running on  a huge AST
        def run_schedule(mod: uni.Module, schedule: list[type[AstPass]]) -> None:
<<<<<<< HEAD
            nonlocal cur_pass
            final_pass: Optional[type[AstPass]] = None
            for current_pass in schedule:
                if current_pass in (target, PyBytecodeGenPass):
                    final_pass = current_pass
                    break
                cur_pass = current_pass(mod, prog=self)
            if final_pass:
                cur_pass = final_pass(mod, prog=self)

        if not full_compile:
            cur_pass = SymTabBuildPass(ir_in=top_mod, prog=self)
            run_schedule(top_mod, schedule=schedule)
            cur_pass.ir_out = top_mod
            return cur_pass
=======
            final_pass: Optional[type[AstPass]] = None
            for current_pass in schedule:
                if current_pass in (target_pass, PyBytecodeGenPass):
                    final_pass = current_pass
                    break
                current_pass(mod, prog=self)
            if final_pass:
                final_pass(mod, prog=self)

        if not full_compile:
            SymTabBuildPass(ir_in=mod_targ, prog=self)
            run_schedule(mod_targ, schedule=schedule)
            return mod_targ
>>>>>>> 5142156a

        # Run JacImportPass & SymTabBuildPass on all imported Jac Programs
        while len(self.last_imported) > 0:
            mod = self.last_imported.pop()
            JacImportPass(ir_in=mod, prog=self)

        for mod in self.mod.hub.values():
            SymTabBuildPass(ir_in=mod, prog=self)

        # If there is syntax error, no point in processing in further passes.
<<<<<<< HEAD
        if len(cur_pass.errors_had) != 0:
            return cur_pass

        # TODO: we need a elegant way of doing this [should be genaralized].
        if target in (JacImportPass, SymTabBuildPass):
            cur_pass.ir_out = top_mod
            return cur_pass
=======
        if len(self.errors_had) != 0:
            return mod_targ

        # TODO: we need a elegant way of doing this [should be genaralized].
        if target_pass in (JacImportPass, SymTabBuildPass):
            return mod_targ
>>>>>>> 5142156a

        # Link all Jac symbol tables created
        for mod in self.mod.hub.values():
            SymTabLinkPass(ir_in=mod, prog=self)

        for mod in self.mod.hub.values():
            run_schedule(mod, schedule=schedule)

        # Check if we need to run without type checking then just return
<<<<<<< HEAD
        if target in py_code_gen:
            cur_pass.ir_out = top_mod
            return cur_pass

        # Run TypeCheckingPass on the top module
        JacTypeCheckPass(top_mod, prog=self)

        # if "JAC_VSCE" not in os.environ:
        #     ast_ret.ir = top_mod
        #     return ast_ret
=======
        if target_pass in py_code_gen:
            return mod_targ

        # Run TypeCheckingPass on the top module
        JacTypeCheckPass(mod_targ, prog=self)
>>>>>>> 5142156a

        for mod in self.mod.hub.values():
            PyCollectDepsPass(mod, prog=self)

        for mod in self.mod.hub.values():
            self.last_imported.append(mod)
        # Run PyImportPass
        while len(self.last_imported) > 0:
            mod = self.last_imported.pop()
            PyImportPass(mod, prog=self)

        # Link all Jac symbol tables created
        for mod in self.mod.hub.values():
            SymTabLinkPass(ir_in=mod, prog=self)

        for mod in self.mod.hub.values():
            DefUsePass(mod, prog=self)

        for mod in self.mod.hub.values():
            run_schedule(mod, schedule=type_checker_sched)

<<<<<<< HEAD
        cur_pass.ir_out = top_mod
        return cur_pass
=======
        return mod_targ
>>>>>>> 5142156a

    def annex_impl(self, node: uni.Module) -> None:
        """Annex impl and test modules."""
        if node.stub_only:
            return
        if not node.loc.mod_path:
            logger.error("Module has no path")
        if not node.loc.mod_path.endswith(".jac"):
            return
        base_path = node.loc.mod_path[:-4]
        directory = os.path.dirname(node.loc.mod_path)
        if not directory:
            directory = os.getcwd()
            base_path = os.path.join(directory, base_path)
        impl_folder = base_path + ".impl"
        test_folder = base_path + ".test"
        search_files = [
            os.path.join(directory, impl_file) for impl_file in os.listdir(directory)
        ]
        if os.path.exists(impl_folder):
            search_files += [
                os.path.join(impl_folder, impl_file)
                for impl_file in os.listdir(impl_folder)
            ]
        if os.path.exists(test_folder):
            search_files += [
                os.path.join(test_folder, test_file)
                for test_file in os.listdir(test_folder)
            ]
        for cur_file in search_files:
            if node.loc.mod_path.endswith(cur_file):
                continue
            if (
                cur_file.startswith(f"{base_path}.")
                or impl_folder == os.path.dirname(cur_file)
            ) and cur_file.endswith(".impl.jac"):
<<<<<<< HEAD
                mod = self.compile(file_path=cur_file, schedule=[]).ir_out
=======
                mod = self.compile(file_path=cur_file, schedule=[])
>>>>>>> 5142156a
                if mod:
                    node.add_kids_left(mod.kid, parent_update=True, pos_update=False)
                    node.impl_mod.append(mod)
            if (
                cur_file.startswith(f"{base_path}.")
                or test_folder == os.path.dirname(cur_file)
            ) and cur_file.endswith(".test.jac"):
<<<<<<< HEAD
                mod = self.compile(file_path=cur_file, schedule=[]).ir_out
=======
                mod = self.compile(file_path=cur_file, schedule=[])
>>>>>>> 5142156a
                if mod and not settings.ignore_test_annex:
                    node.test_mod.append(mod)
                    node.add_kids_right(mod.kid, parent_update=True, pos_update=False)

    @staticmethod
<<<<<<< HEAD
    def jac_file_formatter(
        file_path: str,
    ) -> JacFormatPass:
=======
    def jac_file_formatter(file_path: str) -> str:
>>>>>>> 5142156a
        """Convert a Jac file to an AST."""
        target = JacFormatPass
        prog = JacProgram()
        with open(file_path) as file:
            source = uni.Source(file.read(), mod_path=file_path)
            prse: Transform = JacParser(root_ir=source, prog=prog)
        for i in [FuseCommentsPass, JacFormatPass]:
            prse = i(ir_in=prse.ir_out, prog=prog)
        prse = target(ir_in=prse.ir_out, prog=prog)
        prse.errors_had = prog.errors_had
        prse.warnings_had = prog.warnings_had
<<<<<<< HEAD
        return prse
=======
        return prse.ir_out.gen.jac
>>>>>>> 5142156a
<|MERGE_RESOLUTION|>--- conflicted
+++ resolved
@@ -56,19 +56,11 @@
             codeobj = self.mod.hub[full_target].gen.py_bytecode
             return marshal.loads(codeobj) if isinstance(codeobj, bytes) else None
         result = self.compile(file_path=full_target, full_compile=full_compile)
-<<<<<<< HEAD
-        if result.errors_had:
-            for alrt in result.errors_had:
-                logger.error(alrt.pretty_print())
-        if result.ir_out.gen.py_bytecode is not None:
-            return marshal.loads(result.ir_out.gen.py_bytecode)
-=======
         if self.errors_had:
             for alrt in self.errors_had:
                 logger.error(alrt.pretty_print())
         if result.gen.py_bytecode is not None:
             return marshal.loads(result.gen.py_bytecode)
->>>>>>> 5142156a
         else:
             return None
 
@@ -78,11 +70,7 @@
         target: Optional[Type[AstPass]] = None,
         schedule: list[Type[AstPass]] = pass_schedule,
         full_compile: bool = True,
-<<<<<<< HEAD
-    ) -> Transform:
-=======
     ) -> uni.Module:
->>>>>>> 5142156a
         """Convert a Jac file to an AST."""
         with open(file_path, "r", encoding="utf-8") as file:
             return self.compile_from_str(
@@ -100,11 +88,7 @@
         target: Optional[Type[AstPass]] = None,
         schedule: list[Type[AstPass]] = pass_schedule,
         full_compile: bool = True,
-<<<<<<< HEAD
-    ) -> Transform:
-=======
     ) -> uni.Module:
->>>>>>> 5142156a
         """Convert a Jac file to an AST."""
         if not target:
             target = schedule[-1] if schedule else None
@@ -128,42 +112,16 @@
             )
             ast_ret = jac_ast_ret
         if ast_ret.errors_had:
-<<<<<<< HEAD
-            return ast_ret
-        return self.run_pass_schedule(
-            cur_pass=ast_ret,
-            target=target,
-=======
             return ast_ret.ir_out
         return self.run_pass_schedule(
             mod_targ=ast_ret.ir_out,
             target_pass=target,
->>>>>>> 5142156a
             schedule=schedule,
             full_compile=full_compile,
         )
 
     def run_pass_schedule(
         self,
-<<<<<<< HEAD
-        cur_pass: Transform,
-        target: Optional[Type[AstPass]] = None,
-        schedule: list[Type[AstPass]] = pass_schedule,
-        full_compile: bool = True,
-    ) -> Transform:
-        """Convert a Jac file to an AST."""
-        top_mod = cur_pass.ir_out
-        if self.mod.main.stub_only:
-            self.mod = uni.ProgramModule(top_mod)
-        # Creating a new JacProgram and attaching it to top module
-        self.mod.hub[cur_pass.ir_out.loc.mod_path] = cur_pass.ir_out
-
-        self.last_imported.append(cur_pass.ir_out)
-        self.annex_impl(cur_pass.ir_out)
-        # Only return the parsed module when the schedules are empty
-        if len(schedule) == 0:
-            return cur_pass
-=======
         mod_targ: uni.Module,
         target_pass: Optional[Type[AstPass]] = None,
         schedule: list[Type[AstPass]] = pass_schedule,
@@ -177,29 +135,11 @@
         self.annex_impl(mod_targ)
         if len(schedule) == 0:
             return mod_targ
->>>>>>> 5142156a
 
         # Run all passes till PyBytecodeGenPass
         # Here the passes will run one by one on the imported modules instead
         # of running on  a huge AST
         def run_schedule(mod: uni.Module, schedule: list[type[AstPass]]) -> None:
-<<<<<<< HEAD
-            nonlocal cur_pass
-            final_pass: Optional[type[AstPass]] = None
-            for current_pass in schedule:
-                if current_pass in (target, PyBytecodeGenPass):
-                    final_pass = current_pass
-                    break
-                cur_pass = current_pass(mod, prog=self)
-            if final_pass:
-                cur_pass = final_pass(mod, prog=self)
-
-        if not full_compile:
-            cur_pass = SymTabBuildPass(ir_in=top_mod, prog=self)
-            run_schedule(top_mod, schedule=schedule)
-            cur_pass.ir_out = top_mod
-            return cur_pass
-=======
             final_pass: Optional[type[AstPass]] = None
             for current_pass in schedule:
                 if current_pass in (target_pass, PyBytecodeGenPass):
@@ -213,7 +153,6 @@
             SymTabBuildPass(ir_in=mod_targ, prog=self)
             run_schedule(mod_targ, schedule=schedule)
             return mod_targ
->>>>>>> 5142156a
 
         # Run JacImportPass & SymTabBuildPass on all imported Jac Programs
         while len(self.last_imported) > 0:
@@ -224,22 +163,12 @@
             SymTabBuildPass(ir_in=mod, prog=self)
 
         # If there is syntax error, no point in processing in further passes.
-<<<<<<< HEAD
-        if len(cur_pass.errors_had) != 0:
-            return cur_pass
-
-        # TODO: we need a elegant way of doing this [should be genaralized].
-        if target in (JacImportPass, SymTabBuildPass):
-            cur_pass.ir_out = top_mod
-            return cur_pass
-=======
         if len(self.errors_had) != 0:
             return mod_targ
 
         # TODO: we need a elegant way of doing this [should be genaralized].
         if target_pass in (JacImportPass, SymTabBuildPass):
             return mod_targ
->>>>>>> 5142156a
 
         # Link all Jac symbol tables created
         for mod in self.mod.hub.values():
@@ -249,24 +178,11 @@
             run_schedule(mod, schedule=schedule)
 
         # Check if we need to run without type checking then just return
-<<<<<<< HEAD
-        if target in py_code_gen:
-            cur_pass.ir_out = top_mod
-            return cur_pass
-
-        # Run TypeCheckingPass on the top module
-        JacTypeCheckPass(top_mod, prog=self)
-
-        # if "JAC_VSCE" not in os.environ:
-        #     ast_ret.ir = top_mod
-        #     return ast_ret
-=======
         if target_pass in py_code_gen:
             return mod_targ
 
         # Run TypeCheckingPass on the top module
         JacTypeCheckPass(mod_targ, prog=self)
->>>>>>> 5142156a
 
         for mod in self.mod.hub.values():
             PyCollectDepsPass(mod, prog=self)
@@ -288,12 +204,7 @@
         for mod in self.mod.hub.values():
             run_schedule(mod, schedule=type_checker_sched)
 
-<<<<<<< HEAD
-        cur_pass.ir_out = top_mod
-        return cur_pass
-=======
         return mod_targ
->>>>>>> 5142156a
 
     def annex_impl(self, node: uni.Module) -> None:
         """Annex impl and test modules."""
@@ -330,11 +241,7 @@
                 cur_file.startswith(f"{base_path}.")
                 or impl_folder == os.path.dirname(cur_file)
             ) and cur_file.endswith(".impl.jac"):
-<<<<<<< HEAD
-                mod = self.compile(file_path=cur_file, schedule=[]).ir_out
-=======
                 mod = self.compile(file_path=cur_file, schedule=[])
->>>>>>> 5142156a
                 if mod:
                     node.add_kids_left(mod.kid, parent_update=True, pos_update=False)
                     node.impl_mod.append(mod)
@@ -342,23 +249,13 @@
                 cur_file.startswith(f"{base_path}.")
                 or test_folder == os.path.dirname(cur_file)
             ) and cur_file.endswith(".test.jac"):
-<<<<<<< HEAD
-                mod = self.compile(file_path=cur_file, schedule=[]).ir_out
-=======
                 mod = self.compile(file_path=cur_file, schedule=[])
->>>>>>> 5142156a
                 if mod and not settings.ignore_test_annex:
                     node.test_mod.append(mod)
                     node.add_kids_right(mod.kid, parent_update=True, pos_update=False)
 
     @staticmethod
-<<<<<<< HEAD
-    def jac_file_formatter(
-        file_path: str,
-    ) -> JacFormatPass:
-=======
     def jac_file_formatter(file_path: str) -> str:
->>>>>>> 5142156a
         """Convert a Jac file to an AST."""
         target = JacFormatPass
         prog = JacProgram()
@@ -370,8 +267,4 @@
         prse = target(ir_in=prse.ir_out, prog=prog)
         prse.errors_had = prog.errors_had
         prse.warnings_had = prog.warnings_had
-<<<<<<< HEAD
-        return prse
-=======
-        return prse.ir_out.gen.jac
->>>>>>> 5142156a
+        return prse.ir_out.gen.jac