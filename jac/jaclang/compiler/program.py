--- conflicted
+++ resolved
@@ -26,12 +26,6 @@
     PyastBuildPass,
     PyastGenPass,
     SymTabBuildPass,
-<<<<<<< HEAD
-    analysis_sched,
-    py_code_gen,
-    type_checker_sched,
-=======
->>>>>>> f3f1f6d8
 )
 from jaclang.compiler.passes.main.sym_tab_link_pass import SymTabLinkPass
 from jaclang.compiler.passes.tool import FuseCommentsPass, JacFormatPass
@@ -198,18 +192,6 @@
         mode: CompilerMode = CompilerMode.COMPILE,
     ) -> None:
         """Run premade passes on the module."""
-<<<<<<< HEAD
-        final_pass: Optional[type[UniPass]] = None
-        passes = (
-            py_code_gen
-            if mode == CompilerMode.COMPILE
-            else (
-                analysis_sched
-                if mode == CompilerMode.QUICKCHECK
-                else type_checker_sched
-            )
-        )
-=======
         py_code_gen = [
             DeclImplMatchPass,
             DefUsePass,
@@ -221,7 +203,6 @@
 
         final_pass: Optional[type[Transform[uni.Module, uni.Module]]] = None
         passes = py_code_gen if mode == CompilerMode.COMPILE else type_checker_sched
->>>>>>> f3f1f6d8
         for current_pass in passes:
             if current_pass == PyBytecodeGenPass:
                 final_pass = current_pass
