--- conflicted
+++ resolved
@@ -67,17 +67,11 @@
         self.errors_had: list[Alert] = []
         self.warnings_had: list[Alert] = []
 
-<<<<<<< HEAD
         self.type_registry = JTypeRegistry()
         self.type_resolver = JTypeResolver(self.type_registry)
         # self.type_env = JTypeEnv()
 
-    def get_bytecode(
-        self, full_target: str, full_compile: bool = True
-    ) -> Optional[types.CodeType]:
-=======
     def get_bytecode(self, full_target: str) -> Optional[types.CodeType]:
->>>>>>> 8ec7666d
         """Get the bytecode for a specific module."""
         if full_target in self.mod.hub:
             codeobj = self.mod.hub[full_target].gen.py_bytecode
