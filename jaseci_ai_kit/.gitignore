--- conflicted
+++ resolved
@@ -6,8 +6,5 @@
 output/
 results/
 train/
-<<<<<<< HEAD
 weights/
-=======
-dist/
->>>>>>> 631421c7
+dist/