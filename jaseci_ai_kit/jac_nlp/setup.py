--- conflicted
+++ resolved
@@ -16,12 +16,9 @@
     "bi_enc",
     "topic_ext",
     "gpt2",
-<<<<<<< HEAD
     "bi_ner",
-=======
     "gpt3",
-    "sentiment",
->>>>>>> 657d37c5
+    "sentiment"
 ]
 
 
