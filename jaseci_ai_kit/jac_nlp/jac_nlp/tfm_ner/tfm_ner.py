--- conflicted
+++ resolved
@@ -27,11 +27,7 @@
     Loading configurations from config and
     initialize tokenizer and model
     """
-<<<<<<< HEAD
-    global train_config, model_config, TFM_NER_ROOT
-=======
     global train_config, model_config, MODEL_BASE_PATH
->>>>>>> 7c44da90
     global t_config_fname, m_config_fname
     dirname = os.path.dirname(__file__)
     m_config_fname = os.path.join(dirname, "utils/model_config.json")
@@ -41,32 +37,17 @@
         train_config = json.load(jsonfile)
     with open(m_config_fname, "r") as jsonfile:
         model_config = json.load(jsonfile)
-<<<<<<< HEAD
-    TFM_NER_ROOT = str(model_base_path("jac_nlp/tfm_ner"))
-    os.makedirs(TFM_NER_ROOT, exist_ok=True)
-    if not os.listdir(TFM_NER_ROOT):
-=======
     MODEL_BASE_PATH = str(model_base_path("jac_nlp/tfm_ner"))
     os.makedirs(MODEL_BASE_PATH, exist_ok=True)
     if not os.listdir(MODEL_BASE_PATH):
->>>>>>> 7c44da90
         model = AutoModelForSequenceClassification.from_pretrained(
             model_config["model_name"]
         )
         tokenizer = AutoTokenizer.from_pretrained(model_config["model_name"])
-<<<<<<< HEAD
-        tokenizer.save_vocabulary(TFM_NER_ROOT)
-        model.save_pretrained(TFM_NER_ROOT)
-        del model, tokenizer
-
-
-setup()
-=======
         tokenizer.save_vocabulary(MODEL_BASE_PATH)
         model.save_pretrained(MODEL_BASE_PATH)
         del model, tokenizer
 
->>>>>>> 7c44da90
 
 enum = {"default": 1, "append": 2, "incremental": 3}
 
@@ -124,11 +105,7 @@
 
     try:
         train_dm = NERDataMaker(train_data)
-<<<<<<< HEAD
-        load_custom_model(TFM_NER_ROOT, train_dm)
-=======
         load_custom_model(MODEL_BASE_PATH, train_dm)
->>>>>>> 7c44da90
         train_model(train_data=train_data, val_data=val_data, train_config=train_config)
         print("model training Completed")
         return {"status": "model Training Successful!"}
@@ -143,17 +120,10 @@
 
 @jaseci_action(act_group=["tfm_ner"], allow_remote=True)
 def load_model(model_path: str = "default", local_file: bool = True):
-<<<<<<< HEAD
-    global TFM_NER_ROOT
-    if not os.path.isabs(model_path):
-        model_path = str(TFM_NER_ROOT / Path(model_path))
-    TFM_NER_ROOT = model_path
-=======
     global MODEL_BASE_PATH
     if not os.path.isabs(model_path):
         model_path = str(MODEL_BASE_PATH / Path(model_path))
     MODEL_BASE_PATH = model_path
->>>>>>> 7c44da90
     train_file_path = os.path.join(model_path, "train.json")
     if local_file is True and not os.path.exists(model_path):
         return "Model path is not available"
@@ -163,11 +133,7 @@
             with open(train_file_path, "r") as fp:
                 train_data = json.load(fp)
             train_dm = NERDataMaker(train_data)
-<<<<<<< HEAD
-            load_custom_model(TFM_NER_ROOT, train_dm)
-=======
             load_custom_model(MODEL_BASE_PATH, train_dm)
->>>>>>> 7c44da90
             print("model successfully load to memory!")
             return {"status": "model Loaded Successfull!"}
         else:
@@ -181,11 +147,7 @@
 def save_model(model_path: str = "mymodel"):
     try:
         if not os.path.isabs(model_path):
-<<<<<<< HEAD
-            model_path = str(TFM_NER_ROOT / Path(model_path))
-=======
             model_path = str(MODEL_BASE_PATH / Path(model_path))
->>>>>>> 7c44da90
         save_custom_model(model_path)
         print(f"current model {model_path} saved to disk.")
         shutil.copy("train/train.json", model_path)
