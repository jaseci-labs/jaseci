"""
OpenAI Integration for Jaseci
Features:
    - GPT-3 (Completion and Chat)
    - Codex (Code Completion)
    - DALL-E (Image Generation)
    - Whispers (Audio Transcription)

Requires OpenAI API Key
"""

<<<<<<< HEAD
=======
from enum import Enum
>>>>>>> 13396672
from jaseci.jsorc.live_actions import jaseci_action
from jaseci.utils.utils import logger
from openai import OpenAI
from openai._base_client import DEFAULT_MAX_RETRIES
from typing import Union, Mapping

openai_client = None


class SetupResponse(int, Enum):
    SUCCESS = 1
    FAILED = 0
    IGNORED = 2


def client() -> OpenAI:
    if openai_client:
        return openai_client
    else:
        raise Exception("Openai not initilized yet!")


@jaseci_action(act_group=["openai"], allow_remote=True)
def setup(
    api_key: str | None = None,
    organization: str | None = None,
    base_url: str | None = None,
    timeout: Union[float, None] = None,
    max_retries: int = DEFAULT_MAX_RETRIES,
    default_headers: Mapping[str, str] | None = None,
    default_query: Mapping[str, object] | None = None,
    # Configure a custom httpx client. See the [httpx documentation](https://www.python-httpx.org/api/#client) for more details.
    http_client=None,
    # Enable or disable schema validation for data returned by the API.
    # When enabled an error APIResponseValidationError is raised
    # if the API responds with invalid data for the expected schema.
    #
    # This parameter may be removed or changed in the future.
    # If you rely on this feature, please open a GitHub issue
    # outlining your use-case to help us decide if it should be
    # part of our public interface in the future.
    _strict_response_validation: bool = False,
):
    """
    You may check on openai documentation for further information
    https://github.com/openai/openai-python
    """
    try:
        global openai_client
        if not openai_client:
            openai_client = OpenAI(
                api_key=api_key,
                organization=organization,
                base_url=base_url,
                timeout=timeout,
                max_retries=max_retries,
                default_headers=default_headers,
                default_query=default_query,
                http_client=http_client,
                _strict_response_validation=_strict_response_validation,
            )
            return SetupResponse.SUCCESS
        return SetupResponse.IGNORED
    except Exception:
        logger.error("Error occured during initialization!")
        return SetupResponse.FAILED


@jaseci_action(act_group=["openai"], allow_remote=True)
def close():
    global openai_client
    if openai_client:
        openai_client.close()
        openai_client = None


@jaseci_action(act_group=["openai"], allow_remote=True)
def completion(
    prompt: Union[str, list] = "<|endoftext|>",
    model: str = "text-davinci-003",
    suffix: str = None,
    max_tokens: int = 16,
    temperature: float = 1,
    top_p: float = 1,
    n: int = 1,
    logprobs: int = None,
    echo: bool = False,
    stop: Union[str, list] = None,
    presence_penalty: float = 0,
    frequency_penalty: float = 0,
    best_of: int = 1,
):
    """
    Generate text completions based on a prompt using OpenAI's GPT-3 models.

    Parameters:
    ----------
    prompt : str or list of str, optional (default="")
        The prompt(s) to generate text completions for.
    model : str, optional (default="text-davinci-003")
        The name of the GPT-3 model to use for generating completions.
    suffix : str, optional (default=None)
        A suffix to append to the completion(s).
    max_tokens : int, optional (default=16)
        The maximum number of tokens to generate for each completion.
    temperature : float, optional (default=1.0)
        Controls the randomness of the generated completions. Higher values will result in more varied completions.
    top_p : float, optional (default=1.0)
        Controls the diversity of the generated completions. Lower values will result in more conservative completions.
    n : int, optional (default=1)
        The number of completions to generate.
    logprobs : int or None, optional (default=None)
        Controls whether to include log probabilities with the generated completions. If set to an integer value, the top n log probabilities for each token will be returned.
    echo : bool, optional (default=False)
        Controls whether the prompt should be included in the generated completions.
    stop : str, list of str, or None, optional (default=None)
        The sequence at which the model should stop generating text. If a list is provided, the model will stop at any of the specified sequences.
    presence_penalty : float, optional (default=0.0)
        Controls the model's tendency to generate new words or phrases. Higher values will result in more novel completions.
    frequency_penalty : float, optional (default=0.0)
        Controls the model's tendency to repeat words or phrases. Higher values will result in less repetitive completions.
    best_of : int, optional (default=1)
        Controls how many completions to return, and selects the best one(s) based on their log probabilities.

    Returns:
    -------
    completions : list of str
        A list of completions generated by the GPT-3 model based on the provided prompt(s).
    """

    response = client().completions.create(
        model=model,
        prompt=prompt,
        suffix=suffix,
        max_tokens=max_tokens,
        temperature=temperature,
        top_p=top_p,
        n=n,
        logprobs=logprobs,
        echo=echo,
        stop=stop,
        presence_penalty=presence_penalty,
        frequency_penalty=frequency_penalty,
        best_of=best_of,
    )
    response = [x.text for x in response.choices]
    return response


@jaseci_action(act_group=["openai"], allow_remote=True)
def chat(
    messages: list,
    model: str = "gpt-3.5-turbo",
    temperature: float = 1,
    top_p: float = 1,
    n: int = 1,
    stop: Union[str, list] = None,
    presence_penalty: float = 0,
    frequency_penalty: float = 0,
    **kwargs
):
    """
    Generate responses to a list of messages using OpenAI's GPT-3.5 model.

    Parameters:
    ----------
    messages : list of str
        A list of messages to prompt the GPT-3.5 model with.
    model : str, optional (default='gpt-3.5-turbo')
        The name of the GPT-3.5 model to use for generating responses.
    temperature : float, optional (default=1.0)
        Controls the randomness of the generated responses. Higher values will result in more varied responses.
    top_p : float, optional (default=1.0)
        Controls the diversity of the generated responses. Lower values will result in more conservative responses.
    n : int, optional (default=1)
        The number of responses to generate for each message.
    stop : str, list of str, or None, optional (default=None)
        The sequence at which the model should stop generating text. If a list is provided, the model will stop at any of the specified sequences.
    presence_penalty : float, optional (default=0.0)
        Controls the model's tendency to generate new words or phrases. Higher values will result in more novel responses.
    frequency_penalty : float, optional (default=0.0)
        Controls the model's tendency to repeat words or phrases. Higher values will result in less repetitive responses.

    Returns:
    -------
    responses : list of str
        A list of responses generated by the GPT-3.5 model based on the provided messages.
    """

    response = client().chat.completions.create(
        model=model,
        messages=messages,
        temperature=temperature,
        top_p=top_p,
        n=n,
        stop=stop,
        presence_penalty=presence_penalty,
        frequency_penalty=frequency_penalty,
        **kwargs,
    )
    response = [x.message.dict() for x in response.choices]
    return response


@jaseci_action(act_group=["openai"], allow_remote=True)
def chat_stream(
    messages: list,
    model: str = "gpt-3.5-turbo",
    temperature: float = 1,
    top_p: float = 1,
    n: int = 1,
    stop: Union[str, list] = None,
    presence_penalty: float = 0,
    frequency_penalty: float = 0,
    **kwargs
):
    """
    Generate responses to a list of messages using OpenAI's GPT-3.5 model.

    Parameters:
    ----------
    messages : list of str
        A list of messages to prompt the GPT-3.5 model with.
    model : str, optional (default='gpt-3.5-turbo')
        The name of the GPT-3.5 model to use for generating responses.
    temperature : float, optional (default=1.0)
        Controls the randomness of the generated responses. Higher values will result in more varied responses.
    top_p : float, optional (default=1.0)
        Controls the diversity of the generated responses. Lower values will result in more conservative responses.
    n : int, optional (default=1)
        The number of responses to generate for each message.
    stop : str, list of str, or None, optional (default=None)
        The sequence at which the model should stop generating text. If a list is provided, the model will stop at any of the specified sequences.
    presence_penalty : float, optional (default=0.0)
        Controls the model's tendency to generate new words or phrases. Higher values will result in more novel responses.
    frequency_penalty : float, optional (default=0.0)
        Controls the model's tendency to repeat words or phrases. Higher values will result in less repetitive responses.

    Returns:
    -------
    responses : list of str
        A list of responses generated by the GPT-3.5 model based on the provided messages.
    """
    for resp in client().chat.completions.create(
        model=model,
        messages=messages,
        temperature=temperature,
        top_p=top_p,
        n=n,
        stop=stop,
        presence_penalty=presence_penalty,
        frequency_penalty=frequency_penalty,
        stream=True,
        **kwargs,
    ):
        yield resp.choices[0].delta.dict()


@jaseci_action(act_group=["openai"], allow_remote=True)
def get_embeddings(input: Union[str, list], model: str = "text-embedding-ada-002"):
    """
    Returns the embedding of the input text(s) using the specified OpenAI embedding model.

    Parameters:
    -----------
    input: Union[str, list]
        The input text or a list of input texts to be embedded.
    model: str, optional (default="text-embedding-ada-002")
        The OpenAI embedding model to use.

    Returns:
    --------
    List[List[float]]:
        A list of embeddings, where each embedding is a list of floating-point numbers.
    """
    response = client().embeddings.create(model=model, inputs=input)
    response = [x.embedding for x in response.data]
    return response


@jaseci_action(act_group=["openai"], allow_remote=True)
def transcribe(
    audio_file: str = None,
    audio_url: str = None,
    audio_array: list = None,
    model: str = "whisper-1",
    prompt: str = None,
    temperature: float = 0,
    language: str = None,
    translate=False,
):
    """
    Transcribes an audio file, audio URL, or audio array using the specified OpenAI Whisper model.

    Parameters:
    -----------
    audio_file: str, optional
        The path to the audio file to transcribe.
    audio_url: str, optional
        The URL of the audio file to transcribe.
    audio_array: list, optional
        A list containing the audio waveform as a sequence of floats between -1 and 1.
    model: str, optional (default="whisper-1")
        The OpenAI Whisper model to use for transcription.
    prompt: str, optional
        A prompt to use in addition to the audio input when transcribing with the OpenAI API.
    temperature: float, optional (default=0)
        The temperature to use when generating text for the transcription.
    language: str, optional
        The language of the audio being transcribed, specified as a BCP-47 language code.
    translate: bool, optional (default=False)
        If True, the transcribed text will be translated to English.

    Returns:
    --------
    str:
        The transcribed text.
    """
    if audio_array:
        import soundfile as sf
        import tempfile
        import numpy as np

        audio_array = np.array(audio_array)

        with tempfile.NamedTemporaryFile(suffix=".wav") as fp:
            sf.write(fp.name, audio_array, 16000)
            audio_file = fp.name
    if audio_url:
        import urllib.request
        import tempfile

        with tempfile.NamedTemporaryFile(suffix=".wav") as fp:
            urllib.request.urlretrieve(audio_url, fp.name)
            audio_file = fp.name

    audio_file = open(audio_file, "rb")
    if not translate:
        transcription = client().audio.transcriptions.create(
            file=audio_file,
            model=model,
            prompt=prompt,
            temperature=temperature,
            language=language,
        )
    else:
        transcription = client().audio.translations.create(
            file=audio_file,
            model=model,
            prompt=prompt,
            temperature=temperature,
            language=language,
            translate=translate,
        )
    return transcription.text


@jaseci_action(act_group=["openai"], allow_remote=True)
def generate_image(
    prompt: str, n: int = 1, size: str = "512x512", response_format: str = "url"
):
    """
    Generate images using the DALL-E 2 API.

    Parameters:
    -----------
    prompt : str
        The textual prompt for generating the image(s).
    n : int, optional
        The number of images to generate (default is 1).
    size : str, optional
        The size of the image in pixels (default is "512x512").
    response_format : str, optional
        The format of the response, either "url" or "json" (default is "url").

    Returns:
    --------
    A list of generated images, either as URLs or Base64-encoded JSON strings,
    depending on the value of `response_format`.
    """
    response = client().images.generate(
        prompt=prompt, n=n, size=size, response_format=response_format
    )
    response = [
        x.url if response_format == "url" else x.b64_json for x in response.data
    ]
    return response


@jaseci_action(act_group=["openai"], allow_remote=True)
def edit_image(
    prompt: str,
    image_file: str = None,
    mask_file: str = None,
    image_b64: str = None,
    mask_b64: str = None,
    n: int = 1,
    size: str = "512x512",
    response_format: str = "url",
):
    """
    DALL-E 2 Image Edit API.

    Args:
        prompt (str): Prompt describing the editing task.
        image_file (str, optional): Path to the input image file. Defaults to None.
        mask_file (str, optional): Path to the mask image file. Defaults to None.
        image_b64 (str, optional): Base64 encoded input image. Defaults to None.
        mask_b64 (str, optional): Base64 encoded mask image. Defaults to None.
        n (int, optional): Number of images to generate. Defaults to 1.
        size (str, optional): Size of the generated image. Defaults to "512x512".
        response_format (str, optional): Format of the response. "url" or "base64". Defaults to "url".

    Returns:
        List[str]: List of URLs or base64 encoded images.
    """
    if image_b64:
        import base64
        import tempfile

        image = base64.b64decode(image_b64)
        with tempfile.NamedTemporaryFile(suffix=".png") as fp:
            fp.write(image)
            image_file = fp.name
    if mask_b64:
        import base64
        import tempfile

        mask = base64.b64decode(mask_b64)
        with tempfile.NamedTemporaryFile(suffix=".png") as fp:
            fp.write(mask)
            mask_file = fp.name

    image = open(image_file, "rb")
    mask = open(mask_file, "rb")

    response = client().images.edit(
        prompt=prompt,
        n=n,
        size=size,
        response_format=response_format,
        image=image,
        mask=mask,
    )
    response = [
        x.url if response_format == "url" else x.b64_json for x in response.data
    ]
    return response


@jaseci_action(act_group=["openai"], allow_remote=True)
def variations_image(
    image_file: str = None,
    image_b64: str = None,
    n: int = 1,
    size: str = "512x512",
    response_format: str = "url",
):
    """
    Generates n variations of an image using the DALL-E 2 Image Variation API.

    :param image_file: (Optional) Path to the image file to use. If not provided, `image_b64` must be provided instead.
    :type image_file: str
    :param image_b64: (Optional) Base64-encoded image data. If not provided, `image_file` must be provided instead.
    :type image_b64: str
    :param n: (Optional) Number of variations to generate. Default is 1.
    :type n: int
    :param size: (Optional) Size of the output images in the format "<width>x<height>". Default is "512x512".
    :type size: str
    :param response_format: (Optional) Format of the response data. Can be "url" or "b64_json". Default is "url".
    :type response_format: str

    :return: A list of URLs or base64-encoded JSON strings representing the generated images.
    :rtype: List[str]
    """
    if image_b64:
        import base64
        import tempfile

        image = base64.b64decode(image_b64)
        with tempfile.NamedTemporaryFile(suffix=".png") as fp:
            fp.write(image)
            image_file = fp.name

    image = open(image_file, "rb")

    response = client().images.create_variation(
        n=n, size=size, response_format=response_format, image=image
    )
    response = [
        x.url if response_format == "url" else x.b64_json for x in response.data
    ]
    return response<|MERGE_RESOLUTION|>--- conflicted
+++ resolved
@@ -9,10 +9,7 @@
 Requires OpenAI API Key
 """
 
-<<<<<<< HEAD
-=======
 from enum import Enum
->>>>>>> 13396672
 from jaseci.jsorc.live_actions import jaseci_action
 from jaseci.utils.utils import logger
 from openai import OpenAI
