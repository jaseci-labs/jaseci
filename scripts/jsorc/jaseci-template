--- conflicted
+++ resolved
@@ -204,28 +204,6 @@
                 secretKeyRef:
                   name: jaseci-db-credentials
                   key: password
-<<<<<<< HEAD
-
-            - name: POSTGRES_HOST
-              value: jaseci-db
-
-            - name: DBNAME
-              value: postgres
-
-            - name: JSORC_DB_REGEN
-              value: "true"
-
-            - name: REDIS_HOST
-              value: jaseci-redis
-
-            - name: PROME_HOST
-              value: jaseci-prometheus-server
-
-            - name: ELASTIC_HOST
-              value: jaseci-es-internal-http
-
-=======
->>>>>>> 9640c53b
 $j{env_vars}
           volumeMounts:
             - name: prod-script
