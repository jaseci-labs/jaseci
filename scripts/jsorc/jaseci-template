apiVersion: v1
kind: Namespace
metadata:
  name: $j{namespace}
  labels:
    name: jaseci
---
apiVersion: v1
kind: ServiceAccount
metadata:
  name: jaseci-account
  namespace: $j{namespace}
---
apiVersion: rbac.authorization.k8s.io/v1
kind: ClusterRole
metadata:
  namespace: $j{namespace}
  name: jaseci-orc
rules:
  - apiGroups: [
      "",
      "admissionregistration.k8s.io",
      "apps",
      "autoscaling",
      "batch",
      "certificates.k8s.io",
      "extensions",
      "networking.k8s.io",
      "policy",
      "rbac.authorization.k8s.io",
      "storage.k8s.io",
      "v1",
      "apiextensions.k8s.io",
      "apm.k8s.elastic.co",
      "beat.k8s.elastic.co",
      "elasticsearch.k8s.elastic.co",
      "enterprisesearch.k8s.elastic.co",
      "kibana.k8s.elastic.co",
      "agent.k8s.elastic.co",
      "authorization.k8s.io",
      "autoscaling.k8s.elastic.co",
      "coordination.k8s.io",
      "maps.k8s.elastic.co",
      "stackconfigpolicy.k8s.elastic.co"
    ]
    resources: [
      "events",
      "certificatesigningrequests",
      "clusterroles",
      "clusterrolebindings",
      "configmaps",
      "cronjobs",
      "daemonsets",
      "deployments.apps",
      "deployments",
      "endpoints",
      "horizontalpodautoscalers",
      "ingresses",
      "ingresses/status",
      "jobs",
      "limitranges",
      "mutatingwebhookconfigurations",
      "namespaces",
      "networkpolicies",
      "nodes",
      "nodes/metrics",
      "nodes/proxy",
      "persistentvolumeclaims",
      "persistentvolumes",
      "poddisruptionbudgets",
      "pods",
      "replicasets",
      "replicationcontrollers",
      "resourcequotas",
      "secrets",
      "serviceaccounts",
      "services",
      "statefulsets",
      "storageclasses",
      "validatingwebhookconfigurations",
      "volumeattachments",
      "customresourcedefinitions",
      "apmservers",
      "apmservers/status",
      "apmservers/finalizers",
      "beats",
      "beats/finalizers",
      "beats/status",
      "elasticsearch",
      "elasticsearches",
      "elasticsearches/finalizers",
      "elasticsearches/status",
      "enterpriselicenses",
      "enterpriselicenses/status",
      "enterprisesearches",
      "enterprisesearches/finalizers",
      "enterprisesearches/status",
      "kibanas",
      "kibanas/status",
      "kibanas/finalizers",
      "agents",
      "agents/finalizers",
      "agents/status",
      "subjectaccessreviews",
      "elasticsearchautoscalers",
      "elasticsearchautoscalers/finalizers",
      "elasticsearchautoscalers/status",
      "leases",
      "elasticmapsservers",
      "elasticmapsservers/finalizers",
      "elasticmapsservers/status",
      "stackconfigpolicies",
      "stackconfigpolicies/finalizers",
      "stackconfigpolicies/status"
    ]
    verbs: ["get", "watch", "list", "update", "patch", "create", "delete", "deletecollection"]
  - nonResourceURLs: [
      "/metrics"
    ]
    verbs: ["get", "watch", "list", "update", "patch", "create", "delete"]
---
apiVersion: rbac.authorization.k8s.io/v1
kind: ClusterRoleBinding
metadata:
  name: jaseci-orc-rolebinding
  namespace: $j{namespace}
subjects:
  - kind: ServiceAccount
    name: jaseci-account
    namespace: $j{namespace}
roleRef:
  kind: ClusterRole
  name: jaseci-orc
  apiGroup: rbac.authorization.k8s.io
---
apiVersion: v1
kind: Service
metadata:
  name: jaseci
  namespace: $j{namespace}
spec:
  selector:
    pod: jaseci
  ports:
    - protocol: TCP
      port: 80
      targetPort: 80
---
apiVersion: v1
kind: ConfigMap
metadata:
  name: jaseci-up
  namespace: $j{namespace}
data:
  prod_up: |-
    apt update; apt -y upgrade; apt -y install --no-install-recommends git g++;
    git clone https://github.com/Jaseci-Labs/jaseci.git;
    cd jaseci;
    cd jaseci_core; source install.sh;
    cd ../jaseci_serv; source install.sh;
    cd /;
    jsserv wait_for_db && jsserv makemigrations base &&
    jsserv makemigrations && jsserv migrate;
    jsserv runserver 0.0.0.0:80;
---
apiVersion: apps/v1
kind: Deployment
metadata:
  name: jaseci
  namespace: $j{namespace}
spec:
  replicas: 1
  selector:
    matchLabels:
      pod: jaseci
  template:
    metadata:
      labels:
        pod: jaseci
      name: jaseci
    spec:
      serviceAccountName: jaseci-account
      containers:
        - name: jaseci
          image: python:3-slim
          resources:
            requests:
              memory: "350Mi"
          imagePullPolicy: IfNotPresent
          command: [bash, -c, "source script/prod_up"]
          ports:
            - containerPort: 80
          env:
            - name: KUBE_NAMESPACE
              valueFrom:
                fieldRef:
                  fieldPath: metadata.namespace

            - name: POSTGRES_USER
              valueFrom:
                secretKeyRef:
                  name: jaseci-db-credentials
                  key: user

            - name: POSTGRES_PASSWORD
              valueFrom:
                secretKeyRef:
                  name: jaseci-db-credentials
                  key: password

            - name: POSTGRES_HOST
              value: jaseci-db

            - name: DBNAME
              value: postgres

            - name: JSORC_DB_REGEN
              value: "true"

            - name: REDIS_HOST
              value: jaseci-redis

            - name: PROME_HOST
              value: jaseci-prometheus-server

            - name: ELASTIC_HOST
              value: jaseci-es-http

$j{env_vars}

          volumeMounts:
            - name: prod-script
              mountPath: /script
<<<<<<< HEAD
            - name: jac-nlp-volume
              mountPath: /root/.jaseci/models/
=======
>>>>>>> 8f0538f1
            - name: jaseci-logs
              mountPath: /.jaseci_logs/

      volumes:
        - name: prod-script
          configMap:
            name: jaseci-up
        - name: jaseci-logs
          persistentVolumeClaim:
<<<<<<< HEAD
            claimName: jac-nlp-pvc
        - name: jaseci-logs
          persistentVolumeClaim:
=======
>>>>>>> 8f0538f1
            claimName: jaseci-logs
---
apiVersion: v1
kind: PersistentVolumeClaim
metadata:
  namespace: $j{namespace}
  name: jaseci-logs
spec:
  resources:
    requests:
      storage: 2Gi
  accessModes:
    - ReadWriteOnce
---
apiVersion: v1
kind: Secret
metadata:
  name: jaseci-db-credentials
  namespace: $j{namespace}
type: Opaque
data:
  user: cG9zdGdyZXM=
  password: bGlmZWxvZ2lmeWphc2VjaQ==
---<|MERGE_RESOLUTION|>--- conflicted
+++ resolved
@@ -231,11 +231,8 @@
           volumeMounts:
             - name: prod-script
               mountPath: /script
-<<<<<<< HEAD
             - name: jac-nlp-volume
               mountPath: /root/.jaseci/models/
-=======
->>>>>>> 8f0538f1
             - name: jaseci-logs
               mountPath: /.jaseci_logs/
 
@@ -245,12 +242,9 @@
             name: jaseci-up
         - name: jaseci-logs
           persistentVolumeClaim:
-<<<<<<< HEAD
             claimName: jac-nlp-pvc
         - name: jaseci-logs
           persistentVolumeClaim:
-=======
->>>>>>> 8f0538f1
             claimName: jaseci-logs
 ---
 apiVersion: v1
