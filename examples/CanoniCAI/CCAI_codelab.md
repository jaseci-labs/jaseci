--- conflicted
+++ resolved
@@ -627,6 +627,8 @@
 They are in the `code` directory next to this tutorial.
 Copy `bi_enc.jac` and `clf_train_1.json` to your working directory.
 
+You will find the Files [here](https://github.com/Jaseci-Labs/jaseci/tree/main/examples/CanoniCAI/code)
+
 Let's first load the Bi-encoder action library into Jaseci.
 ```bash
 $ jsctl
@@ -1138,13 +1140,8 @@
 jaseci > jac run tfm_ner.jac -walk train -ctx "{\"train_file\": \"ner_train.json\"}"
 ```
 After the model is finished training, you can play with the model using the `infer` walker
-<<<<<<< HEAD
 ```jac
 jaseci > jac run ner.jac -walk infer
-=======
-```js
-jaseci > jac run tfm_ner.jac -walk infer
->>>>>>> 25898802
 ```
 For example,
 ```bash
