--- conflicted
+++ resolved
@@ -23,12 +23,9 @@
         "sphinx>=2.4.3,<2.5.0",
         "django-cors-headers",
         "tblib",
-<<<<<<< HEAD
-        'django-test-migrations'
-=======
         "django-celery-results>=2.3,<2.4",
         "django-celery-beat>=2.2",
->>>>>>> 5f5f4222
+        'django-test-migrations'
     ],
     package_data={
         "": ["*.jac", "VERSION"],
