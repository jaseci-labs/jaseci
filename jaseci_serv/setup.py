--- conflicted
+++ resolved
@@ -27,11 +27,7 @@
         "django-celery-beat>=2.2",
     ],
     package_data={
-<<<<<<< HEAD
-        "": ["*.jac", "*.yaml", "*.ini"],
-=======
-        "": ["*.jac", "VERSION"],
->>>>>>> 6941c2f8
+        "": ["*.jac", "*.yaml", "*.ini", "VERSION"],
     },
     entry_points={"console_scripts": ["jsserv = jaseci_serv.manage:main"]},
 )