--- conflicted
+++ resolved
@@ -4,7 +4,6 @@
 
 # Write your first app
 
-<<<<<<< HEAD
 Let's create a simple converational Agent using Jaseci and Jaseci Kit. We're gonna creat a Chat bot for students to sign up for Jaseci Dojo !
 
 Before we begin ensure your have jaseci and jaseci kit installed. If not see the Installation here. 
@@ -261,7 +260,4 @@
 
 ```
 
-Once we run main.jac we can use the Chatbot. Play around with graph and add your own nodes and link other nodes together to create an even better chatbot.
-=======
-Let's create a simple converational Agent using Jaseci and Jaseci Kit. We're gonna creat a Chat bot for students to sign up for Jaseci Dojo !
->>>>>>> 48432d55
+Once we run main.jac we can use the Chatbot. Play around with graph and add your own nodes and link other nodes together to create an even better chatbot.