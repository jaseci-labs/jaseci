--- conflicted
+++ resolved
@@ -504,29 +504,9 @@
                         obj __specs__ {
                               static has auth: bool = False;
                         }
-<<<<<<< HEAD
-                        can load_profiles with `root entry {
-                              self.profiles: list = [];
-
-                              for user in NodeAnchor.Collection.find({"name": "profile"}) {
-                                    user_node = user.archetype;
-                                    self.profiles.append(
-                                    {"name": user_node.username, "id": jid(user_node)}
-                                    );
-                              }
-                              report self.profiles;
-                        }
-                  }
-                  ```
-            * `static has auth: bool = False` Set disable authentication for that walker.
-            * `NodeAnchor.Collection.find({"name": "profile"})` Get list of profiles.
-            * `user.archetype` Get archetype of user node.
-            * `jid(user_node)` Get the unique id of an object.
-=======
                         can load_profiles with `root entry;
                   }
                   ```
->>>>>>> e7edb31d
 
         * ##### **Implement Load User Profile Walker Abilities**
             * ###### **Load Profiles Ability**
