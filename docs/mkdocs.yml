--- conflicted
+++ resolved
@@ -103,13 +103,9 @@
     code: "Roboto Mono"
   features:
     - content.code.copy
-<<<<<<< HEAD
     - content.action.edit
     - content.action.view
     - navigation.instant
-=======
-    - navigation.instant: false
->>>>>>> c85f9c2a
     - navigation.tracking
     - navigation.tabs
     - navigation.path
