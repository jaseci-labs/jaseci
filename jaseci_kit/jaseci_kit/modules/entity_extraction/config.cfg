[TAGGER_MODEL]
ner_model = prajjwal1/bert-tiny
<<<<<<< HEAD
model_type = TRFMODEL
=======
model_type = trfmodel
>>>>>>> 5005a861

[LABEL_TYPE]
ner = ner
<|MERGE_RESOLUTION|>--- conflicted
+++ resolved
@@ -1,10 +1,6 @@
 [TAGGER_MODEL]
 ner_model = prajjwal1/bert-tiny
-<<<<<<< HEAD
-model_type = TRFMODEL
-=======
 model_type = trfmodel
->>>>>>> 5005a861
 
 [LABEL_TYPE]
 ner = ner
