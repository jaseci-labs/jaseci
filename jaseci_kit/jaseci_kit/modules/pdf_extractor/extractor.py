--- conflicted
+++ resolved
@@ -61,40 +61,14 @@
 
 
 @jaseci_action(act_group=["pdf_ext"], allow_remote=True)
-<<<<<<< HEAD
-def extract_pdf(url: str, metadata: bool = False):
+def extract_pdf(url: str = None, path: str = None, metadata: bool = False):
     r"""REMOVE locally downloaded PDF
-=======
-def extract_pdf(url: str = None, path: str = None, metadata: bool = False):
-    r"""REMOVE locaaly downloaded PDF
->>>>>>> c7c2da4d
     :param filename: filename for the deleting pdf file.
     :param metadata: boolean if you want to display available metadata of PDF.
     """
 
     filename = str(uuid.uuid4().hex) + ".pdf"
     data = {"pages": 0, "content": None}
-<<<<<<< HEAD
-    if valid_url(url):
-        try:
-            download_pdf(url, filename)
-            with open(filename, "rb") as pdf_file:
-                pdf_reader = PdfFileReader(pdf_file)
-                if metadata:
-                    data.update({"metadata": {}})
-                    md = dict(pdf_reader.documentInfo)
-                    for k, v in md.items():
-                        data["metadata"][re.sub("[^a-zA-Z0-9]+", "", k)] = v
-                data["pages"] = len(pdf_reader.pages)
-                data["content"] = [page.extractText() for page in pdf_reader.pages]
-            remove_pdf(filename)
-            return data
-        except Exception:
-            remove_pdf(filename)
-            raise HTTPException(
-                status_code=500, detail="Unable to extract data from pdf"
-            )
-=======
     if url != None:
         if valid_url(url):
             try:
@@ -102,9 +76,8 @@
                 data = process_pdf(filename, metadata, data)
                 remove_pdf(filename)
                 return data
-            except Exception as e:
+            except Exception:
                 remove_pdf(filename)
-                print(e)
 
                 raise HTTPException(
                     status_code=500, detail="Unable to extract data from pdf"
@@ -117,7 +90,6 @@
             data = process_pdf(path, metadata, data)
             return data
         raise HTTPException(status_code=400, detail=str("Invalid path"))
->>>>>>> c7c2da4d
     else:
         raise HTTPException(status_code=400, detail=str("Missing params url/path"))
 
