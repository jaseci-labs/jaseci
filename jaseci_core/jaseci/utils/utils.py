import io
import os
import pstats
import cProfile
import pdb
import importlib
import pkgutil
import logging
import logging.handlers as handlers
import types
import base64
import re
import json
import sys
import functools
import traceback
import inspect
import unittest
from time import time
from pathlib import Path
from pprint import pformat
from typing import Union
from jaseci.utils.log_utils import LimitedSlidingBuffer
<<<<<<< HEAD
import gprof2dot
from multiprocessing import Lock, Condition
=======
from jaseci.utils.gprof2dot import (
    PstatsParser,
    DotWriter,
    Profile,
    TEMPERATURE_COLORMAP,
)
>>>>>>> 9640c53b

LOGS_DIR = ".jaseci_logs/"


class ColCodes:
    TY = "\033[33m"
    TG = "\033[32m"
    TR = "\033[31m"
    EC = "\033[m"


def master_from_meta(meta):
    """Return master from meta in actions"""
    return meta["h"].get_obj(meta["m_id"], meta["m_id"])


def connect_logger_handler(target_logger, handler, level=logging.WARN):
    """Attaches standard formatting and adds handler to logger"""
    target_logger.setLevel(level)
    handler.setFormatter(
        logging.Formatter("%(asctime)s - %(levelname)s - %(funcName)s: %(message)s")
    )
    target_logger.addHandler(handler)


# Get an instance of a logger
logger = logging.getLogger("core")
logger.propagate = False
logs = LimitedSlidingBuffer()
# Create the logs folder
os.makedirs(LOGS_DIR, exist_ok=True)
if len(logger.handlers) < 1:
    connect_logger_handler(logger, logging.StreamHandler(), logging.INFO)
    connect_logger_handler(logger, logging.StreamHandler(stream=logs), logging.INFO)
    # set up a timed rotating file handler
    core_rotating_file_handler = handlers.TimedRotatingFileHandler(
        os.path.join(LOGS_DIR, "core.log"), when="midnight", backupCount=180
    )
    connect_logger_handler(logger, core_rotating_file_handler, logging.INFO)


app_logger = logging.getLogger("app")
app_logger.propagate = False
if len(app_logger.handlers) < 1:
    connect_logger_handler(app_logger, logging.StreamHandler(), logging.INFO)
    connect_logger_handler(app_logger, logging.StreamHandler(stream=logs), logging.INFO)
    # set up a timed rotating file handler
    app_rotating_file_handler = handlers.TimedRotatingFileHandler(
        os.path.join(LOGS_DIR, "app.log"), when="midnight", backupCount=180
    )
    connect_logger_handler(app_logger, app_rotating_file_handler, logging.INFO)


def log_var_out(val):
    """Print to log"""
    if not logging.getLogger("core").disabled:
        logger.info(pformat(val))


camel_to_snake_re = re.compile(r"(?<!^)(?=[A-Z])")


def camel_to_snake(name):
    return camel_to_snake_re.sub("_", name).lower()


def bp():
    pdb.set_trace()
    breakpoint()


def dummy_bp(inspect):
    traceback.print_stack()
    print(inspect)
    input()


def print_stack_to_log():
    tb = traceback.extract_stack()
    log_var_out(tb)


def exc_stack_as_str_list():
    return traceback.format_exception(*sys.exc_info())


uuid_re = re.compile(
    "([a-f0-9]{8}-?[a-f0-9]{4}-?4[a-f0-9]{3}-?[89aAbB][a-f0-9]{3}-?[a-f0-9]{12})"
)


def is_urn(s: str):
    """Test if is uuid string in urn format"""
    return type(s) == str and s.startswith("urn:uuid:")


def is_jsonable(x):
    """Test if object can be json serialized"""
    try:
        json.dumps(x)
        return True
    except (TypeError, OverflowError):
        return False


def json_out(val):
    if type(val) == str:
        return val
    try:
        return json.dumps(val)
    except Exception:
        return val


def parse_str_token(s):
    return str(bytes(s, "utf-8").decode("unicode_escape")[1:-1])


def get_all_subclasses(cls):
    """Return list of all subclasses of cls"""
    return set(cls.__subclasses__()).union(
        [s for c in cls.__subclasses__() for s in get_all_subclasses(c)]
    )


def matching_fields(obj1, obj2):
    """
    Return list of matching member attributes in objects
    (non-private fields only)
    """
    matches = []
    for a in dir(obj1):
        if not a.startswith("_"):
            for b in dir(obj2):
                if a == b:
                    matches.append(a)
    return matches


obj_class_cache = {}


def build_class_dict(from_where):
    global obj_class_cache
    prefix = from_where.__name__ + "."
    for importer, modname, ispkg in pkgutil.iter_modules(from_where.__path__, prefix):
        if not ispkg:
            clsmembers = inspect.getmembers(
                importlib.import_module(modname), inspect.isclass
            )
            for cls, obj in clsmembers:
                obj_class_cache[camel_to_snake(cls)] = getattr(
                    importlib.import_module(modname), cls
                )
        else:
            if hasattr(from_where, modname.split(".")[-1]):
                build_class_dict(getattr(from_where, modname.split(".")[-1]))


def find_class_and_import(class_name, from_where):
    """
    Search for class through all core packages

    Classes assumed to have same name as module file
    """
    global obj_class_cache
    if not obj_class_cache.keys():
        build_class_dict(from_where)
    return obj_class_cache[class_name]


def copy_func(f, name=None):
    """
    Utility to duplicate function in python.
    Can be used to programatically add methods to classes
    """
    g = types.FunctionType(
        f.__code__,
        f.__globals__,
        name=f.__name__,
        argdefs=f.__defaults__,
        closure=f.__closure__,
    )
    g = functools.update_wrapper(g, f)
    g.__kwdefaults__ = f.__kwdefaults__
    g.__name__ = name if name else g.__name__
    return g


def b64decode_str(code):
    """Decode a base 64 encoded string"""
    try:
        code = base64.b64decode(code).decode()
    except UnicodeDecodeError:
        logger.error("Code encoding invalid!")
    return code


class MyPstatsParser(PstatsParser):
    def __init__(self, stats_obj):
        self.stats = stats_obj
        self.profile = Profile()
        self.function_ids = {}


def perf_test_start():
    perf_prof = cProfile.Profile()
    perf_prof.enable()
    return perf_prof


def perf_test_stop(perf_prof):
    perf_prof.disable()
    stats = pstats.Stats(perf_prof)
    profile = MyPstatsParser(stats).parse()
    profile.prune(
        node_thres=0.01, edge_thres=0.002, paths="", color_nodes_by_selftime=False
    )
    graph_str = io.StringIO()
    dot = DotWriter(graph_str)
    dot.graph(profile, TEMPERATURE_COLORMAP)
    calls_str = io.StringIO()
    sortby = pstats.SortKey.CUMULATIVE
    ps = pstats.Stats(perf_prof, stream=calls_str).sort_stats(sortby)
    ps.print_stats()
    calls_str = calls_str.getvalue()
    calls_str = "ncalls" + calls_str.split("ncalls")[-1]
    calls_str = "\n".join(
        [",".join(line.rstrip().split(None, 5)) for line in calls_str.split("\n")]
    )
    return calls_str, graph_str.getvalue()


def format_jac_profile(jac_profile, sort_by="cum_time"):
    """Format a JAC profile to a csv string"""
    entries = []
    for k in jac_profile.keys():
        c = jac_profile[k]["calls"]
        u = jac_profile[k]["u_calls"]
        t = jac_profile[k]["tot_time"]
        p = jac_profile[k]["cum_time"]
        jac_profile[k]["avg_time"] = t / c
        jac_profile[k]["per_call"] = p / c
        jac_profile[k]["name"] = k
        entries.append(jac_profile[k])
    sorted_entries = sorted(entries, key=lambda x: x[sort_by], reverse=True)
    csv = "name,calls,r_calls,avg_time,per_call,tot_time,cum_time\n"
    for e in sorted_entries:
        csv += (
            f"{e['name']},{e['calls']},{e['calls']-e['u_calls']},"
            + f"{e['avg_time']},{e['per_call']},{e['tot_time']},{e['cum_time']}\n"
        )
    return csv


class TestCaseHelper:
    """Helper to pretty print test results"""

    def setUp(self):
        self.logger_off()
        self.stime = time()
        return super().setUp()

    def tearDown(self):
        td = super().tearDown()
        result = (
            f"Time: {ColCodes.TY}{time()-self.stime:.3f} "
            + f'- {ColCodes.EC}{self.id().split(".")[-1]}: '
        )
        get_outcome = self.defaultTestResult()
        self._feedErrorsToResult(get_outcome, self._outcome.errors)
        if len(get_outcome.errors) or len(get_outcome.failures):
            result += f"{ColCodes.TR}[failed]{ColCodes.EC}"
        elif len(self._outcome.skipped):
            result += f"{ColCodes.TY}[skipped]{ColCodes.EC}"
        else:
            result += f"{ColCodes.TG}[passed]{ColCodes.EC}"

        print(result)
        self.logger_on()
        return td

    def logger_off(self):
        """Turn off logging output"""
        logging.getLogger("core").disabled = True
        logging.getLogger("app").disabled = True

    def logger_on(self):
        """Turn on logging output"""
        logging.getLogger("core").disabled = False
        logging.getLogger("app").disabled = False

    def is_logger_off(self):
        return logging.getLogger("core").disabled and logging.getLogger("app").disabled

    def log(self, *val):
        """Print to log"""
        is_off = self.is_logger_off()
        self.logger_on()
        for i in val:
            log_var_out(i)
        if is_off:
            self.logger_off()

    def stopper(self):
        """Force test to fail"""
        self.assertTrue(False)

    def perf_test_start(self):
        self.pr = perf_test_start()

    def perf_test_stop(self):
        print(perf_test_stop(self.pr))

    def skip_test(self, msg="No reason provided"):
        raise unittest.SkipTest("Skipping: " + msg)


def is_true(val):
    return (
        val.lower() == "true"
        if type(val) is str
        else val is True  # is_async might be non bool
    )


class InvalidApiException(Exception):
    pass


def find_first_api(api_name, **api_endpoints):
    for path, api_list in api_endpoints.items():
        api = next(filter(lambda x: api_name == "_".join(x["groups"]), api_list), None)
        if api:
            return path, api
    raise InvalidApiException(f"api {api_name} is not existing!")


cache_root = Path(Path.home(), ".jaseci/models")


def model_base_path(cache_dir: Union[str, Path]) -> Path:
    cache_dir = Path(cache_dir)

    if not os.path.isabs(cache_dir):
        model_cache = cache_root / cache_dir
    else:
        model_cache = cache_dir
    return model_cache


class RXW1Lock:
    def __init__(self):
        self.readers_count = 0
        # self.readers_count = Semaphore(1000)
        self.resource_lock = Lock()
        self.readers_condition = Condition(self.resource_lock)
        self.writer_condition = Condition(self.resource_lock)

    def reader_acquire(self):
        id = time()
        logger.info(f"{id} reader_acquire")
        with self.resource_lock:
            while self.readers_count == -1:
                logger.info(f"{id} reader_acquire waiting on {self.readers_count}")
                self.readers_condition.wait()
                logger.info(f"{id} reader_acquire got notified")
            self.readers_count += 1
        logger.info(f"{id} reader_acquire finishes")

    def reader_release(self):
        id = time()
        logger.info(f"{id} reader_release")
        with self.resource_lock:
            self.readers_count -= 1
            if self.readers_count == 0:
                self.writer_condition.notify()
        logger.info(f"{id} reader_release finishes")

    def writer_acquire(self):
        id = time()
        logger.info(f"{id} writer_acquire")
        with self.resource_lock:
            logger.info(f"{id} writer_acquire got lock")
            while self.readers_count != 0:
                logger.info(f"{id} writer_acquire waiting on {self.readers_count}")
                self.writer_condition.wait()
                logger.info(f"{id} writer_acquire got notified")
            self.readers_count = -1
        logger.info(f"{id} writer_acquire finishes")

    def writer_release(self):
        id = time()
        logger.info(f"{id} writer_release")
        with self.resource_lock:
            self.readers_count = 0
            self.readers_condition.notify_all()
            self.writer_condition.notify()
        logger.info(f"{id} writer_release finishes")<|MERGE_RESOLUTION|>--- conflicted
+++ resolved
@@ -21,17 +21,13 @@
 from pprint import pformat
 from typing import Union
 from jaseci.utils.log_utils import LimitedSlidingBuffer
-<<<<<<< HEAD
-import gprof2dot
 from multiprocessing import Lock, Condition
-=======
 from jaseci.utils.gprof2dot import (
     PstatsParser,
     DotWriter,
     Profile,
     TEMPERATURE_COLORMAP,
 )
->>>>>>> 9640c53b
 
 LOGS_DIR = ".jaseci_logs/"
 
