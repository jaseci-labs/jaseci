import io
import os
import pstats
import cProfile
import pdb
import importlib
import pkgutil
import logging
import logging.handlers as handlers
import types
import base64
import re
import json
import sys
import functools
import traceback
import inspect
import unittest
from time import time
from pathlib import Path
from pprint import pformat
from typing import Union
<<<<<<< HEAD
=======

>>>>>>> 7c44da90
from jaseci.utils.log_utils import LimitedSlidingBuffer

LOGS_DIR = ".jaseci_logs/"


class ColCodes:
    TY = "\033[33m"
    TG = "\033[32m"
    TR = "\033[31m"
    EC = "\033[m"


def master_from_meta(meta):
    """Return master from meta in actions"""
    return meta["h"].get_obj(meta["m_id"], meta["m_id"])


def connect_logger_handler(target_logger, handler, level=logging.WARN):
    """Attaches standard formatting and adds handler to logger"""
    target_logger.setLevel(level)
    handler.setFormatter(
        logging.Formatter("%(asctime)s - %(levelname)s - %(funcName)s: %(message)s")
    )
    target_logger.addHandler(handler)


# Get an instance of a logger
logger = logging.getLogger("core")
logger.propagate = False
logs = LimitedSlidingBuffer()
# Create the logs folder
os.makedirs(LOGS_DIR, exist_ok=True)
if len(logger.handlers) < 1:
    connect_logger_handler(logger, logging.StreamHandler(), logging.INFO)
    connect_logger_handler(logger, logging.StreamHandler(stream=logs), logging.INFO)
    # set up a timed rotating file handler
    core_rotating_file_handler = handlers.TimedRotatingFileHandler(
        os.path.join(LOGS_DIR, "core.log"), when="midnight", backupCount=180
    )
    connect_logger_handler(logger, core_rotating_file_handler, logging.INFO)


app_logger = logging.getLogger("app")
app_logger.propagate = False
if len(app_logger.handlers) < 1:
    connect_logger_handler(app_logger, logging.StreamHandler(), logging.INFO)
    connect_logger_handler(app_logger, logging.StreamHandler(stream=logs), logging.INFO)
    # set up a timed rotating file handler
    app_rotating_file_handler = handlers.TimedRotatingFileHandler(
        os.path.join(LOGS_DIR, "app.log"), when="midnight", backupCount=180
    )
    connect_logger_handler(app_logger, app_rotating_file_handler, logging.INFO)


def log_var_out(val):
    """Print to log"""
    if not logging.getLogger("core").disabled:
        logger.info(pformat(val))


camel_to_snake_re = re.compile(r"(?<!^)(?=[A-Z])")


def camel_to_snake(name):
    return camel_to_snake_re.sub("_", name).lower()


def bp():
    pdb.set_trace()
    breakpoint()


def dummy_bp(inspect):
    traceback.print_stack()
    print(inspect)
    input()


def print_stack_to_log():
    tb = traceback.extract_stack()
    log_var_out(tb)


def exc_stack_as_str_list():
    return traceback.format_exception(*sys.exc_info())


uuid_re = re.compile(
    "([a-f0-9]{8}-?[a-f0-9]{4}-?4[a-f0-9]{3}-?[89aAbB][a-f0-9]{3}-?[a-f0-9]{12})"
)


def is_urn(s: str):
    """Test if is uuid string in urn format"""
    return type(s) == str and s.startswith("urn:uuid:")


def is_jsonable(x):
    """Test if object can be json serialized"""
    try:
        json.dumps(x)
        return True
    except (TypeError, OverflowError):
        return False


def json_out(val):
    if type(val) == str:
        return val
    try:
        return json.dumps(val)
    except Exception:
        return val


def parse_str_token(s):
    return str(bytes(s, "utf-8").decode("unicode_escape")[1:-1])


def get_all_subclasses(cls):
    """Return list of all subclasses of cls"""
    return set(cls.__subclasses__()).union(
        [s for c in cls.__subclasses__() for s in get_all_subclasses(c)]
    )


def matching_fields(obj1, obj2):
    """
    Return list of matching member attributes in objects
    (non-private fields only)
    """
    matches = []
    for a in dir(obj1):
        if not a.startswith("_"):
            for b in dir(obj2):
                if a == b:
                    matches.append(a)
    return matches


obj_class_cache = {}


def build_class_dict(from_where):
    global obj_class_cache
    prefix = from_where.__name__ + "."
    for importer, modname, ispkg in pkgutil.iter_modules(from_where.__path__, prefix):
        if not ispkg:
            clsmembers = inspect.getmembers(
                importlib.import_module(modname), inspect.isclass
            )
            for cls, obj in clsmembers:
                obj_class_cache[camel_to_snake(cls)] = getattr(
                    importlib.import_module(modname), cls
                )
        else:
            if hasattr(from_where, modname.split(".")[-1]):
                build_class_dict(getattr(from_where, modname.split(".")[-1]))


def find_class_and_import(class_name, from_where):
    """
    Search for class through all core packages

    Classes assumed to have same name as module file
    """
    global obj_class_cache
    if not obj_class_cache.keys():
        build_class_dict(from_where)
    return obj_class_cache[class_name]


def copy_func(f, name=None):
    """
    Utility to duplicate function in python.
    Can be used to programatically add methods to classes
    """
    g = types.FunctionType(
        f.__code__,
        f.__globals__,
        name=f.__name__,
        argdefs=f.__defaults__,
        closure=f.__closure__,
    )
    g = functools.update_wrapper(g, f)
    g.__kwdefaults__ = f.__kwdefaults__
    g.__name__ = name if name else g.__name__
    return g


def b64decode_str(code):
    """Decode a base 64 encoded string"""
    try:
        code = base64.b64decode(code).decode()
    except UnicodeDecodeError:
        logger.error("Code encoding invalid!")
    return code


def perf_test_start():
    perf_prof = cProfile.Profile()
    perf_prof.enable()
    return perf_prof


def perf_test_stop(perf_prof, save_to_file=False):
    perf_prof.disable()
    if save_to_file:
        perf_prof.dump_stats(f"{id(perf_prof)}.prof")
    s = io.StringIO()
    sortby = pstats.SortKey.CUMULATIVE
    ps = pstats.Stats(perf_prof, stream=s).sort_stats(sortby)
    ps.print_stats()
    s = s.getvalue()
    s = "ncalls" + s.split("ncalls")[-1]
    s = "\n".join([",".join(line.rstrip().split(None, 5)) for line in s.split("\n")])
    return s


def perf_test_to_b64(perf_prof, do_delete=True):
    s = ""
    fn = f"{id(perf_prof)}.prof"
    if os.path.exists(fn):
        with open(fn, "rb") as image_file:
            s = base64.b64encode(image_file.read()).decode()
        if do_delete:
            os.remove(fn)
    return s


class TestCaseHelper:
    """Helper to pretty print test results"""

    def setUp(self):
        self.logger_off()
        self.stime = time()
        return super().setUp()

    def tearDown(self):
        td = super().tearDown()
        result = (
            f"Time: {ColCodes.TY}{time()-self.stime:.3f} "
            + f'- {ColCodes.EC}{self.id().split(".")[-1]}: '
        )
        get_outcome = self.defaultTestResult()
        self._feedErrorsToResult(get_outcome, self._outcome.errors)
        if len(get_outcome.errors) or len(get_outcome.failures):
            result += f"{ColCodes.TR}[failed]{ColCodes.EC}"
        elif len(self._outcome.skipped):
            result += f"{ColCodes.TY}[skipped]{ColCodes.EC}"
        else:
            result += f"{ColCodes.TG}[passed]{ColCodes.EC}"

        print(result)
        self.logger_on()
        return td

    def logger_off(self):
        """Turn off logging output"""
        logging.getLogger("core").disabled = True
        logging.getLogger("app").disabled = True

    def logger_on(self):
        """Turn on logging output"""
        logging.getLogger("core").disabled = False
        logging.getLogger("app").disabled = False

    def is_logger_off(self):
        return logging.getLogger("core").disabled and logging.getLogger("app").disabled

    def log(self, *val):
        """Print to log"""
        is_off = self.is_logger_off()
        self.logger_on()
        for i in val:
            log_var_out(i)
        if is_off:
            self.logger_off()

    def stopper(self):
        """Force test to fail"""
        self.assertTrue(False)

    def perf_test_start(self):
        self.pr = perf_test_start()

    def perf_test_stop(self):
        print(perf_test_stop(self.pr))

    def skip_test(self, msg="No reason provided"):
        raise unittest.SkipTest("Skipping: " + msg)


def is_true(val):
    return (
        val.lower() == "true"
        if type(val) is str
        else val is True  # is_async might be non bool
    )


class InvalidApiException(Exception):
    pass


def find_first_api(api_name, **api_endpoints):
    for path, api_list in api_endpoints.items():
        api = next(filter(lambda x: api_name == "_".join(x["groups"]), api_list), None)
        if api:
            return path, api
    raise InvalidApiException(f"api {api_name} is not existing!")


<<<<<<< HEAD
# cache_root = Path(Path.home(), ".jaseci/models")

cache_root = Path("/root/.jaseci/models")
=======
cache_root = Path(Path.home(), ".jaseci/models")
>>>>>>> 7c44da90


def model_base_path(cache_dir: Union[str, Path]) -> Path:
    cache_dir = Path(cache_dir)

    if not os.path.isabs(cache_dir):
        model_cache = cache_root / cache_dir
    else:
        model_cache = cache_dir
    return model_cache<|MERGE_RESOLUTION|>--- conflicted
+++ resolved
@@ -20,10 +20,6 @@
 from pathlib import Path
 from pprint import pformat
 from typing import Union
-<<<<<<< HEAD
-=======
-
->>>>>>> 7c44da90
 from jaseci.utils.log_utils import LimitedSlidingBuffer
 
 LOGS_DIR = ".jaseci_logs/"
@@ -337,13 +333,7 @@
     raise InvalidApiException(f"api {api_name} is not existing!")
 
 
-<<<<<<< HEAD
-# cache_root = Path(Path.home(), ".jaseci/models")
-
-cache_root = Path("/root/.jaseci/models")
-=======
 cache_root = Path(Path.home(), ".jaseci/models")
->>>>>>> 7c44da90
 
 
 def model_base_path(cache_dir: Union[str, Path]) -> Path:
